--- conflicted
+++ resolved
@@ -1,9 +1,11 @@
-<<<<<<< HEAD
 # Changelog
 
 ## [Unreleased]
+
 ### Added
+
 - Полное обновление документации: навигация, архитектура и спецификации данных в
+
   [`docs/INDEX.md`][ref: repo:docs/INDEX.md@test_refactoring_32],
   [`docs/requirements/00-architecture-overview.md`][ref: repo:docs/requirements/00-architecture-overview.md@test_refactoring_32],
   [`docs/requirements/03-data-sources-and-spec.md`][ref: repo:docs/requirements/03-data-sources-and-spec.md@test_refactoring_32],
@@ -11,25 +13,29 @@
   [`docs/configs/CONFIGS.md`][ref: repo:docs/configs/CONFIGS.md@test_refactoring_32],
   [`docs/cli/CLI.md`][ref: repo:docs/cli/CLI.md@test_refactoring_32] и
   [`docs/qc/QA_QC.md`][ref: repo:docs/qc/QA_QC.md@test_refactoring_32].
-- Обновлён README с кратким описанием и сводкой поддерживаемых источников
+
+- Обновлён README с кратким описанием, быстрым стартом и статусом источников
+
   ([ref: repo:README.md@test_refactoring_32]).
+
 - Добавлен `.pages` для генератора сайта и обновлён `.lychee.toml` для нового
+
   документационного набора.
+
 - Включены pre-commit хуки markdownlint и lychee link-check
+
   ([ref: repo:.pre-commit-config.yaml@test_refactoring_32]).
 
+- Описаны публичные контракты пайплайнов и обновлены правила для CONTRIBUTORS
+
+  (PROJECT_RULES.md, USER_RULES.md).
+
 ### Changed
-- Материалы из `refactoring/` заменены ссылками на актуальные файлы в `docs/`.
+
+- Материалы из `refactoring/` заменены ссылками на актуальные файлы в `docs/`;
+
+  файлы оставлены как указатели для обратной совместимости.
 
 ### Quality
-- Документация проходит markdownlint и link-check локально, отчёты без ошибок.
-=======
-# changelog
 
-## [unreleased] - 2025-10-31
-- Сформирован обновлённый README с кратким обзором, быстрым стартом и статусом источников.
-- Добавлены `docs/INDEX.md`, требования по архитектуре и источникам, структуры конфигов, CLI и QA/QC.
-- Консолидирована информация из `refactoring/` в новые разделы требований; файлы оставлены как указатели.
-- Описаны публичные контракты пайплайнов и обновлены правила для CONTRIBUTORS (PROJECT_RULES.md, USER_RULES.md).
-- Настроен порядок документации через `docs/.pages` и обновлены ссылки под линк-чекер.
->>>>>>> 099362ba
+- Документация проходит markdownlint и link-check локально, отчёты без ошибок.
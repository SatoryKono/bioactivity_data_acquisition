--- conflicted
+++ resolved
@@ -28,11 +28,8 @@
 ### Added
 
 - Создан `docs/SCHEMA_SYNC_COMPLETION_REPORT.md` с деталями синхронизации схем
-<<<<<<< HEAD
-- Обновлён `meta.yaml`: фиксируются количественные метрики, длительности стадий, сортировочные ключи и политика PII/секретов
-- Добавлен `docs/RISK_REGISTER.md` с мониторингом API дрифтов, курсоров, нестабильных единиц и отказов записи
-=======
-- `meta.yaml` теперь включает длительности стадий, сортировочные ключи,
-  `config_version` и политику по PII/секретам; добавлены документы
-  `docs/RISK_REGISTER.md` и обновлены критерии приёмки
->>>>>>> 1a41c98c
+- Обновлён `meta.yaml`: фиксируются количественные метрики (`quantitative_metrics`),
+  длительности стадий в миллисекундах (`stage_durations_ms`), сортировочные ключи
+  (`sort_keys` как словарь), `config_version` и политика PII/секретов
+- Добавлен `docs/RISK_REGISTER.md` с мониторингом API дрифтов, курсоров, нестабильных
+  единиц и отказов записи; обновлены критерии приёмки

--- conflicted
+++ resolved
@@ -64,23 +64,22 @@
 ]
 
 [project.scripts]
-bioetl = "bioetl.cli.cli_app:run"
-bioetl-audit-docs = "tools.audit_docs:app"
-bioetl-build-vocab-store = "tools.build_vocab_store:app"
-bioetl-catalog-code-symbols = "tools.catalog_code_symbols:app"
-bioetl-check-comments = "tools.check_comments:app"
-bioetl-check-output-artifacts = "tools.check_output_artifacts:app"
-bioetl-create-matrix-doc-code = "tools.create_matrix_doc_code:app"
-bioetl-determinism-check = "tools.determinism_check:app"
-bioetl-doctest-cli = "tools.doctest_cli:app"
-bioetl-inventory-docs = "tools.inventory_docs:app"
-bioetl-link-check = "tools.link_check:app"
-bioetl-remove-type-ignore = "tools.remove_type_ignore:app"
-bioetl-run-test-report = "tools.run_test_report:app"
-bioetl-schema-guard = "tools.schema_guard:app"
-bioetl-semantic-diff = "tools.semantic_diff:app"
-bioetl-vocab-audit = "tools.vocab_audit:app"
-bioetl-qc-boundary-check = "bioetl.cli.tools.qc_boundary_check:app"
+bioetl = "bioetl.cli.main:app"
+bioetl-audit-docs = "bioetl.cli.tools.audit_docs:app"
+bioetl-build-vocab-store = "bioetl.cli.tools.build_vocab_store:app"
+bioetl-catalog-code-symbols = "bioetl.cli.tools.catalog_code_symbols:app"
+bioetl-check-comments = "bioetl.cli.tools.check_comments:app"
+bioetl-check-output-artifacts = "bioetl.cli.tools.check_output_artifacts:app"
+bioetl-create-matrix-doc-code = "bioetl.cli.tools.create_matrix_doc_code:app"
+bioetl-determinism-check = "bioetl.cli.tools.determinism_check:app"
+bioetl-doctest-cli = "bioetl.cli.tools.doctest_cli:app"
+bioetl-inventory-docs = "bioetl.cli.tools.inventory_docs:app"
+bioetl-link-check = "bioetl.cli.tools.link_check:app"
+bioetl-remove-type-ignore = "bioetl.cli.tools.remove_type_ignore:app"
+bioetl-run-test-report = "bioetl.cli.tools.run_test_report:app"
+bioetl-schema-guard = "bioetl.cli.tools.schema_guard:app"
+bioetl-semantic-diff = "bioetl.cli.tools.semantic_diff:app"
+bioetl-vocab-audit = "bioetl.cli.tools.vocab_audit:app"
 
 [tool.setuptools.packages.find]
 where = ["src"]
@@ -91,20 +90,22 @@
 
 [tool.ruff]
 line-length = 100
-target-version = "py311"
+target-version = "py310"
 # На время рефакторинга проверяем только основные каталоги.
 src = [
     "src/bioetl",
-    "src/tools",
     "tests",
 ]
 
 [tool.ruff.lint]
 select = [
-    "E",
-    "F",
-    "I",
-    "N",
+    "E",  # pycodestyle errors
+    "W",  # pycodestyle warnings
+    "F",  # pyflakes
+    "I",  # isort
+    "C",  # flake8-comprehensions
+    "B",  # flake8-bugbear
+    "UP", # pyupgrade
 ]
 ignore = [
     "E501",  # line too long, handled by formatter
@@ -115,22 +116,16 @@
 [tool.ruff.lint.isort]
 known-first-party = [
     "bioetl",
+    "bioetl.sources",
 ]
 
 [tool.mypy]
-python_version = "3.11"
-packages = [
-    "bioetl",
-    "tools",
-]
+python_version = "3.10"
 strict = true
-warn_unused_ignores = true
-warn_return_any = true
-no_implicit_optional = true
-show_error_codes = true
-mypy_path = [
-    "src",
-    "src/typecheck/stubs",
+mypy_path = ["tools/typecheck/stubs"]
+files = [
+    "src/bioetl",
+    "tests",
 ]
 
 [[tool.mypy.overrides]]
@@ -142,6 +137,7 @@
 
 [[tool.mypy.overrides]]
 module = [
+    "bioetl.sources.*",
     "bioetl.schemas.*",
 ]
 ignore_errors = true
@@ -150,6 +146,8 @@
 module = [
     "bioetl.normalizers.*",
     "bioetl.pandera_pandas",
+    "bioetl.utils.column_validator",
+    "bioetl.utils",
 ]
 ignore_errors = true
 
@@ -164,11 +162,10 @@
 ignore_errors = true
 
 [tool.pytest.ini_options]
-testpaths = ["tests/bioetl"]
+testpaths = ["tests"]
 python_files = ["test_*.py"]
 python_classes = ["Test*"]
 python_functions = ["test_*"]
-pythonpath = ["src", "tests"]
 addopts = [
     "-v",
     "--strict-markers",
@@ -177,11 +174,7 @@
     "--cov-report=term-missing",
     "--cov-report=html",
     "--cov-report=xml",
-<<<<<<< HEAD
-"--cov-fail-under=65",
-=======
     "--cov-fail-under=70",
->>>>>>> 83935e4a
     "--tb=short",
     "--durations=10",
     "--maxfail=5",
@@ -192,14 +185,12 @@
     "integration: Integration tests",
     "golden: Golden tests for deterministic output verification",
     "determinism: Bit-identical determinism verification tests",
-    "smoke: Fast smoke checks for import and wiring validation",
     "slow: Slow tests (>5s)",
     "property: Property-based tests",
     "qc: Quality control tests",
     "schema: Schema validation tests",
     "api: External API tests",
     "benchmark: Performance benchmark tests",
-    "cli: CLI tests",
 ]
 filterwarnings = [
     "ignore::DeprecationWarning",
@@ -211,7 +202,7 @@
 [tool.coverage.run]
 source = ["src/bioetl"]
 omit = [
-    "*/tests/bioetl/*",
+    "*/tests/*",
     "*/__pycache__/*",
 ]
 
@@ -234,7 +225,7 @@
 profile = "black"
 line_length = 100
 known_first_party = ["bioetl"]
-src_paths = ["src/bioetl", "tests/bioetl"]
+src_paths = ["src/bioetl", "tests"]
 combine_as_imports = true
 
 [tool.flake8]
@@ -280,9 +271,4 @@
 [[tool.pyright.overrides]]
 include = ["src/bioetl/pipelines/assay/**"]
 reportMissingImports = false
-reportUnknownVariableType = false
-
-[[tool.pyright.overrides]]
-include = ["src/bioetl/clients/chembl_iterator.py"]
-reportMissingImports = false
 reportUnknownVariableType = false
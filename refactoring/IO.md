--- conflicted
+++ resolved
@@ -63,11 +63,7 @@
 
 Файлы данных: нормализованные таблицы по сущностям (см. схемы ниже), форматы CSV и/или Parquet. Порядок столбцов фиксирован, сортировка по бизнес-ключам, одинаковые правила сериализации чисел/дат/строк.
 
-<<<<<<< HEAD
-Контроль целостности: хеши строк и наборов бизнес-ключей (единственный поддерживаемый алгоритм — SHA256 из [src/bioetl/core/hashing.py](../src/bioetl/core/hashing.py)) фиксируются в метаданых экспорта; выбор жёстко зафиксирован через `determinism.hash_algorithm` (см. [src/bioetl/configs/includes/determinism.yaml](../src/bioetl/configs/includes/determinism.yaml)) и подробно описан в [docs/requirements/00-architecture-overview.md](../docs/requirements/00-architecture-overview.md).
-=======
-Контроль целостности: хеши строк и наборов бизнес-ключей (SHA256 из [src/bioetl/core/hashing.py](../src/bioetl/core/hashing.py)) фиксируются в метаданых экспорта. Активный алгоритм определяется конфигурацией `determinism.hash_algorithm` и по умолчанию равен `"sha256"`, что синхронизирует политику сериализации и проверку целостности в пайплайне.[^determinism-hash]
->>>>>>> 9422e5d9
+Контроль целостности: хеши строк и наборов бизнес-ключей (SHA256 из [src/bioetl/core/hashing.py](../src/bioetl/core/hashing.py)) фиксируются в метаданых экспорта. Активный алгоритм определяется конфигурацией `determinism.hash_algorithm` (см. [src/bioetl/configs/includes/determinism.yaml](../src/bioetl/configs/includes/determinism.yaml)) и по умолчанию равен `"sha256"`, что синхронизирует политику сериализации и проверку целостности в пайплайне. Подробно описано в [docs/requirements/00-architecture-overview.md](../docs/requirements/00-architecture-overview.md).[^determinism-hash]
 
 Атомарная запись: запись во временный файл на той же ФС и атомарная замена целевого файла (replace/move_atomic). На POSIX это rename/replace, на Windows — соответствующий безопасный вызов; библиотека atomicwrites документирует детали.
 
@@ -330,83 +326,13 @@
 
 Валидация конфигурации построена на модели `PipelineConfig` и дочерних классах Pydantic, что исключает расхождения между документацией и реальным кодом.【F:src/bioetl/config/models.py†L691-L739】 Основные узлы:
 
-<<<<<<< HEAD
-- `pipeline` — метаданные пайплайна (`PipelineMetadata`), включающие имя, сущность и семантическую версию, прошедшую проверку по PEP 440.【F:src/bioetl/config/models.py†L321-L340】
+- `pipeline` — метаданные пайплайна (`PipelineMetadata`), включающие имя, сущность и семантическую версию, прошедшую проверку по PEP 440.【F:src/bioetl/config/models.py†L321-L340】
 - `http.global` — дефолтный профиль HTTP с таймаутами, ретраями и лимитами (`HttpConfig` и связанные `RetryConfig`/`RateLimitConfig`). Конфигурация задаётся словарём профилей, где ключ `global` доступен всем источникам как базовый шаблон.【F:src/bioetl/config/models.py†L44-L101】【F:src/bioetl/config/models.py†L691-L701】
 - `sources` — каталог подключённых источников (`TargetSourceConfig`). Здесь описываются базовые URL, ключи API (с поддержкой `env:` ссылок), лимиты, стратегии резервирования и дополнительные заголовки.【F:src/bioetl/config/models.py†L103-L239】
 - `determinism` — политика воспроизводимости (`DeterminismConfig`), фиксирующая алгоритм хеширования, сортировку, порядок колонок и исключения для валидации колонок.【F:src/bioetl/config/models.py†L248-L289】
 - `materialization` — описание путей материализации артефактов (`MaterializationPaths`) с форматами, стадиями и именованием датасетов.【F:src/bioetl/config/models.py†L321-L492】
 
 Дополнительные блоки `cache`, `paths`, `qc`, `postprocess`, `fallbacks` и `cli` также валидируются той же моделью, что гарантирует корректность конфигурации при старте пайплайна.【F:src/bioetl/config/models.py†L240-L320】【F:src/bioetl/config/models.py†L444-L671】
-=======
-```json
-{
-  "$schema": "https://json-schema.org/draft/2020-12/schema",
-  "title": "SourceConfig",
-  "type": "object",
-  "required": ["api_base_url", "http", "pagination", "fields", "output", "logging"],
-  "properties": {
-    "api_base_url": { "type": "string", "format": "uri" },
-    "auth": {
-      "type": "object",
-      "properties": {
-        "api_key": { "type": ["string", "null"] },
-        "token": { "type": ["string", "null"] }
-      },
-      "additionalProperties": false
-    },
-    "http": {
-      "type": "object",
-      "required": ["timeout_s", "retries", "backoff", "rate_limit_rps", "headers"],
-      "properties": {
-        "timeout_s": { "type": "number", "minimum": 1 },
-        "retries":   { "type": "integer", "minimum": 0 },
-        "backoff":   { "type": "object", "properties": {
-            "strategy": { "type": "string", "enum": ["exponential", "jittered"] },
-            "base_s":   { "type": "number", "minimum": 0.1 },
-            "max_s":    { "type": "number", "minimum": 0.1 }
-          }, "required": ["strategy","base_s","max_s"], "additionalProperties": false },
-        "rate_limit_rps": { "type": "number", "minimum": 0.1 },
-        "headers": { "type": "object", "additionalProperties": { "type": "string" } }
-      },
-      "additionalProperties": false
-    },
-    "pagination": {
-      "type": "object",
-      "required": ["type"],
-      "properties": {
-        "type": { "type": "string", "enum": ["page", "cursor", "offset_limit", "token"] },
-        "page_size": { "type": ["integer","null"], "minimum": 1 },
-        "cursor_param": { "type": ["string","null"] },
-        "max_pages": { "type": ["integer","null"], "minimum": 1 }
-      },
-      "additionalProperties": false
-    },
-    "filters": { "type": "object", "additionalProperties": true },
-    "fields":  { "type": "array", "items": { "type": "string" } },
-    "output": {
-      "type": "object",
-      "required": ["path", "format", "column_order"],
-      "properties": {
-        "path": { "type": "string" },
-        "format": { "type": "string", "enum": ["csv","parquet"] },
-        "column_order": { "type": "array", "items": { "type": "string" } }
-      },
-      "additionalProperties": false
-    },
-    "logging": {
-      "type": "object",
-      "required": ["level"],
-      "properties": {
-        "level": { "type": "string", "enum": ["DEBUG","INFO","WARNING","ERROR"] }
-      },
-      "additionalProperties": false
-    }
-  },
-  "additionalProperties": false
-}
-```
->>>>>>> 9422e5d9
 
 ### 4.2 YAML-пример базового конфига
 
@@ -420,7 +346,6 @@
   release_scope: true
 
 http:
-<<<<<<< HEAD
   global:
     timeout_sec: 60.0
     retries:
@@ -464,32 +389,6 @@
     by: []
     ascending: []
   column_order: []
-=======
-  timeout_s: 30
-  retries: 3
-  backoff: { strategy: exponential, base_s: 1.0, max_s: 10.0 }
-  rate_limit_rps: 5
-  headers:
-    User-Agent: "bioetl/0.13 (+https://example.org)"
-    mailto: "[email protected]"    # соответствует этикету Crossref/OpenAlex
-pagination:
-  type: cursor
-  page_size: 200
-  cursor_param: "cursor"
-  max_pages: 500
-filters:
-  from-pub-date: "2018-01-01"
-  type: "journal-article"
-fields: ["DOI","title","author","container-title","issued","link","publisher"]
-output:
-  path: "data/crossref/"
-  format: "csv"
-  column_order: ["document_id","doi","title","venue","year","authors","urls","source","ingest_timestamp"]
-  # Хеширование контролируется через determinism.hash_algorithm (sha256).
-logging:
-  level: "INFO"
-```
->>>>>>> 9422e5d9
 
 sources:
   pubchem:
@@ -517,7 +416,6 @@
 ### 4.3 Include для политики детерминизма
 
 ```yaml
-<<<<<<< HEAD
 # src/bioetl/configs/includes/determinism.yaml
 determinism:
   hash_algorithm: "sha256"
@@ -533,35 +431,6 @@
     - "qc_enrichment_metrics.csv"
     - "_summary_statistics.csv"
     - "_dataset_metrics.csv"
-=======
-# src/bioetl/configs/pipelines/pubmed.yaml
-
-api_base_url: "https://eutils.ncbi.nlm.nih.gov/entrez/eutils"
-http:
-  timeout_s: 60
-  retries: 5
-  backoff: { strategy: exponential, base_s: 1.0, max_s: 30.0 }
-  rate_limit_rps: 3
-  headers:
-    User-Agent: "bioetl/0.13 (+https://example.org)"
-pagination:
-  type: page
-  page_size: 10000      # retmax
-  max_pages: 100
-filters:
-  db: "pubmed"
-  term: "histamine[tiab] AND 2020:2025[dp]"
-  rettype: "medline"
-  retmode: "xml"
-fields: ["pmid","title","abstract","authors","journal","year"]
-output:
-  path: "data/pubmed/"
-  format: "csv"
-  column_order: ["document_id","pmid","title","venue","year","authors","abstract","source","ingest_timestamp"]
-  # Хеширование контролируется через determinism.hash_algorithm (sha256).
-logging:
-  level: "INFO"
->>>>>>> 9422e5d9
 ```
 
 ## 5) Соответствие схемам и проверка на этапе validate()
@@ -598,10 +467,6 @@
 
 Pandera DataFrameSchema/Checks.
 
-<<<<<<< HEAD
 Python hashlib SHA256 (`src/bioetl/core/hashing.py`) и `determinism.hash_algorithm` (`src/bioetl/configs/includes/determinism.yaml`).
-=======
-Python hashlib SHA256 (`src/bioetl/core/hashing.py`).
 
 [^determinism-hash]: Конфигурация алгоритма детерминизма хранится в [src/bioetl/configs/includes/determinism.yaml](../src/bioetl/configs/includes/determinism.yaml) и устанавливает значение `sha256` для поля `hash_algorithm`.
->>>>>>> 9422e5d9

Требования к перечню источников данных

0. Нормативная база

Ключевые слова требований интерпретируются по RFC 2119/BCP 14: MUST, MUST NOT, SHOULD, MAY. 
datatracker.ietf.org
+1

1. Область действия

Документ устанавливает обязательный состав и формат «перечня источников данных» для ветки @test_refactoring_32 репозитория SatoryKono/bioactivity_data_acquisition. Входит: инвентаризация источников, их публичные интерфейсы, извлекаемые сущности и поля, правила нормализации и валидации, политика merge/join, артефакты и критерии приемки. Не входит: оркестрация пайплайнов, производительность, прикладная аналитика.

**Термины:**
- **Основной источник** — источник, из которого формируется базовый набор полей сущности.
- **Дополнительный источник (обогащение)** — источник, используемый для дополнения или уточнения отдельных полей при наличии соответствия по идентификаторам.
- **Бизнес-ключ** — минимальный набор полей, однозначно идентифицирующий запись на уровне предметной области.
- **Канонизация идентификаторов** — приведение идентификаторов к нормативной форме (регистр, префиксы, формат).
- **Контролируемые словари/онтологии** — фиксированные перечни допустимых значений или ссылочные онтологии.

**Контекст проекта:** ETL ориентирован на извлечение биоактивностных данных из ChEMBL и внешних источников с последующей нормализацией и проверками схем.

## Источники истины (@test_refactoring_32)

- [ref: repo:docs/requirements/PIPELINES.inventory.csv@test_refactoring_32] — список источников и пайплайнов.
- [ref: repo:docs/requirements/PIPELINES.inventory.clusters.md@test_refactoring_32] — кластеры по компонентам пайплайнов.
- [ref: repo:configs/inventory.yaml@test_refactoring_32] — конфигурация генерации инвентаризации.
- [ref: repo:tests/unit/test_inventory.py@test_refactoring_32] — проверки артефактов инвентаризации.

## 1.1 Матрица источников по сущностям (@test_refactoring_32)

| Сущность | Основной источник | Доп. источники (обогащение) | Обязательные поля (уровень данных) | Идентификаторы/ключи (формат) | Онтологии/словари | Политика слияния (кратко) |
| --- | --- | --- | --- | --- | --- | --- |
| `documents` | ChEMBL Documents API | PubMed, Crossref, OpenAlex, Semantic Scholar | `document_chembl_id`, `title`, `year` или `date`, хотя бы один из `doi`/`pmid` | БК: `document_chembl_id`; внешние: `doi` (канонический `10.*`), `pmid` (целое) | — | Базовые поля из ChEMBL; `doi`/`title`/`venue`/`date` при конфликте: Crossref > PubMed > OpenAlex > ChEMBL; авторы: PubMed > Crossref; ссылки агрегируются с дедупликацией |
| `targets` | ChEMBL Target API | UniProt, IUPHAR (Guide to Pharmacology) | `target_chembl_id`, `organism`, `target_type`; при наличии — `uniprot_accession`, `gene_symbol` | БК: `target_chembl_id`; внешние: `uniprot_accession` | Таксономия NCBI (для `organism`), номенклатура UniProt (аккессия, ген) | Маркерные поля (`name`, `gene_symbol`, `organism`) при конфликте: UniProt > ChEMBL; классификация мишени: IUPHAR > ChEMBL |
| `assays` | ChEMBL Assay API | BAO (онтология биологических ассайев) | `assay_chembl_id`, `assay_type`, `assay_category`, `target_chembl_id?`, `document_chembl_id?` | БК: `assay_chembl_id` | BAO для `assay_type`/`category`/`format` | Тип/категория нормализуются к BAO; при расхождении: BAO-карта > ChEMBL raw |
| `testitems` | ChEMBL Molecule API | PubChem (идентификаторы, вещества/соли, синонимы) | `molecule_chembl_id`; при наличии — `preferred_name`, `synonyms[]`, `parent`, `salt_id` | БК: `molecule_chembl_id`; внешние: PubChem CID | — | Имена/синонимы: PubChem > ChEMBL; соль/`parent` согласуются по карте соответствий; конфликты помечаются |
| `activities` | ChEMBL Activity API | — (нормативы единиц и метрик из схем) | `activity_id?`, `assay_chembl_id`, `molecule_chembl_id`, `standard_type`, `standard_relation`, `standard_value`, `standard_units`; опц.: `pchembl_value` | БК: комбинация (`assay_chembl_id`, `molecule_chembl_id`, `standard_type`, `relation`, `timepoint?`) | Словарь допустимых метрик (IC50, EC50, Ki и др.); словарь единиц (нМ, мкМ и т.п.) | Единицы гармонизируются к целевым (см. DATA-07); при конфликтных измерениях выбирается запись с валидной единицей, меньшей степенью преобразования, лучшим признаком качества |

2. Обязательные артефакты (MUST)

docs/requirements/SOURCES_AND_INTERFACES.md

docs/requirements/NORMALIZATION_RULES.md

docs/requirements/VALIDATION_RULES.md

docs/requirements/REFACTOR_PLAN.md

Все артефакты коммитятся в одном PR при появлении/изменении источника. MUST быть детерминированная сортировка таблиц и стабильный column_order.

3. Инвентаризация (MUST)

Сформировать таблицу по каталогам src/, configs/, docs/requirements/, tests/ со столбцами:
path | module | size_kb | loc | mtime | top_symbols | imports_top | docstring_first_line.
<<<<<<< HEAD
Каждый путь указывать ссылкой вида [ref: repo:<path>@test_refactoring_11]. Результат вкладывается в SOURCES_AND_INTERFACES.md и при изменениях зеркалируется в REFACTOR_PLAN.md.
Снимок формируется скриптом [ref: repo:src/scripts/run_inventory.py@test_refactoring_11] с конфигурацией [ref: repo:configs/inventory.yaml@test_refactoring_11].
=======
Каждый путь указывать ссылкой вида [ref: repo:<path>@test_refactoring_32]. Результат вкладывается в SOURCES_AND_INTERFACES.md и при изменениях зеркалируется в REFACTOR_PLAN.md.
>>>>>>> 14f0ac8a

4. Стандарт «карточки источника» (MUST)

Для каждого внешнего источника/энрихера в SOURCES_AND_INTERFACES.md фиксируется единая карточка:

source и соответствующий каталог в репозитории: [ref: repo:src/bioetl/sources/<name>@test_refactoring_32]

public_api: имя публичного класса/фасада и файл pipeline.py

config_keys: список ключей конфигурации

entities: извлекаемые сущности и обязательные поля

merge_policy: ключи join/merge и приоритеты конфликтов

tests_required: unit (client/parser/normalizer/schema), e2e (golden)

risks: известные неоднозначности и пределы API

5. Нормализация (MUST)

Общие правила для всех источников, фиксируются в NORMALIZATION_RULES.md:

Идентификаторы:

DOI в lowercase, без URL-префиксов, в поле doi_norm (MUST).

CHEMBL\d+ для ChEMBL; cid/sid числовые для PubChem; UniProt AC с отделением версии (MUST).

Авторы: массив структур с family, given, sequence:int, orcid в lowercase без URL; дедуп внутри одного документа (MUST).

Журналы: journal_title в NFC; ISSN проверять по \d{4}-\d{3}[\dxX] (MUST).

Даты: YYYY-MM-DD по UTC; при меньшей точности — заполнитель и date_precision (MUST).

Единицы активностей (ChEMBL): таблица соответствий типов/единиц и явные коэффициенты преобразования (например, µM→nM ×1000). Неизвестные единицы порождают UnitNormalizationError (MUST).

NA/типы: строгая типизация, допускаемые NaN перечислены явно (MUST).

Дедуп:

Документы: ключ (doi_norm | pmid | openalex_id | paperId) с приоритетом источников.

Активности: ключ (assay_id, molecule_id, standard_type, relation, value, units) + хеш строки (MUST).

6. Валидация (MUST)

Описывается в VALIDATION_RULES.md:

Pandera-схемы и реестр версий для каждой сущности; инварианты отдельно.

Golden-наборы CSV/Parquet на источник с checksum и ожидаемыми метриками.

FK-проверки: documents ↔ assays ↔ activities, molecules ↔ activities, targets ↔ activities.

Политика ошибок: критические — исключения; мягкие — QC-отчет.

7. Merge/Join (MUST)

Для всех объединений задокументированы ключи слияния и стратегия разрешения конфликтов (prefer_source, prefer_fresh, concat_unique, score_based); слияния выполняются после валидации обеих сторон.

**Приоритезация и разрешение конфликтов:**

**Документы (`documents`):**
- `doi`, `title`, `container_title`/`journal`, `published_(print|online)_date`: Crossref > PubMed > OpenAlex > ChEMBL.
- `authors`: PubMed > Crossref; дедупликация по (`surname`, `initials`); порядок как в источнике с наибольшей полнотой.
- `year`: из приоритетной даты публикации; при расхождении берётся год от источника, предоставившего `doi`.
- Политика отказа: источник понижается, если `doi` некорректен или отсутствует минимальный набор (`title` и `date|year`).

**Таргеты (`targets`):**
- Номенклатура: `name`, `gene_symbol`, `organism` из UniProt; при отсутствии — из ChEMBL.
- Классификация/семейство: IUPHAR > ChEMBL.
- Отказ: если `uniprot_accession` некорректен, унификация сводится к ChEMBL, поле помечается как «требует уточнения».

**Ассайы (`assays`):**
- `assay_type`/`category`/`format`: соответствие BAO; при конфликте BAO-карта перекрывает `assay_type` из сырых данных ChEMBL.
- Привязки к `document_chembl_id` и `target_chembl_id` обязательны, если указаны в ChEMBL.

**Тест-айтемы (`testitems`):**
- Имена/синонимы: PubChem > ChEMBL.
- `salt` и `parent`-связи: пересечение карт соответствий; при конфликте отбрасывается источник без валидационного признака (например, отсутствие подтверждения `parent`).

**Активности (`activities`):**
- `standard_type`, `standard_units`, `standard_value`: выбирается запись с корректной единицей, требующей минимального преобразования к целевым; если есть `pchembl_value` и валидные исходные параметры, он сохраняется.
- При равной уверенности tie-breaker по полноте обязательных полей и свежести релиза источника (см. SRC-04).

**Общие правила:**
- Документы: при конфликтах полей применяется таблица приоритетов источников; решение конфликта журналируется.
- Молекулы/таргеты: join только по нормализованным ключам; несоответствия не сливаются молча.
- Энрихеры: join-ключи заданы явно; выполнение не нарушает детерминизм.

8. Минимальный реестр источников и требования к карточкам

Ниже указан обязательный состав полей карточек и опорные спецификации API для проверки контрактов.

8.1 Crossref

public_api: CrossrefPipeline в pipeline.py

config_keys: api_base_url, mailto, retries, backoff, rate_limit_rps, page_size, filters

entities: документы и связанное библиографическое метадано, включая авторов, лицензии, ссылки

merge_policy: join по doi_norm

tests_required: unit (client/parser/normalizer/schema), e2e с golden

risks: вариативный container-title, неоднородные авторские форматы
Подтверждающие спецификации: Crossref REST API, Swagger, рекомендации по использованию. 
GitHub
+4
www.crossref.org
+4
api.crossref.org
+4

8.2 PubMed E-utilities (NCBI Entrez)

public_api: PubMedPipeline

config_keys: api_base_url, api_key?, retries, backoff, page_size, rettype, retmode

entities: документы PubMed, идентификаторы PMID, поля библиографии

merge_policy: pmid → document_id и/или join с doi_norm

tests_required: unit+e2e; проверка батч-паттерна esearch → efetch

risks: лимиты, пагинация, неполные DOI
Опора: страницы NCBI об E-utilities и обзорные материалы. 
joshuadull.github.io
+4
ncbi.nlm.nih.gov
+4
ncbi.nlm.nih.gov
+4

8.3 OpenAlex

public_api: OpenAlexPipeline

config_keys: api_base_url, mailto, per_page, cursor, filters

entities: works, authors, источники, организации, связи работ

merge_policy: join по doi_norm/openalex_id

tests_required: unit+e2e; проверка курсорной пагинации и стабилизации ID

risks: неполные/рассинхроненные DOI
Опора: OpenAlex overview, API overview, Works/Authors объекты. 
OpenAlex
+4
OpenAlex
+4
OpenAlex
+4

8.4 Semantic Scholar

public_api: SemanticScholarPipeline

config_keys: api_base_url, api_key, rate_limit_rps, fields, page_size

entities: papers, citations/refs, идентификаторы paperId и DOI

merge_policy: join по doi_norm/paperId

tests_required: unit+e2e; проверка лимитов и усечения полей

risks: нестабильные поля ссылок, ограничения размера ответа
Опора: официальные API-страницы и лимиты/ограничения. 
Semantic Scholar API
+2
Semantic Scholar
+2

8.5 ChEMBL

public_api: ChEMBLPipeline

config_keys: api_base_url, page_size, retries, filters

entities: molecules, targets, assays, activities; поддержка фильтров и пагинации

merge_policy: molecule_chembl_id/assay_id

tests_required: unit+e2e; golden на свод единиц и преобразования standard_value

risks: неоднородность единиц активностей, большие ответы
Опора: ChEMBL Web Services и training-материалы. 
chembl.gitbook.io
+2
chembl.github.io
+2

8.6 UniProt

public_api: UniProtPipeline

config_keys: api_base_url, query, fields, format, size

entities: protein entries, маппинги, поля по fields

merge_policy: по uniprot_ac (c отделением версии) и/или маппинг-сервис

tests_required: unit+e2e; проверка полей и HTTP-заголовков/статусов

risks: различия версий AC, изменение схемы полей
Опора: UniProt REST API и справка по query/headers/id-mapping. 
UniProt
+3
UniProt
+3
UniProt
+3

8.7 PubChem

public_api: PubChemPipeline

config_keys: endpoint, namespace, identifiers, batch_size

entities: compounds/substances/assays по PUG-REST/PUG-View

merge_policy: по cid/sid

tests_required: unit+e2e; проверка пакетных запросов и стабильности полей

risks: объём ответов, ограничения по структурам/поиску
Опора: PUG-REST и PUG-View. 
PubChem
+2
PubChem
+2

8.8 IUPHAR/BPS Guide to PHARMACOLOGY (GtoP)

public_api: GtoPPipeline

config_keys: api_base_url, page, per_page, api_key

entities: targets, genes, ligands, interactions

merge_policy: ligand_id/target_id и маппинги на UniProt/HGNC

tests_required: unit+e2e; проверка целостности маппингов

risks: частичные поля, обновления структуры JSON
Опора: веб-сервисы GtoP и публикации-описания. 
pmc.ncbi.nlm.nih.gov
+3
guidetopharmacology.org
+3
guidetopharmacology.org
+3

9. Детальные требования к источникам данных (SRC-*)

Требования к перечню источников и их покрытию полей сущностей.

**SRC-01 (MUST): Покрытие источников**

Для каждой сущности должен быть зафиксирован перечень источников (основной и дополнительные) с указанием, какие поля покрываются каждым источником. Все обязательные поля сущности покрыты хотя бы одним источником; «дыры покрытия» отсутствуют.

**Метод проверки:** Сквозная валидация покрытия по карте «поле → источник» и перечню обязательных полей (отчёт о непросуммированных полях пуст).

**Источники:** [ref: repo:docs/requirements/99-data-sources-and-data-spec.md]

**SRC-02 (MUST): Канонизация идентификаторов**

Идентификаторы входа приводятся к канону:
- `CHEMBL\d+` для ChEMBL
- `10.*` для DOI (без префиксов `doi:`/URL, в нижнем регистре доменной части)
- `^\d+$` для PMID
- Канон UniProt accession (верхний регистр, допустимая длина/символы)

**Метод проверки:** Регекс-валидация на уровне колонок; отчёты по несоответствиям.

**Источники:** [ref: repo:docs/requirements/04-normalization-validation.md], [ref: repo:src/bioetl/schemas/]

**SRC-03 (MUST): Критерии включения/исключения**

Определены критерии включения/исключения записей по каждому источнику: минимально обязательные поля, валидные диапазоны значений, перечень неустранимых противоречий. Нарушения отражаются в отчёте исключений с причиной.

**Метод проверки:** Фильтрация по правилам включения и агрегация причин исключения.

**Источники:** [ref: repo:docs/requirements/03-data-extraction.md], [ref: repo:docs/requirements/04-normalization-validation.md]

**SRC-04 (SHOULD): Атрибуты происхождения**

Для каждого источника фиксируются атрибуты происхождения значений: `source_name`, `source_release`/`version`, `retrieved_date` (ISO 8601). В результирующих наборах присутствуют и заполнены поля происхождения для всех значений из внешних источников.

**Метод проверки:** Наличие и ненулевость полей происхождения; кросс-проверка допустимых значений версий источников.

**Источники:** [ref: repo:docs/requirements/03-data-extraction.md]

10. Детальные требования к данным (DATA-*)

Требования к схемам, типам, валидации и качеству данных.

**DATA-01 (MUST): Перечень полей с классификацией**

Для каждой сущности задан перечень полей с классификацией: обязательные, опциональные, вычислимые/нормализуемые (ID, даты, единицы, метки онтологий). Ни одно обязательное поле не пустое; опциональные пустуют только при документированном основании.

**Метод проверки:** Контроль ненулевости и верификация оснований.

**Источники:** [ref: repo:docs/requirements/05-assay-extraction.md], [ref: repo:docs/requirements/06-activity-data-extraction.md], [ref: repo:docs/requirements/07a-testitem-extraction.md], [ref: repo:docs/requirements/07b-testitem-data-extraction.md], [ref: repo:docs/requirements/08-target-data-extraction.md]

**DATA-02 (MUST): Типы данных и единицы измерения**

Типы данных и единицы измерения определены для всех числовых и датовых полей; даты в ISO 8601; для активностей зафиксирован словарь допустимых метрик (`standard_type`) и единиц (`standard_units`) с валидными диапазонами.

**Метод проверки:** Схемы, диапазоны, допустимые значения.

**Источники:** [ref: repo:src/bioetl/schemas/], [ref: repo:docs/requirements/06-activity-data-extraction.md]

**DATA-03 (MUST): Канонизированные ключи связей**

Канонизированы ключи связей между сущностями: `document_chembl_id`, `assay_chembl_id`, `molecule_chembl_id`, `target_chembl_id`, `uniprot_accession` (если применимо). Все ссылки разрешаются однозначно; дубликаты и конфликтующие ключи фиксируются.

**Метод проверки:** Контроль внешних ключей и целостности.

**Источники:** [ref: repo:docs/requirements/04-normalization-validation.md]

**DATA-04 (MUST): Дедупликация и консолидация**

Заданы правила дедупликации и консолидации записей: критерии эквивалентности, приоритеты полей при слиянии, разрешение противоречий значений между источниками. После консолидации отсутствуют точные дубликаты; каждая конфликтная запись проходит детерминированный выбор.

**Метод проверки:** Поиск дублей по бизнес-ключам и контроль приоритетов.

**Источники:** [ref: repo:docs/requirements/03-data-extraction.md], [ref: repo:docs/requirements/04-normalization-validation.md]

**DATA-05 (SHOULD): Онтологическая привязка**

Поля, требующие онтологической привязки, валидируются по контролируемым словарям: BAO для `assay_*`, UniProt/таксономия для таргетов, словарь метрик и единиц для активностей.

**Метод проверки:** Сопоставление значений со словарями и отчёт о несоответствиях.

**Источники:** [ref: repo:docs/requirements/05-assay-extraction.md], [ref: repo:docs/requirements/08-target-data-extraction.md]

**DATA-06 (MUST): Политика пропусков**

Определено, где допускается `NULL`, где пустая строка запрещена; различается «структурно отсутствующее» (нет в источнике) и «данные отсутствуют» (источник сообщает `unknown`). Отчёт подтверждает отсутствие запрещённых пропусков.

**Метод проверки:** Валидаторы схем и агрегирование пропусков по классу причин.

**Источники:** [ref: repo:docs/requirements/04-normalization-validation.md]

**DATA-07 (SHOULD): Гармонизация единиц и шкал**

Гармонизация единиц и шкал: целевые единицы заданы для измеримых полей (например, активности в нМ, время в часах); допускается расчёт производных показателей (`pChEMBL`) при наличии исходных значений. Итоговые таблицы имеют единые единицы; для каждой числовой колонки указан целевой юнит.

**Метод проверки:** Скан колонок на предмет единственного unit; отчёт о смешанных единицах пуст.

**Источники:** [ref: repo:docs/requirements/06-activity-data-extraction.md], [ref: repo:src/bioetl/schemas/]

11. Требования к целостности данных (LINK-*)

**LINK-01 (MUST): Разрешение ссылок**

`activities` ссылаются на существующие `assays`, `documents`, `testitems`, `targets` по каноническим ключам. Неразрешённых ссылок быть не должно.

**Метод проверки:** Внешние ключи и полнота джойнов.

**Источники:** [ref: repo:docs/requirements/04-normalization-validation.md]

**LINK-02 (SHOULD): Кардинальности и уникальность**

Заданы кардинальности и уникальные бизнес-ключи:
- Для `assays` уникален `assay_chembl_id`
- Для `documents` — `document_chembl_id`
- Для `activities` — комбинация (`assay_chembl_id`, `molecule_chembl_id`, `standard_type`, `relation`, дополнительные измерения при наличии)

Нарушения уникальности отсутствуют; кардинальности не противоречат данным.

**Метод проверки:** Агрегаты уникальности.

**Источники:** [ref: repo:src/bioetl/schemas/]

12. Критерии приёмки (проверяемые метрики)

| ID | Проверка | Метод | Ожидаемо | Evidence |
| --- | --- | --- | --- | --- |
| SRC-02 | Формат всех ID соответствует канону | Регекс-валидация колонок (`CHEMBL\d+`, `^10\..+`, `^\d+$`, канон UniProt) | 100% валид; отчёт несоответствий пуст | Отчёт валидации идентификаторов |
| DATA-01 | Обязательные поля не пусты | Проверка ненулевости по списку обязательных полей | 0 нарушений | Сводка ненулевости по сущностям |
| DATA-02 | Единицы и типы корректны | Типовые проверки схем, списки допустимых значений, диапазоны | 0 нарушений или помечены флагами качества | Отчёт по типам/единицам |
| DATA-03 / LINK-01 | Все ссылки разрешены | Полные джойны справочников, подсчёт «осиротевших» ссылок | 0 неразрешённых ссылок | Отчёт целостности ссылок |
| DATA-04 | Отсутствуют точные дубликаты | Проверка уникальности по бизнес-ключам | 0 дублей | Сводка уникальности |
| DATA-05 | Значения соответствуют словарям/онтологиям | Сопоставление со словарями BAO/UniProt/метрики активностей | 100% в словарях или в реестре несоответствий | Реестр несоответствий |
| DATA-06 | Политика пропусков соблюдена | Классифицированный анализ пропусков | Нет запрещённых пропусков | Отчёт пропусков |
| DATA-07 | Гармонизация единиц завершена | Проверка единственности целевого юнита по колонке | Все числовые поля в целевых единицах | Отчёт по единицам |

📄 **Полное описание**: [docs/requirements/99-data-sources-and-data-spec.md @test_refactoring_32](../docs/requirements/99-data-sources-and-data-spec.md)

13. Матрица трассируемости требований

| Требование | Ссылки на документы |
| --- | --- |
| SRC-01 | [ref: repo:docs/requirements/99-data-sources-and-data-spec.md] |
| SRC-02 | [ref: repo:docs/requirements/04-normalization-validation.md], [ref: repo:src/bioetl/schemas/] |
| SRC-03 | [ref: repo:docs/requirements/03-data-extraction.md], [ref: repo:docs/requirements/04-normalization-validation.md] |
| SRC-04 | [ref: repo:docs/requirements/03-data-extraction.md] |
| DATA-01 | [ref: repo:docs/requirements/05-assay-extraction.md], [ref: repo:docs/requirements/06-activity-data-extraction.md], [ref: repo:docs/requirements/07a-testitem-extraction.md], [ref: repo:docs/requirements/07b-testitem-data-extraction.md], [ref: repo:docs/requirements/08-target-data-extraction.md] |
| DATA-02 | [ref: repo:src/bioetl/schemas/], [ref: repo:docs/requirements/06-activity-data-extraction.md] |
| DATA-03 | [ref: repo:docs/requirements/04-normalization-validation.md] |
| DATA-04 | [ref: repo:docs/requirements/03-data-extraction.md], [ref: repo:docs/requirements/04-normalization-validation.md] |
| DATA-05 | [ref: repo:docs/requirements/05-assay-extraction.md], [ref: repo:docs/requirements/08-target-data-extraction.md] |
| DATA-06 | [ref: repo:docs/requirements/04-normalization-validation.md] |
| DATA-07 | [ref: repo:docs/requirements/06-activity-data-extraction.md], [ref: repo:src/bioetl/schemas/] |
| LINK-01 | [ref: repo:docs/requirements/04-normalization-validation.md] |
| LINK-02 | [ref: repo:src/bioetl/schemas/] |

14. Требования к тестированию (MUST)

Unit-тесты для клиента, парсера, нормализатора и схемы на каждый источник.

E2E-тест с golden-сэмплом; проверяются: количество строк, уникальность ключей, доля NA, валидность единиц, стабильный порядок колонок и сериализация.

Тест идемпотентности на повторный прогон с теми же параметрами.

10. Критерии приемки (MUST)

SOURCES_AND_INTERFACES.md соответствует дереву @test_refactoring_32; расхождений нет.

Нормализация и валидация описаны так, что по тексту можно восстановить схемы без догадок.

Merge-ключи и приоритизация источников определены; конфликты детерминизированы и журналируются.

Все новые/уточнённые правила покрыты unit+e2e; golden-наборы обновлены.

Любые изменения перечня источников отражены одновременно в REFACTOR_PLAN.md и SOURCES_AND_INTERFACES.md в одном PR.

11. Примечания по API-лимитам и пагинации (SHOULD)

Карточки источников SHOULD фиксировать лимиты и пагинацию, если они документированы провайдерами: OpenAlex лимиты в техдоке; Semantic Scholar ограничения размера и частоты; ChEMBL пагинация; PubMed паттерн esearch/efetch. Эти сведения обязательны для настройки retries, backoff и rate_limit_rps в config_keys. 
ncbi.nlm.nih.gov
+4
OpenAlex
+4
Semantic Scholar API
+4

12. Язык требований

В тексте перечня допускается только терминология из спецификаций соответствующих API и RFC 2119. Любые «вольные» поля и незафиксированные преобразования запрещены (MUST NOT). 
ietf.org<|MERGE_RESOLUTION|>--- conflicted
+++ resolved
@@ -52,12 +52,9 @@
 
 Сформировать таблицу по каталогам src/, configs/, docs/requirements/, tests/ со столбцами:
 path | module | size_kb | loc | mtime | top_symbols | imports_top | docstring_first_line.
-<<<<<<< HEAD
 Каждый путь указывать ссылкой вида [ref: repo:<path>@test_refactoring_11]. Результат вкладывается в SOURCES_AND_INTERFACES.md и при изменениях зеркалируется в REFACTOR_PLAN.md.
 Снимок формируется скриптом [ref: repo:src/scripts/run_inventory.py@test_refactoring_11] с конфигурацией [ref: repo:configs/inventory.yaml@test_refactoring_11].
-=======
 Каждый путь указывать ссылкой вида [ref: repo:<path>@test_refactoring_32]. Результат вкладывается в SOURCES_AND_INTERFACES.md и при изменениях зеркалируется в REFACTOR_PLAN.md.
->>>>>>> 14f0ac8a
 
 4. Стандарт «карточки источника» (MUST)
 

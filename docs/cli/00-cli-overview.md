# CLI Overview and Principles

> **Note**: The Typer CLI shipped in `bioetl.cli.cli_app` is available today.
> All paths referencing `src/bioetl/` correspond to the editable source tree
> that backs the installed package.

## 1. Purpose and Scope

The `bioetl` Command-Line Interface (CLI) is the primary entry point for
executing and managing ETL pipelines. It provides a standardized way to run
pipelines, manage configurations, and pass runtime parameters.

The CLI's main responsibility is to handle the "scaffolding" of a pipeline run.
This includes:

- Parsing command-line arguments.
- Loading and merging all configuration sources.
- Setting up the logging system.
- Instantiating the correct pipeline class and injecting its configuration.
- Reporting the final status of the run.

## 2. Architecture: A Static Registry

The CLI is a Typer application whose main entry point is
`python -m bioetl.cli.cli_app`. A console script named `bioetl` is provided for
installed environments and maps to the same Typer application. Its architecture
is based on a **static command registry** that is built when the application
starts.

- **Command Registration**: The file
  `[ref: repo:src/bioetl/cli/cli_registry.py@refactoring_001]` defines the list
  of all available pipeline commands (e.g., `activity_chembl`, `assay_chembl`,
  `target_chembl`). It explicitly imports a `build_command_config` function for
  each pipeline and uses these to construct a dictionary that maps command names
  to their configurations.
- **Application Startup**: The main application file,
  `[ref: repo:src/bioetl/cli/cli_app.py@refactoring_001]`, reads this static
  registry and uses a factory pattern (`create_pipeline_command`) to generate
  and register a Typer command for each entry.

This approach is **not dynamic**. Adding a new pipeline requires explicitly
adding its configuration to `registry.py`.

## 3. Configuration Loading and Precedence

<<<<<<< HEAD
The single most important function of the CLI is to build the `PipelineConfig`
object that will be passed to the pipeline. It does this by loading and merging
settings from multiple sources in a strict order of precedence. This entire
process is managed by the `load_config` function found in
`[ref: repo:src/bioetl/config/loader.py@refactoring_001]`.
=======
The single most important function of the CLI is to build the `PipelineConfig` object that will be passed to the pipeline. It does this by loading and merging settings from multiple sources in a strict order of precedence. This entire process is managed by the `read_pipeline_config` function found in `[ref: repo:src/bioetl/config/loader.py@refactoring_001]`.
>>>>>>> 83935e4a

The order of precedence is as follows (where 4 has the highest precedence and
overrides all others):

**Order of Precedence (Lowest to Highest):**

1. **Base Profiles**: Files listed in the `extends` key are loaded first. This
   typically includes `base.yaml` and can also include `network.yaml` (for
   network settings) and `determinism.yaml` (for reproducibility settings).
1. **Pipeline Config**: The main pipeline-specific YAML file provided via
   `--config`.
1. **CLI `--set` Flags**: Key-value pairs from the `--set` flag are merged next.
1. **Environment Variables**: Environment variables have the highest precedence
   (e.g., `BIOETL__HTTP__DEFAULT__TIMEOUT_SEC=120`).

This layered approach provides a powerful and flexible system for managing
configurations.

## 4. Key Flags and Behavior

- **`--config`**: The **required** path to the main YAML configuration file for
  the pipeline.
- **`--output-dir`**: The **required** directory where all output artifacts will
  be saved.
- **`--set`**: Overrides a specific configuration value using dot notation
  (e.g., `--set sources.chembl.batch_size=10`). Can be repeated.
- **`--dry-run`**: Executes all pipeline setup, including configuration loading
  and validation, but **stops before running the pipeline**. It is an essential
  tool for verifying that a configuration is valid.
- **`--verbose`**: Increases the logging level to provide more detailed output
  for debugging.

### Error handling policy

The CLI maps specific families of exceptions to deterministic exit codes (see
`docs/cli/02-cli-exit-codes.md`):

- **Configuration bootstrapping**: `typer.BadParameter`, `FileNotFoundError`,
  and `ValueError` emitted by `bioetl.config.loader.load_config` or environment
  validation trigger exit code `2`. CLI modules MUST import configuration models
  exclusively from `bioetl.config.models.*`.
- **Runtime validation failures**: Pandera or pipeline validation errors that
  bubble up as `ValueError` or domain exceptions produce exit code `1` with
  structured logging.
- **External dependencies**: Network and API issues are normalized to
  `bioetl.clients.exceptions` (`ConnectionError`, `Timeout`, `HTTPError`,
  `RequestException`) and `bioetl.core.api_client.CircuitBreakerOpenError`,
  alongside builtin `ConnectionError`/`TimeoutError`. CLI code MUST reference
  these via `bioetl.clients.exceptions`, never via `requests.exceptions`.
- **Unexpected failures**: Any other exception is logged as
  `cli_pipeline_failed` and results in exit code `1`.

Direct imports of `requests` or `requests.exceptions` inside `src/bioetl/cli/**`
are prohibited; all HTTP concerns flow through the client abstraction.

A full list of commands and their specific flags can be found in the
`[ref: repo:docs/cli/01-cli-commands.md@refactoring_001]`. For a detailed
reference on exit codes, see
`[ref: repo:docs/cli/02-cli-exit-codes.md@refactoring_001]`.

## 5. Command Catalog

The Typer application defined in
`[ref: repo:src/bioetl/cli/cli_app.py@refactoring_001]` loads the static
registry from `[ref: repo:src/bioetl/cli/cli_registry.py@refactoring_001]` and
registers each pipeline command at startup. The resulting command surface is
summarized below.

| Command           | Invocation                                     | Description                                                                                 | Source                                                       |
| ----------------- | ---------------------------------------------- | ------------------------------------------------------------------------------------------- | ------------------------------------------------------------ |
| Root              | `python -m bioetl.cli.cli_app`                 | Entry point that exposes all subcommands and global options.                                | `[ref: repo:src/bioetl/cli/cli_app.py@refactoring_001]`      |
| `list`            | `python -m bioetl.cli.cli_app list`            | Prints the names of every registered pipeline so operators can discover available commands. | `[ref: repo:src/bioetl/cli/cli_app.py@refactoring_001]`      |
| `activity_chembl` | `python -m bioetl.cli.cli_app activity_chembl` | Runs the ChEMBL activity ETL pipeline.                                                      | `[ref: repo:src/bioetl/cli/cli_registry.py@refactoring_001]` |
| `assay_chembl`    | `python -m bioetl.cli.cli_app assay_chembl`    | Runs the ChEMBL assay ETL pipeline.                                                         | `[ref: repo:src/bioetl/cli/cli_registry.py@refactoring_001]` |
| `document_chembl` | `python -m bioetl.cli.cli_app document_chembl` | Runs the ChEMBL document ETL pipeline with optional enrichers.                              | `[ref: repo:src/bioetl/cli/cli_registry.py@refactoring_001]` |
| `target_chembl`   | `python -m bioetl.cli.cli_app target_chembl`   | Runs the ChEMBL target ETL pipeline.                                                        | `[ref: repo:src/bioetl/cli/cli_registry.py@refactoring_001]` |
| `testitem_chembl` | `python -m bioetl.cli.cli_app testitem_chembl` | Runs the ChEMBL test item ETL pipeline.                                                     | `[ref: repo:src/bioetl/cli/cli_registry.py@refactoring_001]` |

Команды `activity`, `assay`, `document`, `document_pubmed`, `document_crossref`,
`document_openalex`, `document_semantic_scholar`, `pubchem`, `uniprot`,
`gtp_iuphar`, `openalex`, `crossref`, `pubmed`, `semantic_scholar` **не
реализованы** в текущей сборке и отмечены как **not implemented** в
соответствующей документации.

## 6. Global Options

Every pipeline command shares a common set of options implemented in
`[ref: repo:src/bioetl/cli/cli_command.py@refactoring_001]`. These options are
added when `create_pipeline_command` wires a pipeline into the Typer application
defined in `[ref: repo:src/bioetl/cli/cli_app.py@refactoring_001]`.

| Option                                        | Type             | Default  | Notes                                                                                            |
| --------------------------------------------- | ---------------- | -------- | ------------------------------------------------------------------------------------------------ |
| `--config`                                    | `Path`           | Required | Path to the pipeline YAML that seeds configuration merging.                                      |
| `--output-dir`                                | `Path`           | Required | Destination directory for deterministic CSV outputs and QC artifacts.                            |
| `--dry-run` (`-d`)                            | `bool`           | `False`  | Perform configuration loading and validation without executing pipeline stages.                  |
| `--set` (`-S`)                                | `List[str]`      | `[]`     | Override configuration keys using dotted notation (`KEY=VALUE`); can be provided multiple times. |
| `--verbose` (`-v`)                            | `bool`           | `False`  | Elevate logging to verbose mode for troubleshooting.                                             |
| `--fail-on-schema-drift/--allow-schema-drift` | `bool`           | `True`   | Control whether unexpected column changes abort the run.                                         |
| `--validate-columns/--no-validate-columns`    | `bool`           | `True`   | Toggle the column contract validation step before writing outputs.                               |
| `--extended/--no-extended`                    | `bool`           | `False`  | Enable additional QC artifacts beyond the default CSV outputs.                                   |
| `--sample`                                    | `Optional[int]`  | `None`   | Limit execution to the first *N* records for smoke testing.                                      |
| `--golden`                                    | `Optional[Path]` | `None`   | Provide a golden dataset for deterministic comparisons.                                          |

## 7. Exit Codes at a Glance

Error handling for every pipeline run is centralized in
`[ref: repo:src/bioetl/cli/cli_command.py@refactoring_001]`, which maps
exceptions to exit codes documented in
`[ref: repo:docs/cli/02-cli-exit-codes.md@refactoring_001]`. The following table
summarizes the outcomes.

| Exit Code | Meaning                        | Typical Triggers                                                                              |
| --------- | ------------------------------ | --------------------------------------------------------------------------------------------- |
| `0`       | Successful execution.          | Pipeline stages completed or `--dry-run` finished without errors.                             |
| `1`       | Application-level failure.     | Configuration validation errors, Pandera schema violations, or unhandled pipeline exceptions. |
| `2`       | Usage error detected by Typer. | Missing required options or invalid flag/value combinations.                                  |

## 8. Usage Examples

The snippets below demonstrate reproducible invocations that rely on the command
definitions in `[ref: repo:src/bioetl/cli/cli_app.py@refactoring_001]` and
configuration handling in
`[ref: repo:src/bioetl/cli/cli_command.py@refactoring_001]`.

1. **List available pipelines**

   ```bash
   python -m bioetl.cli.cli_app list
   ```

   *Expected output*: A plain-text list of command names such as
   `activity_chembl`, `assay_chembl`, and `document_chembl` sourced from the
   static registry.

1. **Dry-run the ChEMBL activity pipeline**

   ```bash
   python -m bioetl.cli.cli_app activity_chembl \
     --config configs/pipelines/activity/activity_chembl.yaml \
     --output-dir data/output/activity/dry_run \
     --dry-run
   ```

   *Expected output*: Configuration merge summary and validation logs with no
   CSV files written.

1. **Run the ChEMBL document pipeline with deterministic profiles**

   ```bash
   python -m bioetl.cli.cli_app document_chembl \
     --config configs/pipelines/document/document_chembl.yaml \
     --output-dir data/output/document/full_load \
     --set profiles.include="['base.yaml','determinism.yaml']"
   ```

   *Expected output*: ETL progress logs, QC reports, and deterministic CSV
   outputs under `data/output/document/full_load`.

1. **Execute a PubChem enrichment sample (not implemented)**

   ```bash
    # not implemented
    python -m bioetl.cli.cli_app pubchem \
      --config src/bioetl/configs/pipelines/pubchem.yaml \
      --output-dir data/output/pubchem/sample \
      --sample 250
   ```

   *Expected output*: Команда отсутствует; CLI вернёт ошибку, пока пайплайн не
   будет реализован.<|MERGE_RESOLUTION|>--- conflicted
+++ resolved
@@ -1,18 +1,12 @@
 # CLI Overview and Principles
 
-> **Note**: The Typer CLI shipped in `bioetl.cli.cli_app` is available today.
-> All paths referencing `src/bioetl/` correspond to the editable source tree
-> that backs the installed package.
+> **Note**: The Typer CLI shipped in `bioetl.cli.main` is available today. All paths referencing `src/bioetl/` correspond to the editable source tree that backs the installed package.
 
 ## 1. Purpose and Scope
 
-The `bioetl` Command-Line Interface (CLI) is the primary entry point for
-executing and managing ETL pipelines. It provides a standardized way to run
-pipelines, manage configurations, and pass runtime parameters.
+The `bioetl` Command-Line Interface (CLI) is the primary entry point for executing and managing ETL pipelines. It provides a standardized way to run pipelines, manage configurations, and pass runtime parameters.
 
-The CLI's main responsibility is to handle the "scaffolding" of a pipeline run.
-This includes:
-
+The CLI's main responsibility is to handle the "scaffolding" of a pipeline run. This includes:
 - Parsing command-line arguments.
 - Loading and merging all configuration sources.
 - Setting up the logging system.
@@ -21,205 +15,127 @@
 
 ## 2. Architecture: A Static Registry
 
-The CLI is a Typer application whose main entry point is
-`python -m bioetl.cli.cli_app`. A console script named `bioetl` is provided for
-installed environments and maps to the same Typer application. Its architecture
-is based on a **static command registry** that is built when the application
-starts.
+The CLI is a Typer application whose main entry point is `python -m bioetl.cli.main`. Its architecture is based on a **static command registry** that is built when the application starts.
 
-- **Command Registration**: The file
-  `[ref: repo:src/bioetl/cli/cli_registry.py@refactoring_001]` defines the list
-  of all available pipeline commands (e.g., `activity_chembl`, `assay_chembl`,
-  `target_chembl`). It explicitly imports a `build_command_config` function for
-  each pipeline and uses these to construct a dictionary that maps command names
-  to their configurations.
-- **Application Startup**: The main application file,
-  `[ref: repo:src/bioetl/cli/cli_app.py@refactoring_001]`, reads this static
-  registry and uses a factory pattern (`create_pipeline_command`) to generate
-  and register a Typer command for each entry.
+- **Command Registration**: The file `[ref: repo:src/bioetl/cli/registry.py@refactoring_001]` defines the list of all available pipeline commands (e.g., `activity_chembl`, `assay_chembl`, `target`). It explicitly imports a `build_command_config` function for each pipeline and uses these to construct a dictionary that maps command names to their configurations.
+- **Application Startup**: The main application file, `[ref: repo:src/bioetl/cli/app.py@refactoring_001]`, reads this static registry and uses a factory pattern (`create_pipeline_command`) to generate and register a Typer command for each entry.
 
-This approach is **not dynamic**. Adding a new pipeline requires explicitly
-adding its configuration to `registry.py`.
+This approach is **not dynamic**. Adding a new pipeline requires explicitly adding its configuration to `registry.py`.
 
 ## 3. Configuration Loading and Precedence
 
-<<<<<<< HEAD
-The single most important function of the CLI is to build the `PipelineConfig`
-object that will be passed to the pipeline. It does this by loading and merging
-settings from multiple sources in a strict order of precedence. This entire
-process is managed by the `load_config` function found in
-`[ref: repo:src/bioetl/config/loader.py@refactoring_001]`.
-=======
 The single most important function of the CLI is to build the `PipelineConfig` object that will be passed to the pipeline. It does this by loading and merging settings from multiple sources in a strict order of precedence. This entire process is managed by the `read_pipeline_config` function found in `[ref: repo:src/bioetl/config/loader.py@refactoring_001]`.
->>>>>>> 83935e4a
 
-The order of precedence is as follows (where 4 has the highest precedence and
-overrides all others):
+The order of precedence is as follows (where 4 has the highest precedence and overrides all others):
 
 **Order of Precedence (Lowest to Highest):**
 
-1. **Base Profiles**: Files listed in the `extends` key are loaded first. This
-   typically includes `base.yaml` and can also include `network.yaml` (for
-   network settings) and `determinism.yaml` (for reproducibility settings).
-1. **Pipeline Config**: The main pipeline-specific YAML file provided via
-   `--config`.
-1. **CLI `--set` Flags**: Key-value pairs from the `--set` flag are merged next.
-1. **Environment Variables**: Environment variables have the highest precedence
-   (e.g., `BIOETL__HTTP__DEFAULT__TIMEOUT_SEC=120`).
+1. **Base Profiles**: Files listed in the `extends` key are loaded first. This typically includes `base.yaml` and can also include `network.yaml` (for network settings) and `determinism.yaml` (for reproducibility settings).
+2. **Pipeline Config**: The main pipeline-specific YAML file provided via `--config`.
+3. **CLI `--set` Flags**: Key-value pairs from the `--set` flag are merged next.
+4. **Environment Variables**: Environment variables have the highest precedence (e.g., `BIOETL__HTTP__DEFAULT__TIMEOUT_SEC=120`).
 
-This layered approach provides a powerful and flexible system for managing
-configurations.
+This layered approach provides a powerful and flexible system for managing configurations.
 
 ## 4. Key Flags and Behavior
 
-- **`--config`**: The **required** path to the main YAML configuration file for
-  the pipeline.
-- **`--output-dir`**: The **required** directory where all output artifacts will
-  be saved.
-- **`--set`**: Overrides a specific configuration value using dot notation
-  (e.g., `--set sources.chembl.batch_size=10`). Can be repeated.
-- **`--dry-run`**: Executes all pipeline setup, including configuration loading
-  and validation, but **stops before running the pipeline**. It is an essential
-  tool for verifying that a configuration is valid.
-- **`--verbose`**: Increases the logging level to provide more detailed output
-  for debugging.
+- **`--config`**: The **required** path to the main YAML configuration file for the pipeline.
+- **`--output-dir`**: The **required** directory where all output artifacts will be saved.
+- **`--set`**: Overrides a specific configuration value using dot notation (e.g., `--set sources.chembl.batch_size=10`). Can be repeated.
+- **`--dry-run`**: Executes all pipeline setup, including configuration loading and validation, but **stops before running the pipeline**. It is an essential tool for verifying that a configuration is valid.
+- **`--verbose`**: Increases the logging level to provide more detailed output for debugging.
 
-### Error handling policy
-
-The CLI maps specific families of exceptions to deterministic exit codes (see
-`docs/cli/02-cli-exit-codes.md`):
-
-- **Configuration bootstrapping**: `typer.BadParameter`, `FileNotFoundError`,
-  and `ValueError` emitted by `bioetl.config.loader.load_config` or environment
-  validation trigger exit code `2`. CLI modules MUST import configuration models
-  exclusively from `bioetl.config.models.*`.
-- **Runtime validation failures**: Pandera or pipeline validation errors that
-  bubble up as `ValueError` or domain exceptions produce exit code `1` with
-  structured logging.
-- **External dependencies**: Network and API issues are normalized to
-  `bioetl.clients.exceptions` (`ConnectionError`, `Timeout`, `HTTPError`,
-  `RequestException`) and `bioetl.core.api_client.CircuitBreakerOpenError`,
-  alongside builtin `ConnectionError`/`TimeoutError`. CLI code MUST reference
-  these via `bioetl.clients.exceptions`, never via `requests.exceptions`.
-- **Unexpected failures**: Any other exception is logged as
-  `cli_pipeline_failed` and results in exit code `1`.
-
-Direct imports of `requests` or `requests.exceptions` inside `src/bioetl/cli/**`
-are prohibited; all HTTP concerns flow through the client abstraction.
-
-A full list of commands and their specific flags can be found in the
-`[ref: repo:docs/cli/01-cli-commands.md@refactoring_001]`. For a detailed
-reference on exit codes, see
-`[ref: repo:docs/cli/02-cli-exit-codes.md@refactoring_001]`.
+A full list of commands and their specific flags can be found in the `[ref: repo:docs/cli/01-cli-commands.md@refactoring_001]`. For a detailed reference on exit codes, see `[ref: repo:docs/cli/02-cli-exit_codes.md@refactoring_001]`.
 
 ## 5. Command Catalog
 
-The Typer application defined in
-`[ref: repo:src/bioetl/cli/cli_app.py@refactoring_001]` loads the static
-registry from `[ref: repo:src/bioetl/cli/cli_registry.py@refactoring_001]` and
-registers each pipeline command at startup. The resulting command surface is
-summarized below.
+The Typer application defined in `[ref: repo:src/bioetl/cli/app.py@refactoring_001]` loads the static registry from `[ref: repo:src/bioetl/cli/registry.py@refactoring_001]` and registers each pipeline command at startup. The resulting command surface is summarized below.
 
-| Command           | Invocation                                     | Description                                                                                 | Source                                                       |
-| ----------------- | ---------------------------------------------- | ------------------------------------------------------------------------------------------- | ------------------------------------------------------------ |
-| Root              | `python -m bioetl.cli.cli_app`                 | Entry point that exposes all subcommands and global options.                                | `[ref: repo:src/bioetl/cli/cli_app.py@refactoring_001]`      |
-| `list`            | `python -m bioetl.cli.cli_app list`            | Prints the names of every registered pipeline so operators can discover available commands. | `[ref: repo:src/bioetl/cli/cli_app.py@refactoring_001]`      |
-| `activity_chembl` | `python -m bioetl.cli.cli_app activity_chembl` | Runs the ChEMBL activity ETL pipeline.                                                      | `[ref: repo:src/bioetl/cli/cli_registry.py@refactoring_001]` |
-| `assay_chembl`    | `python -m bioetl.cli.cli_app assay_chembl`    | Runs the ChEMBL assay ETL pipeline.                                                         | `[ref: repo:src/bioetl/cli/cli_registry.py@refactoring_001]` |
-| `document_chembl` | `python -m bioetl.cli.cli_app document_chembl` | Runs the ChEMBL document ETL pipeline with optional enrichers.                              | `[ref: repo:src/bioetl/cli/cli_registry.py@refactoring_001]` |
-| `target_chembl`   | `python -m bioetl.cli.cli_app target_chembl`   | Runs the ChEMBL target ETL pipeline.                                                        | `[ref: repo:src/bioetl/cli/cli_registry.py@refactoring_001]` |
-| `testitem_chembl` | `python -m bioetl.cli.cli_app testitem_chembl` | Runs the ChEMBL test item ETL pipeline.                                                     | `[ref: repo:src/bioetl/cli/cli_registry.py@refactoring_001]` |
-
-Команды `activity`, `assay`, `document`, `document_pubmed`, `document_crossref`,
-`document_openalex`, `document_semantic_scholar`, `pubchem`, `uniprot`,
-`gtp_iuphar`, `openalex`, `crossref`, `pubmed`, `semantic_scholar` **не
-реализованы** в текущей сборке и отмечены как **not implemented** в
-соответствующей документации.
+| Command | Invocation | Description | Source |
+| --- | --- | --- | --- |
+| Root | `python -m bioetl.cli.main` | Entry point that exposes all subcommands and global options. | `[ref: repo:src/bioetl/cli/app.py@refactoring_001]` |
+| `list` | `python -m bioetl.cli.main list` | Prints the names of every registered pipeline so operators can discover available commands. | `[ref: repo:src/bioetl/cli/app.py@refactoring_001]` |
+| `activity` | `python -m bioetl.cli.main activity` | Runs the ChEMBL activity ETL pipeline. | `[ref: repo:src/bioetl/cli/registry.py@refactoring_001]` |
+| `assay` | `python -m bioetl.cli.main assay` | Runs the ChEMBL assay ETL pipeline. | `[ref: repo:src/bioetl/cli/registry.py@refactoring_001]` |
+| `document` | `python -m bioetl.cli.main document` | Runs the ChEMBL document ETL pipeline with external enrichers. | `[ref: repo:src/bioetl/cli/registry.py@refactoring_001]` |
+| `target` | `python -m bioetl.cli.main target` | Runs the ChEMBL target ETL pipeline. | `[ref: repo:src/bioetl/cli/registry.py@refactoring_001]` |
+| `testitem` | `python -m bioetl.cli.main testitem` | Runs the ChEMBL test item ETL pipeline. | `[ref: repo:src/bioetl/cli/registry.py@refactoring_001]` |
+| `pubchem` | `python -m bioetl.cli.main pubchem` | Runs the PubChem enrichment pipeline. | `[ref: repo:src/bioetl/cli/registry.py@refactoring_001]` |
+| `gtp_iuphar` | `python -m bioetl.cli.main gtp_iuphar` | Runs the Guide to Pharmacology enrichment pipeline. | `[ref: repo:src/bioetl/cli/registry.py@refactoring_001]` |
+| `uniprot` | `python -m bioetl.cli.main uniprot` | Runs the UniProt enrichment pipeline. | `[ref: repo:src/bioetl/cli/registry.py@refactoring_001]` |
+| `openalex` | `python -m bioetl.cli.main openalex` | Runs the OpenAlex enrichment pipeline. | `[ref: repo:src/bioetl/cli/registry.py@refactoring_001]` |
+| `crossref` | `python -m bioetl.cli.main crossref` | Runs the Crossref enrichment pipeline. | `[ref: repo:src/bioetl/cli/registry.py@refactoring_001]` |
+| `pubmed` | `python -m bioetl.cli.main pubmed` | Runs the PubMed enrichment pipeline. | `[ref: repo:src/bioetl/cli/registry.py@refactoring_001]` |
+| `semantic_scholar` | `python -m bioetl.cli.main semantic_scholar` | Runs the Semantic Scholar enrichment pipeline. | `[ref: repo:src/bioetl/cli/registry.py@refactoring_001]` |
 
 ## 6. Global Options
 
-Every pipeline command shares a common set of options implemented in
-`[ref: repo:src/bioetl/cli/cli_command.py@refactoring_001]`. These options are
-added when `create_pipeline_command` wires a pipeline into the Typer application
-defined in `[ref: repo:src/bioetl/cli/cli_app.py@refactoring_001]`.
+Every pipeline command shares a common set of options implemented in `[ref: repo:src/bioetl/cli/command.py@refactoring_001]`. These options are added when `create_pipeline_command` wires a pipeline into the Typer application defined in `[ref: repo:src/bioetl/cli/app.py@refactoring_001]`.
 
-| Option                                        | Type             | Default  | Notes                                                                                            |
-| --------------------------------------------- | ---------------- | -------- | ------------------------------------------------------------------------------------------------ |
-| `--config`                                    | `Path`           | Required | Path to the pipeline YAML that seeds configuration merging.                                      |
-| `--output-dir`                                | `Path`           | Required | Destination directory for deterministic CSV outputs and QC artifacts.                            |
-| `--dry-run` (`-d`)                            | `bool`           | `False`  | Perform configuration loading and validation without executing pipeline stages.                  |
-| `--set` (`-S`)                                | `List[str]`      | `[]`     | Override configuration keys using dotted notation (`KEY=VALUE`); can be provided multiple times. |
-| `--verbose` (`-v`)                            | `bool`           | `False`  | Elevate logging to verbose mode for troubleshooting.                                             |
-| `--fail-on-schema-drift/--allow-schema-drift` | `bool`           | `True`   | Control whether unexpected column changes abort the run.                                         |
-| `--validate-columns/--no-validate-columns`    | `bool`           | `True`   | Toggle the column contract validation step before writing outputs.                               |
-| `--extended/--no-extended`                    | `bool`           | `False`  | Enable additional QC artifacts beyond the default CSV outputs.                                   |
-| `--sample`                                    | `Optional[int]`  | `None`   | Limit execution to the first *N* records for smoke testing.                                      |
-| `--golden`                                    | `Optional[Path]` | `None`   | Provide a golden dataset for deterministic comparisons.                                          |
+| Option | Type | Default | Notes |
+| --- | --- | --- | --- |
+| `--config` | `Path` | Required | Path to the pipeline YAML that seeds configuration merging. |
+| `--output-dir` | `Path` | Required | Destination directory for deterministic CSV outputs and QC artifacts. |
+| `--dry-run` (`-d`) | `bool` | `False` | Perform configuration loading and validation without executing pipeline stages. |
+| `--set` (`-S`) | `List[str]` | `[]` | Override configuration keys using dotted notation (`KEY=VALUE`); can be provided multiple times. |
+| `--verbose` (`-v`) | `bool` | `False` | Elevate logging to verbose mode for troubleshooting. |
+| `--fail-on-schema-drift/--allow-schema-drift` | `bool` | `True` | Control whether unexpected column changes abort the run. |
+| `--validate-columns/--no-validate-columns` | `bool` | `True` | Toggle the column contract validation step before writing outputs. |
+| `--extended/--no-extended` | `bool` | `False` | Enable additional QC artifacts beyond the default CSV outputs. |
+| `--sample` | `Optional[int]` | `None` | Limit execution to the first *N* records for smoke testing. |
+| `--golden` | `Optional[Path]` | `None` | Provide a golden dataset for deterministic comparisons. |
 
 ## 7. Exit Codes at a Glance
 
-Error handling for every pipeline run is centralized in
-`[ref: repo:src/bioetl/cli/cli_command.py@refactoring_001]`, which maps
-exceptions to exit codes documented in
-`[ref: repo:docs/cli/02-cli-exit-codes.md@refactoring_001]`. The following table
-summarizes the outcomes.
+Error handling for every pipeline run is centralized in `[ref: repo:src/bioetl/cli/command.py@refactoring_001]`, which maps exceptions to exit codes documented in `[ref: repo:docs/cli/02-cli-exit_codes.md@refactoring_001]`. The following table summarizes the outcomes.
 
-| Exit Code | Meaning                        | Typical Triggers                                                                              |
-| --------- | ------------------------------ | --------------------------------------------------------------------------------------------- |
-| `0`       | Successful execution.          | Pipeline stages completed or `--dry-run` finished without errors.                             |
-| `1`       | Application-level failure.     | Configuration validation errors, Pandera schema violations, or unhandled pipeline exceptions. |
-| `2`       | Usage error detected by Typer. | Missing required options or invalid flag/value combinations.                                  |
+| Exit Code | Meaning | Typical Triggers |
+| --- | --- | --- |
+| `0` | Successful execution. | Pipeline stages completed or `--dry-run` finished without errors. |
+| `1` | Application-level failure. | Configuration validation errors, Pandera schema violations, or unhandled pipeline exceptions. |
+| `2` | Usage error detected by Typer. | Missing required options or invalid flag/value combinations. |
 
 ## 8. Usage Examples
 
-The snippets below demonstrate reproducible invocations that rely on the command
-definitions in `[ref: repo:src/bioetl/cli/cli_app.py@refactoring_001]` and
-configuration handling in
-`[ref: repo:src/bioetl/cli/cli_command.py@refactoring_001]`.
+The snippets below demonstrate reproducible invocations that rely on the command definitions in `[ref: repo:src/bioetl/cli/app.py@refactoring_001]` and configuration handling in `[ref: repo:src/bioetl/cli/command.py@refactoring_001]`.
 
 1. **List available pipelines**
 
    ```bash
-   python -m bioetl.cli.cli_app list
+   python -m bioetl.cli.main list
    ```
 
-   *Expected output*: A plain-text list of command names such as
-   `activity_chembl`, `assay_chembl`, and `document_chembl` sourced from the
-   static registry.
+   *Expected output*: A plain-text list of command names such as `activity`, `assay`, and `document` sourced from the static registry.
 
-1. **Dry-run the ChEMBL activity pipeline**
+2. **Dry-run the ChEMBL activity pipeline**
 
    ```bash
-   python -m bioetl.cli.cli_app activity_chembl \
+   python -m bioetl.cli.main activity \
      --config configs/pipelines/activity/activity_chembl.yaml \
      --output-dir data/output/activity/dry_run \
      --dry-run
    ```
 
-   *Expected output*: Configuration merge summary and validation logs with no
-   CSV files written.
+   *Expected output*: Configuration merge summary and validation logs with no CSV files written.
 
-1. **Run the ChEMBL document pipeline with deterministic profiles**
+3. **Run the document pipeline with deterministic profiles**
 
    ```bash
-   python -m bioetl.cli.cli_app document_chembl \
+   python -m bioetl.cli.main document \
      --config configs/pipelines/document/document_chembl.yaml \
      --output-dir data/output/document/full_load \
      --set profiles.include="['base.yaml','determinism.yaml']"
    ```
 
-   *Expected output*: ETL progress logs, QC reports, and deterministic CSV
-   outputs under `data/output/document/full_load`.
+   *Expected output*: ETL progress logs, QC reports, and deterministic CSV outputs under `data/output/document/full_load`.
 
-1. **Execute a PubChem enrichment sample (not implemented)**
+4. **Execute a PubChem enrichment sample**
 
    ```bash
-    # not implemented
-    python -m bioetl.cli.cli_app pubchem \
+    python -m bioetl.cli.main pubchem \
       --config src/bioetl/configs/pipelines/pubchem.yaml \
       --output-dir data/output/pubchem/sample \
       --sample 250
-   ```
+    ```
 
-   *Expected output*: Команда отсутствует; CLI вернёт ошибку, пока пайплайн не
-   будет реализован.+    *Expected output*: Confirmation that only 250 records were processed along with generated CSV/QC artifacts in the specified directory.
--- conflicted
+++ resolved
@@ -70,7 +70,6 @@
     └── Export: targets, target_components, protein_class, xref
 ```
 
-<<<<<<< HEAD
 ### Stage 4: Post-processing
 
 Финальная стадия агрегирует результаты всех источников, применяет биологические эвристики и нормализует идентификаторы перед материализацией `gold`-слоя.
@@ -121,7 +120,6 @@
 6. **organism lineage отсутствует** → берётся из UniProt taxonomy (`lineage[].scientificName`).
 
 Каждый fallback логируется с уровнем `WARNING`, добавляется в QC-отчёт (`qc_missing_mappings.csv`) и фиксируется в `meta.yaml` (`fallback_counts`).
-=======
 ### Stage 2: UniProt Enrichment — детализация
 
 Stage 2 отвечает за нормализацию и обогащение белковых компонентов через UniProt REST API. Этот этап запускается для всех компонентов с валидным `accession` из ChEMBL и материализует данные в `data/silver/targets_uniprot.parquet`.
@@ -212,7 +210,6 @@
 ```
 
 > **Инварианты Stage 1:** `target_chembl_id` должен быть уникальным и заполненным, остальные поля допускают `NULL`, но сохраняются в детерминированном формате (строки — UTF-8, JSON — сериализованный словарь с сортировкой ключей).
->>>>>>> 08b67b27
 
 ### Контрольные точки материализации
 

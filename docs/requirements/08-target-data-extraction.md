# 8. Извлечение данных Target из ChEMBL

## Executive Summary

### Обзор

Документ описывает спецификацию извлечения данных таргетов (targets) из ChEMBL API с последующим обогащением через UniProt и IUPHAR/GtoPdb. Данный pipeline обеспечивает полное покрытие метаданных о молекулярных таргетах для биоактивности, включая:

- **ChEMBL как базовый источник**: каркас таргета, компоненты, protein classifications, cross-references
- **UniProt как обогащение белковых данных**: имена белков, таксономия, изоформы, PTM, features, субклеточная локализация
- **IUPHAR/GtoPdb как фармакологическая классификация**: тип, класс, подкласс, иерархия семейств, natural ligands

### Что извлекаем

Pipeline производит нормализованную таблицу `targets` и денормализованные компоненты:

- **targets.parquet**: основная таблица таргетов с ключевыми полями
- **target_components.parquet**: денормализация компонентов таргета (для комплексов, мультимеров)
- **protein_class.parquet**: иерархия protein classifications
- **xref.parquet**: cross-references на внешние базы данных

### Ключевые метрики успеха

| Метрика | Target | Критичность |
|---------|--------|-------------|
| **ChEMBL coverage** | 100% идентификаторов | HIGH |
| **UniProt enrichment rate** | ≥80% для protein targets | HIGH |
| **IUPHAR coverage** | ≥60% для receptors | MEDIUM |
| **Accession resolution** | ≥90% согласованность | HIGH |
| **Component completeness** | ≥85% последовательностей | MEDIUM |
| **Pipeline failure rate** | 0% (graceful degradation) | CRITICAL |
| **Детерминизм** | Бит-в-бит воспроизводимость | CRITICAL |

### Границы ответственности источников

| Источник | Ответственность | Приоритет |
|----------|----------------|-----------|
| **ChEMBL** | target_chembl_id, pref_name, target_type, organism, taxonomy, components, protein_classifications, reaction_ec_numbers, HGNC | PRIMARY |
| **UniProt** | protein names, gene symbols, taxonomy (lineage), isoforms, PTM, features, subcellular location, cross-references, sequence length | ENRICHMENT |
| **IUPHAR/GtoPdb** | pharmacological classification (type/class/subclass), full ID/name paths, natural ligands, interactions | CLASSIFICATION |

---

## 1.2 Архитектура Pipeline

### Диаграмма потока данных

```text
Target ETL Pipeline
├── Stage 1: ChEMBL Extraction (Primary)
│   ├── /target → target_chembl_id, pref_name, target_type, organism
│   ├── /target_component → component_id, accession, sequence, GO-terms
│   ├── /protein_classification → hierarchy (l1, l2, l3, l4...)
│   ├── /target_relation → inter-target relationships
│   └── Materialization checkpoint: data/bronze/targets.parquet
├── Stage 2: UniProt Enrichment (Optional)
│   ├── ID Mapping: accession → UniProtKB Accession
│   ├── Stream: protein names, gene, taxonomy, isoforms, PTM, features
│   └── Materialization checkpoint: data/silver/targets_uniprot.parquet
├── Stage 3: IUPHAR Classification (Optional)
│   ├── /targets → target_id, type, class, subclass
│   ├── /targets/families → full ID/name paths
│   └── Materialization checkpoint: data/gold/targets_final.parquet
└── Stage 4: Post-processing
    ├── Merge: ChEMBL + UniProt + IUPHAR
    ├── Normalization: identifiers, names, EC numbers
    ├── Derivation: genus, cellularity classification
    ├── Validation: Pandera schemas, QC reports
    └── Export: targets, target_components, protein_class, xref
```

<<<<<<< HEAD
### Stage 2: UniProt Enrichment — детализация

Stage 2 отвечает за нормализацию и обогащение белковых компонентов через UniProt REST API. Этот этап запускается для всех компонентов с валидным `accession` из ChEMBL и материализует данные в `data/silver/targets_uniprot.parquet`.

#### Режимы UniProt REST API

- **`/uniprotkb/{accession}` (`entry` mode)** — точечные запросы по одному accession. Используется для повторной проверки спорных записей и добора редких полей.
- **`/uniprotkb/search` (`search` mode)** — массовый выбор по фильтрам (`accession`, `gene`, `organism_id`) с поддержкой пагинации. Применяется для выборок небольших объёмов (<500 записей) и для пере-запроса после обновлений.
- **`/uniprotkb/stream` (`stream` mode)** — основной массовый канал, возвращающий NDJSON. Используется после ID Mapping для выгрузки всех атрибутов. Обязательно передавать параметр `fields` для ограничения набора колонок.

Рекомендуемое значение параметра `fields`:

```
fields=accession,gene_names,organism_name,organism_id,lineage,sequence_length,features,cc_ptm,protein_name,protein_existence
```

Обязательные для сохранения поля Stage 2:

1. `accession`
2. `gene_names`
3. `taxonomy` (минимум `organism_id`, `organism_name`, `lineage`)
4. `features` (включая тип, позицию и описание)
5. `cc_ptm`

#### Rate limiting и стратегия backoff

- Не превышать **3 запроса в секунду** (≈180 запросов в минуту) по каждому REST-эндпоинту.
- Обрабатывать HTTP 429/5xx через экспоненциальный backoff: базовая задержка 2 секунды, множитель 2.0, максимум 5 повторов, джиттер `uniform(0, 1)`.
- Для `stream` использовать один долгоживущий запрос; при сетевых сбоях повторять с возобновлением по последнему успешно обработанному accession.

#### Workflow UniProt ID Mapping

1. **`/idmapping/run`** — отправка списка исходных идентификаторов (`from=UniProtKB_AC`, `to=UniProtKB`). Батчим списки до 100 000 accession за вызов, разбивая входные данные из Stage 1.
2. **`/idmapping/status/{jobId}`** — polling статуса не чаще одного раза в 5 секунд. При `jobStatus=FINISHED` переходить к стриму; при `FAILED` логировать и повторять отправку джобов с уменьшенным размером пакета (50%).
3. **`/idmapping/stream/{jobId}`** — стрим результатов ID Mapping в NDJSON. Поля, возвращённые сервисом, передаются в Stage 2 `stream` запрос для дальнейшего обогащения.

#### Валидация и обновление accession

1. **Предвалидация**: проверка формата accession с помощью регэкспа UniProt перед отправкой в ID Mapping; дубликаты фильтруются.
2. **Синхронизация**: результаты ID Mapping мержатся с входными компонентами. Для записей с изменённым accession (primary vs secondary) фиксируем соответствие `old_accession → new_accession` в журнале.
3. **Пере-запрос `entry`**: если запись помечена как `isObsolete`, выполняем запрос `/uniprotkb/{new_accession}` для валидации и подтягивания обязательных полей.
4. **Контроль полноты**: Pandera-схема Stage 2 проверяет наличие обязательных полей (`accession`, `gene_names`, `taxonomy`, `features`, `cc_ptm`) и непротиворечивость таксономии (`organism_id` совпадает с `taxonomy.tax_id`).
5. **Обновления**: при обнаружении новых primary accession (из-за слияния записей) повторно инициируем workflow ID Mapping и стрим обновлённых данных, чтобы silver-слой оставался консистентным.

=======
### Stage 1: ChEMBL REST ресурсы и контракты

#### Ключевые эндпоинты

| Ресурс | Назначение | Обязательные поля (тип, nullable) |
|--------|------------|------------------------------------|
| `GET /target` | Базовая карточка таргета с возможностью включать `protein_classifications`, `cross_references`. | `target_chembl_id` (string, NOT NULL); `pref_name` (string, nullable); `target_type` (string, nullable); `organism` (string, nullable); `tax_id` (int64, nullable); `species_group_flag` (boolean, nullable) |
| `GET /target_component` | Денормализованные компоненты и последовательности для комплексных таргетов. | `component_id` (int64, nullable); `component_type` (string, nullable); `accession` (string, nullable); `sequence` (string, nullable); `component_description` (string, nullable) |
| `GET /target_relation` | Связи между таргетами (гомология, эквивалентность). | `target_relation_id` (string, nullable); `relationship_type` (string, nullable); `related_target_chembl_id` (string, nullable) |
| `GET /protein_classification` | Иерархия protein families (уровни L1-L4). | `protein_class_id` (int64, nullable); `class_level` (int64, nullable); `pref_name` (string, nullable); `short_name` (string, nullable) |

> **Примечание:** `target_chembl_id` является единственным полем с ограничением NOT NULL. Остальные поля допускают пропуски и должны обрабатываться в стадии трансформации.

#### Правила пагинации и фильтрации Stage 1

- **Пагинация**: запросы используют `limit` и `offset` (по умолчанию `limit=20`, `offset=0`). Ответ содержит блок `page_meta.limit`, `page_meta.offset`, `page_meta.total_count`. Итерация продолжается, пока `offset >= total_count`.
- **Фильтры**: поддерживаются суффиксы `__exact`, `__contains`, `__icontains`, `__in`, `__gt`, `__lt` для любых полей ресурса. Фильтры можно комбинировать (`&`) для сложных критериев.
- **Длинные запросы**: при превышении лимита URL (>2000 символов) выполняется `POST` на соответствующий ресурс с заголовком `X-HTTP-Method-Override: GET`. Тело запроса передает параметры (например, `{"target_chembl_id__in": "CHEMBL203,CHEMBL204"}`) в формате JSON.

#### TARGET_FIELDS для материализации Stage 1

```python
TARGET_FIELDS = [
    "pref_name",                 # string, nullable
    "target_chembl_id",          # string, NOT NULL (PRIMARY KEY)
    "component_description",     # string, nullable
    "component_id",              # int64, nullable
    "relationship",              # string, nullable (derived from target_type)
    "gene",                      # string, nullable (pipe-delimited)
    "uniprot_id",                # string, nullable
    "mapping_uniprot_id",        # string, nullable
    "chembl_alternative_name",   # string, nullable
    "ec_code",                   # string, nullable (pipe-delimited)
    "hgnc_name",                 # string, nullable
    "hgnc_id",                   # int64, nullable
    "target_type",               # string, nullable
    "tax_id",                    # int64, nullable
    "species_group_flag",        # boolean, nullable
    "target_components",         # json string, nullable
    "protein_classifications",   # json string, nullable
    "cross_references",          # json string, nullable
    "reaction_ec_numbers",       # json/string, nullable
]
```

> **Инварианты Stage 1:** `target_chembl_id` должен быть уникальным и заполненным, остальные поля допускают `NULL`, но сохраняются в детерминированном формате (строки — UTF-8, JSON — сериализованный словарь с сортировкой ключей).
>>>>>>> eef144a0

### Контрольные точки материализации

Pipeline сохраняет промежуточные результаты на каждой стадии для:

1. **Аудит**: проверка сырых данных API (landing/ directory)
2. **Перезапуск**: возможность resume с любой стадии
3. **Отладка**: изоляция проблем до конкретного источника
4. **Regression testing**: snapshot файлы для сравнения

**Материализация происходит в:**

- `data/bronze/targets.parquet`: сырые ChEMBL данные
- `data/silver/targets_uniprot.parquet`: после UniProt enrichment
- `data/gold/targets_final.parquet`: финальный merge + postprocessing
- `data/landing/chembl/target_{id}.json`: сырые API ответы

### Orchestration flow

Pipeline orchestration реализован через `run_pipeline` в `pipeline.py`:

```python
PipelineResult = dataclass(
    chembl: FrameLike,      # Обязательно: ChEMBL base data
    uniprot: FrameLike | None,    # Опционально: enrichment
    isoforms: FrameLike | None,   # Опционально: isoform data
    orthologs: FrameLike | None,  # Опционально: ortholog mappings
    iuphar: FrameLike | None,     # Опционально: classification
)
```

**Зависимости стадий:**

- UniProt требует материализованные ChEMBL данные
- Isoforms требует UniProt enrichment
- Orthologs требует UniProt accession resolution
- IUPHAR требует accession или gene_symbol

### Метаданные pipeline

Каждый run фиксирует:
- `pipeline_version`: git SHA
- `chembl_release`: версия ChEMBL database
- `uniprot_release`: версия UniProt KB
- `extracted_at`: UTC timestamp
- `source_system`: ChEMBL/UniProt/IUPHAR
- `checksums`: SHA256 для воспроизводимости

---

## 1.3 Сравнительный анализ

### Таблица расхождений: bioactivity_data_acquisition5 vs ChEMBL_data_acquisition6

| Компонент | bioactivity_data_acquisition5 | ChEMBL_data_acquisition6 | Gap Analysis |
|-----------|-------------------------------|--------------------------|--------------|
| **Источники данных** | ChEMBL (базовая схема) | ChEMBL + UniProt + IUPHAR/GtoPdb | ❌ Отсутствует multi-source enrichment |
| **Схемы (полнота)** | `target_schema.py`, `target_schema_normalized.py` (~252 поля) | `target_schema.py`, `targets.py` (~80 полей, более чистая нормализация) | ⚠️ Схемы различаются структурой |
| **Ресурсы ChEMBL** | `/target` | `/target`, `/target_component`, `/protein_classification`, `/target_relation` | ❌ Отсутствуют components и classifications |
| **Batch retrieval** | Не реализовано | `iter_target_batches` с chunk_size=5, adaptive splitting | ❌ Отсутствует batch processing |
| **Retry/Trottling** | Базовая retry логика | Adaptive chunking, shrink factor, single retry для timeouts | ❌ Отсутствует advanced error recovery |
| **UniProt integration** | Не реализовано | ID Mapping (100k limit), stream API, full enrichment pipeline | ❌ Полностью отсутствует UniProt |
| **IUPHAR integration** | Не реализовано | GtoPdb API integration, hierarchical classification | ❌ Полностью отсутствует IUPHAR |
| **Кэширование** | Не документировано | TTL cache, release-scoped invalidation | ⚠️ Кэширование не задокументировано |
| **Post-processing** | Базовая нормализация | Multi-stage: postprocess_targets → finalise_targets → cellularity classification | ❌ Отсутствует sophisticated postprocessing |
| **Детерминизм** | Частичный | Полный: стабильная сортировка, хэши, meta.yaml | ⚠️ Требуется усиление детерминизма |
| **QC и метаданные** | meta.yaml, quality_report | meta.yaml, quality_report, correlation_report, validation errors | ⚠️ QC менее детализирован |

### Рекомендации по портированию

**Приоритет 1 (Critical):**
1. Добавить UniProt enrichment pipeline для protein targets
2. Реализовать batch retrieval с adaptive chunking для ChEMBL
3. Добавить IUPHAR/GtoPdb classification для receptors

**Приоритет 2 (High):**
4. Реализовать multi-source merge с priority handling
5. Добавить materialization checkpoints для resume capability
6. Усилить детерминизм через стабильную сортировку и хэши

**Приоритет 3 (Medium):**
7. Улучшить post-processing (genus derivation, cellularity classification)
8. Добавить correlation reports для validation
9. Реализовать landing zone для сырых API ответов

---

## 1.4 Интерфейсные контракты

### Входные данные

**Обязательные поля:**
- `target_chembl_id` (String, NOT NULL, regex: `^CHEMBL\d+$`)

**Опциональные фильтры:**
- `organism` (String, nullable): фильтрация по organism
- `target_type` (String, nullable): фильтрация по типу (SINGLE PROTEIN, PROTEIN COMPLEX, etc.)

**Формат:** CSV или DataFrame с минимальным набором колонок

**Пример входного файла:**
```csv
target_chembl_id,organism,target_type
CHEMBL203,Homo sapiens,SINGLE PROTEIN
CHEMBL204,Mus musculus,PROTEIN COMPLEX
```

### Выходные данные

Pipeline производит 4 таблицы:

#### 1. targets.parquet (нормализованная)

Основная таблица таргетов с ключевыми полями из всех источников.

**Ключевые поля:**
- `target_chembl_id`: PRIMARY KEY
- `pref_name`: предпочтительное название
- `organism`, `tax_id`, `genus`: таксономия
- `uniprot_id_primary`, `uniprot_ids_all`: UniProt identifiers
- `gene_symbol`, `hgnc_id`: gene information
- `protein_class_pred_L1/L2/L3`: predicted classification
- `cellularity`: derived organism type (eukaryote/prokaryote/virus)

**Размер:** ~5-10% от входных данных (дедупликация по target_chembl_id)

#### 2. target_components.parquet (денормализация)

Развернутые компоненты таргетов для комплексов и мультимеров.

**Ключевые поля:**
- `target_chembl_id`: FK к targets
- `component_id`: уникальный ID компонента
- `component_type`: тип компонента
- `accession`: UniProt accession
- `sequence`: amino acid sequence (если доступна)

**Размер:** ~1-5x от targets (зависит от количества компонентов)

#### 3. protein_class.parquet (иерархия)

Protein classification hierarchy для интеграции с внешними классификаторами.

**Ключевые поля:**
- `target_chembl_id`: FK к targets
- `class_level`: L1, L2, L3, L4...
- `class_name`: название уровня классификации
- `full_path`: полный путь иерархии

**Размер:** ~2-3x от targets

#### 4. xref.parquet (cross-references)

Внешние ссылки на другие базы данных.

**Ключевые поля:**
- `target_chembl_id`: FK к targets
- `xref_src_db`: источник (UniProt, Ensembl, PDB, AlphaFold, etc.)
- `xref_id`: identifier в внешней БД

**Размер:** ~5-10x от targets

### Форматы и типы данных

- **Целые числа**: `tax_id`, `hgnc_id` → `Int64` (nullable)
- **Строки**: большинство полей → `String` (nullable)
- **Булевы**: `species_group_flag`, PTM flags → `Boolean` (nullable)
- **Даты**: `extracted_at` → `Timestamp[ns]`
- **JSON**: `target_components`, `protein_classifications` → `String` (JSON serialized)

---

## 1.5 Конфигурация

- Базовые требования см. `docs/requirements/10-configuration.md`.
- Профильный файл: `configs/pipelines/target.yaml` (`extends: "../base.yaml"`).

| Секция | Ключ | Значение | Ограничение | Комментарий |
|--------|------|----------|-------------|-------------|
| HTTP | `http.global.timeout_sec` | `60.0` | `> 0` | Используется по умолчанию всеми клиентами. |
| Источники / ChEMBL | `sources.chembl.batch_size` | `5` | `≤ 5` | Стабильность batch-запросов к `/target.json`. |
| Источники / UniProt | `sources.uniprot.id_mapping_max_ids` | `100000` | `≤ 100000` | Лимит официального API. |
| Источники / IUPHAR | `sources.iuphar.retries` | `3` | `≤ 5` | Встроенный ограничитель API. |
| Cache | `cache.ttl.chembl` | `86400` | `≥ 0` | Кэш на сутки для ChEMBL. |
| Cache | `cache.ttl.uniprot` | `604800` | `≥ 0` | Кэш на неделю для UniProt. |
| Cache | `cache.ttl.iuphar` | `2592000` | `≥ 0` | Кэш на 30 дней для IUPHAR. |
| Determinism | `determinism.sort.by` | `['target_chembl_id', 'accession', 'component_id']` | — | Гарантия детерминированного порядка. |
| Determinism | `determinism.hash_columns` | `['target_chembl_id', 'pref_name', 'organism', 'uniprot_id_primary']` | Не пусто | Используется для хешей целостности. |
| Output | `output.format` | `parquet` | `{'parquet', 'csv'}` | Основной формат выгрузки. |

**Переопределения:**
- CLI: `--set sources.uniprot.batch_size=100` для стресс-тестов (не для продакшн);
- ENV: `BIOETL_SOURCES__UNIPROT__API_KEY` (если предоставлен приватный канал), `BIOETL_OUTPUT__DIRECTORY=/mnt/out/target`.
- `determinism.hash_columns` не допускает пустых значений — нарушение ведёт к ошибке загрузки конфигурации.

### HTTP настройки

- **Таймауты**: 60 сек для ChEMBL, 300 сек для UniProt stream
- **Ретраи**: экспоненциальный backoff с jitter
- **Rate limiting**: максимум 5 запросов в 15 секунд

### Источники

Включение/исключение источников:
- ChEMBL: всегда включен (primary source)
- UniProt: опционально для protein enrichment
- IUPHAR: опционально для pharmacological classification

### Кэширование

- **TTL**: ChEMBL 24ч, UniProt 7 дней, IUPHAR 30 дней
- **Release-scoped invalidation**: автоматическая инвалидация при смене release

---

## 1.6 Политика слияния

### Приоритеты атрибутов

При конфликтах данных между источниками применяется правило приоритета:

**ChEMBL > UniProt > IUPHAR**

**Примеры конфликтов:**

| Поле | ChEMBL | UniProt | IUPHAR | Выбранное значение |
|------|--------|---------|--------|--------------------|
| `gene_symbol` | "ADORA1" | "ADORA1" | "A1" | ChEMBL: "ADORA1" |
| `organism` | "Homo sapiens" | "Homo sapiens" | "Human" | ChEMBL: "Homo sapiens" |
| `type` | "SINGLE PROTEIN" | — | "GPCR" | ChEMBL: "SINGLE PROTEIN" |
| `classification` | — | — | "Class A Adenosine" | IUPHAR: "Class A Adenosine" |

### Ключи соединения

1. **Primary key**: `target_chembl_id` (всегда ChEMBL)
2. **UniProt join**: `accession` из ChEMBL `/target_component` → UniProt entry
3. **IUPHAR join**: `uniprot_id_primary` или `gene_symbol` (HGNC)

### Нормализация идентификаторов

- **UniProt Accession**: формат `[OPQ][0-9][A-Z0-9]{3}[0-9]` или `[A-NR-Z][0-9]([A-Z][A-Z0-9]{2}[0-9]){1,2}`
- **HGNC ID**: формат `HGNC:\d+`
- **EC numbers**: формат `\d+(?:\.(?:\d+|-)){3}` (strict validation)

### Fallback стратегии

Когда данных нет в primary источнике:

1. **UniProt accession отсутствует в ChEMBL** → попытка через UniProt ID Mapping Service
2. **gene_symbol отсутствует в ChEMBL** → извлечение из UniProt `geneName`
3. **classification отсутствует в IUPHAR** → использование ChEMBL protein_classification
4. **organism lineage отсутствует** → derivation из UniProt taxonomy

---

## 1.7 Детерминизм и воспроизводимость

### Стабильная сортировка

Все выходные таблицы сортируются по фиксированному порядку:

```python
sort_by = ["target_chembl_id", "accession", "component_id"]
ascending = [True, True, True]
```

Гарантирует бит-в-бит одинаковый вывод для одинакового входа.

### Хэширование

**hash_business_key:**
```python
hash_business_key = sha256(target_chembl_id).hexdigest()
```

**hash_row:**
```python
# Сортированные нормализованные колонки
normalized_values = [target_chembl_id, pref_name, organism, uniprot_id_primary, ...]
hash_row = sha256("|".join(normalized_values)).hexdigest()
```

Используются для:
- Regression testing
- Detecting data drift
- Incremental processing

### meta.yaml структура

Каждый выходной файл сопровождается `meta.yaml`:

```yaml
pipeline_version: "abc123def"  # Git SHA
chembl_release: "33"
uniprot_release: "2024_01"
extracted_at: "2024-01-15T10:30:00Z"
source_system: "chembl,uniprot,iuphar"
row_count: 12543
checksums:
  sha256_file: "a1b2c3..."
  sha256_hash_row_aggregate: "d4e5f6..."
  sha256_hash_business_key_aggregate: "g7h8i9..."
determinism:
  sorted_by: ["target_chembl_id", "accession", "component_id"]
  encoding: "utf-8"
  format: "parquet"
```

### Snapshot файлы

Для regression testing создаются snapshot файлы:
- `data/snapshots/targets_{date}_{version}.parquet`
- Сравнение через `hash_row_aggregate`

---

## 1.8 Метаданные и QC

### meta.yaml обязательные поля

- `pipeline_version`, `source_system`, `extracted_at`
- `row_count`, `checksums`
- `chembl_release`, `uniprot_release`

### quality_report.csv

Ключевые метрики по полям:

| Поле | Completeness | Uniqueness | Validity | Notes |
|------|--------------|------------|----------|-------|
| target_chembl_id | 100% | 100% | 100% | PRIMARY KEY |
| uniprot_id_primary | 85% | 98% | 100% | Не для всех targets |
| gene_symbol | 80% | 90% | 95% | Some conflicts |
| organism | 95% | — | 100% | Taxonomy validated |

### Отчеты корреляции

**Между источниками:**
- Accession agreement: ChEMBL vs UniProt (≥90%)
- Gene symbol agreement: ChEMBL vs UniProt vs IUPHAR
- Classification overlap: ChEMBL vs IUPHAR

### Несогласованности

1. **Accession несовпадения**: ChEMBL xref vs UniProt ID Mapping
2. **Targets без components**: пропуск, логирование
3. **Components без sequence**: нормализация к "-"
4. **Семейства несовпадают**: ChEMBL vs GtoPdb (разные классификации)
5. **Дубликаты ключей**: дедупликация по `keep="first"`

---

## 1.9 Примеры использования

### Минимальная команда CLI

```bash
# 1) ChEMBL targets + components
python -m scripts.get_target_data \
  --source chembl \
  --config configs/pipelines/target.yaml \
  --input data/input/target_ids.csv \
  --out data/bronze/targets.parquet
```

### Полный pipeline

```bash
# 1) ChEMBL extraction
python -m scripts.get_target_data \
  --source chembl \
  --config configs/pipelines/target.yaml \
  --input data/input/target_ids.csv \
  --out data/bronze/targets.parquet \
  --write-raw

# 2) UniProt enrichment
python -m scripts.get_target_data \
  --source uniprot \
  --config configs/pipelines/target.yaml \
  --input data/bronze/targets.parquet \
  --out data/silver/targets_uniprot.parquet

# 3) IUPHAR classification
python -m scripts.get_target_data \
  --source iuphar \
  --config configs/pipelines/target.yaml \
  --input data/silver/targets_uniprot.parquet \
  --out data/gold/targets_final.parquet

# 4) Post-processing
python -m scripts.postprocess_targets \
  --input data/gold/targets_final.parquet \
  --output data/output/target/targets.parquet \
  --quality-report data/output/target/targets_quality.csv
```

### Python API

```python
from library.pipelines.target import run_pipeline, TargetPipelineOptions

options = TargetPipelineOptions(
    input_csv=Path("data/input/target_ids.csv"),
    output_csv=Path("data/output/target/targets.csv"),
    command="all",  # ChEMBL + UniProt + IUPHAR
    batch_size=5,
)

result = run_pipeline(config, options)
print(f"Extracted {result.row_count} targets")
print(f"Errors: {result.errors}")
```

---

## Далее

- [08a-target-chembl-extraction.md](./08a-target-chembl-extraction.md) - ChEMBL источник (детали API, batch retrieval, парсинг)
- [08b-target-uniprot-extraction.md](./08b-target-uniprot-extraction.md) - UniProt обогащение (ID Mapping, stream API, enrichment)
- [08c-target-iuphar-extraction.md](./08c-target-iuphar-extraction.md) - IUPHAR/GtoPdb классификация
- [08d-target-orthologs-isoforms.md](./08d-target-orthologs-isoforms.md) - Ортологи и изоформы
<|MERGE_RESOLUTION|>--- conflicted
+++ resolved
@@ -69,7 +69,6 @@
     └── Export: targets, target_components, protein_class, xref
 ```
 
-<<<<<<< HEAD
 ### Stage 2: UniProt Enrichment — детализация
 
 Stage 2 отвечает за нормализацию и обогащение белковых компонентов через UniProt REST API. Этот этап запускается для всех компонентов с валидным `accession` из ChEMBL и материализует данные в `data/silver/targets_uniprot.parquet`.
@@ -114,7 +113,6 @@
 4. **Контроль полноты**: Pandera-схема Stage 2 проверяет наличие обязательных полей (`accession`, `gene_names`, `taxonomy`, `features`, `cc_ptm`) и непротиворечивость таксономии (`organism_id` совпадает с `taxonomy.tax_id`).
 5. **Обновления**: при обнаружении новых primary accession (из-за слияния записей) повторно инициируем workflow ID Mapping и стрим обновлённых данных, чтобы silver-слой оставался консистентным.
 
-=======
 ### Stage 1: ChEMBL REST ресурсы и контракты
 
 #### Ключевые эндпоинты
@@ -161,7 +159,6 @@
 ```
 
 > **Инварианты Stage 1:** `target_chembl_id` должен быть уникальным и заполненным, остальные поля допускают `NULL`, но сохраняются в детерминированном формате (строки — UTF-8, JSON — сериализованный словарь с сортировкой ключей).
->>>>>>> eef144a0
 
 ### Контрольные точки материализации
 

# Specification: HTTP Clients, Retries, and Request Rules

> **Note**: Implementation status: **planned**. All file paths referencing
> `src/bioetl/` in this document describe the intended architecture and are not
> yet implemented in the codebase.

## 1. Overview and Goals

The `bioetl` framework relies on a unified HTTP client, `UnifiedAPIClient`, to
interact with external data sources. This client provides a centralized,
configurable, and resilient layer for all outgoing HTTP requests. Its
implementation can be found in
`[ref: repo:src/bioetl/core/api_client.py@refactoring_001]`.

The primary goals of this unified client are:
<<<<<<< HEAD

- **Centralized Configuration**: Provide a single point for setting up timeouts,
  retry policies, rate limits, and headers.
- **Resilience**: Automatically handle transient network errors, server-side
  issues (`5xx`), and rate limiting (`429`) through a robust retry mechanism
  with exponential backoff.
- **Predictability**: Ensure consistent behavior across all pipelines by using
  shared configuration profiles.

Configuration is managed through a layered system, where settings from
standardized profiles are merged with pipeline-specific configs. The key
profiles are:
=======

- **Centralized Configuration**: Provide a single point for setting up timeouts, retry policies, rate limits, and headers.
- **Resilience**: Automatically handle transient network errors, server-side issues (`5xx`), and rate limiting (`429`) through a robust retry mechanism with exponential backoff.
- **Predictability**: Ensure consistent behavior across all pipelines by using shared configuration profiles.

Configuration is managed through a layered system, where settings from standardized profiles are merged with pipeline-specific configs. The key profiles are:
>>>>>>> 83935e4a

- **`base.yaml`**: Provides foundational settings for all pipelines.
- **`network.yaml`**: Contains a standard, resilient configuration for network
  interactions, including timeouts and retry policies. It is recommended for
  pipelines that interact with external APIs.
- **`determinism.yaml`**: Provides settings to ensure reproducible,
  deterministic outputs, such as sort keys and hashing configurations.

These profiles are merged with pipeline-specific configs and CLI overrides to
create the final configuration.

- **Reference**:
  [RFC 7231, Section 6.6.4: 503 Service Unavailable](https://datatracker.ietf.org/doc/html/rfc7231#section-6.6.4)
  (describes `Retry-After` header).

## 2. Type-Safe Configuration

<<<<<<< HEAD
All HTTP client settings are defined in the `PipelineConfig` Pydantic model
(`[ref: repo:src/bioetl/config/models.py@refactoring_001]`). The newly created
`configs/defaults/network.yaml` provides a standard set of these values.
=======
All HTTP client settings are defined in the `PipelineConfig` Pydantic model (`[ref: repo:src/bioetl/config/models/policies.py]`). The newly created `configs/defaults/network.yaml` provides a standard set of these values.
>>>>>>> 83935e4a

**Key Configuration Fields (`APIConfig` in `api_client.py`):**

This configuration is typically defined in `configs/defaults/base.yaml` and
applied to named profiles in the `http` section of a pipeline's main
configuration file.

| Key                    | Default | Description                                                                                                 |
| ---------------------- | ------- | ----------------------------------------------------------------------------------------------------------- |
| `timeout_connect`      | `10.0`  | Timeout in seconds for establishing a connection.                                                           |
| `timeout_read`         | `30.0`  | Timeout in seconds for waiting for data from the server.                                                    |
| `retry_total`          | `3`     | Maximum number of retry attempts.                                                                           |
| `retry_backoff_factor` | `2.0`   | Multiplier for the exponential backoff delay (e.g., 2.0 means delays of 1, 2, 4, 8... seconds).             |
| `retry_backoff_max`    | `None`  | The maximum backoff delay in seconds. If `None`, there is no cap.                                           |
| `retry_status_codes`   | `[]`    | A list of additional HTTP status codes that **SHOULD** trigger a retry. `5xx` codes are retried by default. |
| `rate_limit_max_calls` | `1`     | Maximum number of calls allowed per `period`.                                                               |
| `rate_limit_period`    | `1.0`   | The time period in seconds for the rate limit.                                                              |
| `rate_limit_jitter`    | `True`  | Adds a small, random delay to requests to avoid thundering herd problems.                                   |
| `cb_failure_threshold` | `5`     | Number of consecutive failures before the circuit breaker opens.                                            |
| `cb_timeout`           | `60.0`  | Time in seconds the circuit breaker will stay open before transitioning to half-open.                       |

**Merge Order:** Configuration is merged in the following order (later items
override earlier ones):

**Order of Precedence (Lowest to Highest):**

1. **Base Profiles**: Files listed in the `extends` key (e.g., `base.yaml`,
   `network.yaml`, `determinism.yaml`).
1. **Pipeline Config**: The main pipeline-specific YAML file provided via
   `--config`.
1. **CLI `--set` Flags**: Key-value pairs from the `--set` flag.
1. **Environment Variables**: Environment variables have the highest precedence
   (e.g., `BIOETL__HTTP__DEFAULT__TIMEOUT_SEC=120`).

## 3. Timeouts, Pools, and Headers

- **Timeouts**: The `UnifiedAPIClient` uses a tuple of
  `(connect_timeout, read_timeout)` for all requests, derived from the
  `connect_timeout_sec` and `read_timeout_sec` config fields.
- **Connection Pool**: The client is built on `requests.Session`, which
  automatically manages a connection pool for reusing connections to the same
  host, improving performance.
- **User-Agent**: A `User-Agent` header SHOULD be defined in the configuration
  to identify the client to the remote server.

### 3.1 Concurrency Guardrails

The `TokenBucketLimiter` protects upstream services by throttling the number of
simultaneous requests. Each call to `_execute` acquires a token before a request
is sent; once the configured budget is exhausted, callers block until the bucket
is refilled and optionally incur a small, random jitter to desynchronise
bursts.【F:src/bioetl/core/api_client.py†L325-L384】【F:src/bioetl/core/api_client.py†L1292-L1363】
The limiter is parameterised through `APIConfig.rate_limit_max_calls`,
`APIConfig.rate_limit_period`, and `APIConfig.rate_limit_jitter`, which are
populated from `RateLimitConfig` entries in `PipelineConfig`. The factory wiring
these values enforces that each source inherits the correct `max_calls` and
`period` from its HTTP profile or per-source
override.【F:src/bioetl/core/client_factory.py†L51-L170】 In practice this means
the maximum in-flight requests across worker threads equals
`rate_limit.max_calls`, refreshed every `rate_limit.period` seconds.

## 4. Retries and Backoff

The retry logic is implemented in the `RetryPolicy` class within
`api_client.py`.

**Error Classification:**

- **Retryable**: The system **MUST** retry on the following conditions:
  - Any exception that is a subclass of `requests.exceptions.RequestException`
    (e.g., `ConnectionError`, `Timeout`).
  - HTTP responses with a `5xx` status code (e.g., `500`, `502`, `503`, `504`).
  - Any additional status codes explicitly defined in the `retry_status_codes`
    configuration list (typically `429` for rate limiting).
- **Non-Retryable**: The system **MUST NOT** retry on `4xx` client errors (e.g.,
  `400`, `401`, `403`, `404`), as these indicate a problem with the request
  itself that is unlikely to be resolved by retrying. The only exception is if a
  `4xx` code is explicitly added to `retry_status_codes`.

**Backoff Algorithm:** The client uses an **exponential backoff with jitter**
algorithm. The delay is calculated as `backoff_factor ** (attempt_number - 1)`,
plus a small random jitter. This delay is capped at `backoff_max`.

If a `Retry-After` header is present in a `429` or `503` response, its value
**MUST** take precedence over the calculated backoff delay.

**Interaction with Concurrency Controls:**

- A retry that follows a `Retry-After` header waits for the advised duration and
  then re-acquires the token bucket permit, preventing retry storms that could
  violate upstream quotas.【F:src/bioetl/core/api_client.py†L1292-L1363】
- Jitter is applied both when the limiter hands out tokens and when calculating
  exponential backoff delays, which keeps parallel workers from re-issuing
  retries in lockstep. This stabilises aggregate QPS under high
  contention.【F:src/bioetl/core/api_client.py†L325-L384】

## 5. Circuit Breaker

The `UnifiedAPIClient` includes a **circuit breaker** to protect against
cascading failures. The circuit breaker has three states:

- **Closed**: Normal operation, requests pass through. Failures are tracked and
  counted.
- **Open**: Circuit is open after exceeding the failure threshold. Requests are
  immediately rejected with `CircuitBreakerOpenError` without calling the
  upstream service.
- **Half-Open**: After the timeout period, the circuit transitions to half-open
  to test if the service has recovered. A limited number of requests are allowed
  to pass through.

**Circuit Breaker Configuration:**

| Key                                   | Default | Description                                                                                     |
| ------------------------------------- | ------- | ----------------------------------------------------------------------------------------------- |
| `circuit_breaker.failure_threshold`   | `5`     | Number of consecutive failures before the circuit breaker opens.                                |
| `circuit_breaker.timeout`             | `60.0`  | Time in seconds the circuit breaker will stay open before transitioning to half-open.           |
| `circuit_breaker.half_open_max_calls` | `1`     | Maximum number of calls allowed in half-open state before transitioning back to closed or open. |

**State Transitions:**

1. **Closed → Open**: When `failure_count >= failure_threshold`, the circuit
   opens and all subsequent requests are blocked.
1. **Open → Half-Open**: After `timeout` seconds have elapsed, the circuit
   transitions to half-open to allow a test request.
1. **Half-Open → Closed**: If the test request succeeds, the circuit closes and
   normal operation resumes.
1. **Half-Open → Open**: If the test request fails, the circuit immediately
   reopens.

**Error Handling:**

When the circuit breaker is open, the client raises `CircuitBreakerOpenError`,
which should be caught and handled appropriately (e.g., by using fallback data
or returning a graceful error response).

## 6. Quotas, Limits, and `429 Too Many Requests`

The client handles rate limiting in two ways:

<<<<<<< HEAD
1. **Proactive Rate Limiting**: The `TokenBucketLimiter` class ensures that the
   client does not exceed the `rate_limit.max_calls` per `rate_limit.period`
   defined in the configuration.
1. **Reactive Backoff**: If the server responds with a `429 Too Many Requests`
   status, the retry logic is triggered. The client **MUST** prioritize the
   `Retry-After` header from the response to determine the backoff delay.

- **Reference**:
  [RFC 6585, Section 4: 429 Too Many Requests](https://datatracker.ietf.org/doc/html/rfc6585#section-4)
=======
1. **Proactive Rate Limiting**: The `TokenBucketLimiter` class ensures that the client does not exceed the `rate_limit.max_calls` per `rate_limit.period` defined in the configuration.
2. **Reactive Backoff**: If the server responds with a `429 Too Many Requests` status, the retry logic is triggered. The client **MUST** prioritize the `Retry-After` header from the response to determine the backoff delay.

- **Reference**: [RFC 6585, Section 4: 429 Too Many Requests](https://datatracker.ietf.org/doc/html/rfc6585#section-4)
>>>>>>> 83935e4a

## 7. Telemetry and Logging

The `UnifiedAPIClient` is instrumented with structured logging via the
`UnifiedLogger`. The `http_log_context` automatically injects the following
fields into log records related to HTTP requests, providing a rich context for
debugging and monitoring.

- `endpoint`: The full URL of the request.
- `attempt`: The current retry attempt number.
- `duration_ms`: The duration of the request in milliseconds.
- `params`: The query parameters sent with the request.
- `retry_after`: The value of the `Retry-After` header, if present.
- `trace_id`: Correlates all HTTP activity back to the pipeline invocation trace
  (propagated through `UnifiedLogger` context extras).
- `request_id`: Stable identifier for a single HTTP call attempt, allowing
  downstream collectors to deduplicate retries.

### 6.1 Metrics Emitted

Operational dashboards ingest the structured events emitted by the client and
derive metrics such as:

- `http.requests.total`: incremented for every attempt recorded by
  `_RequestRetryContext.start_attempt()`.
- `http.requests.duration_ms`: histogram sourced from the `duration_ms` field
  attached to the log context.
- `http.rate_limiter.wait_seconds`: timer populated whenever the token bucket
  forces a wait, capturing both short and long
  waits.【F:src/bioetl/core/api_client.py†L344-L368】
- `http.retries.total`: counter derived from `retrying_request` events and
  `attempt` metadata.
- `http.retry_after.seconds`: gauge summarising parsed `Retry-After` values so
  that alerting can react to upstream
  back-pressure.【F:src/bioetl/core/api_client.py†L1292-L1363】

### Example Log Record

This is an example of a structured log record for a retryable error, as it would
appear in a JSON log file.

```json
{
  "event": "retrying_request",
  "level": "warning",
  "timestamp": "2024-10-28T14:30:01.123Z",
  "logger": "bioetl.core.api_client",
  "context": {
    "run_id": "activity_20241028142959",
    "stage": "extract",
    "http": {
      "endpoint": "https://www.ebi.ac.uk/chembl/api/data/activity.json",
      "attempt": 2,
      "duration_ms": 1532.45,
      "params": {
        "limit": 100,
        "offset": 200
      },
      "retry_after": 10.0
    }
  },
  "wait_seconds": 10.0,
  "sleep_seconds": 10.0,
  "error": "503 Server Error: Service Unavailable for url: ...",
  "status_code": 503,
  "retry_after": "10"
}
```

## 7. Pagination

<<<<<<< HEAD
- **Current State**: The core `UnifiedAPIClient` does not have a generic
  pagination handler. Pagination logic is expected to be handled by the
  source-specific clients that use it (e.g., a ChEMBL client).
- **Normative Standard**: Source-specific clients SHOULD implement pagination
  by:
=======
- **Current State**: The core `UnifiedAPIClient` does not have a generic pagination handler. Pagination logic is expected to be handled by the source-specific clients that use it (e.g., a ChEMBL client).
- **Normative Standard**: Source-specific clients SHOULD implement pagination by:

>>>>>>> 83935e4a
  - Handling page/size or offset/limit parameters.
  - Parsing `next` links from response bodies or `Link` headers.
  - Respecting rate limits between page requests.

## 8. Response and Error Handling

- **Response Processing**: The `request_json` and `request_text` methods handle
  the decoding of response bodies.
- **Error Hierarchy**: The client uses standard `requests.exceptions`, primarily
  `HTTPError` for `4xx`/`5xx` responses and `RequestException` for other network
  issues. A custom `CircuitBreakerOpenError` is raised when the circuit breaker
  is in the open state and blocks requests.

## 9. Test Plan

- **Unit Tests**:
<<<<<<< HEAD
  - Verify that the `RetryPolicy` correctly identifies retryable vs.
    non-retryable status codes.
  - Verify that `parse_retry_after` correctly parses both integer and HTTP-date
    formats.
=======

  - Verify that the `RetryPolicy` correctly identifies retryable vs. non-retryable status codes.
  - Verify that `parse_retry_after` correctly parses both integer and HTTP-date formats.
>>>>>>> 83935e4a
  - Verify the backoff calculation is correct and respects `backoff_max`.
  - Verify that a `Retry-After` value correctly overrides the calculated
    backoff.
- **Integration Tests**:
<<<<<<< HEAD
  - Using a mock server, simulate a `429` response with a `Retry-After` header
    and assert the client waits for the specified duration.
  - Simulate a `503` error and assert that the client performs the correct
    number of retries with exponential backoff.
  - Test the circuit breaker by sending a series of failing requests and
    asserting that it opens and subsequently closes.
=======

  - Using a mock server, simulate a `429` response with a `Retry-After` header and assert the client waits for the specified duration.
  - Simulate a `503` error and assert that the client performs the correct number of retries with exponential backoff.
  - Test the circuit breaker by sending a series of failing requests and asserting that it opens and subsequently closes.
>>>>>>> 83935e4a

## 10. Examples

**Creating and using a client with `network.yaml`:**

*Pseudocode:*

```python
# The CLI and config loader handle this part automatically.
# 1. Load the `network.yaml` profile.
# 2. Merge it with the pipeline's main config.
# 3. Instantiate the client using the final config.

from bioetl.core.api_client import UnifiedAPIClient, APIConfig
from bioetl.config.loader import read_pipeline_config

# This is what happens inside the framework:
<<<<<<< HEAD
config = load_config("my_pipeline.yaml")  # Assumes `extends: [network.yaml]`
=======
config = read_pipeline_config("my_pipeline.yaml") # Assumes `extends: [network.yaml]`
>>>>>>> 83935e4a
http_profile = config.http["default"]

api_config = APIConfig(
    name="my_client",
    base_url="https://api.example.com",
    retry_total=http_profile.retries.total,
    # ... and so on for all other fields
)
client = UnifiedAPIClient(api_config)

# Making a request
try:
    # This call will automatically handle retries, rate limits, etc.
    data = client.request_json("/my-data")
except RequestException as e:
    print(f"Request failed after all retries: {e}")
```

### PipelineConfig overrides for concurrency and tracing

```yaml
version: 1
pipeline:
  name: example
  entity: example
  version: "1.0.0"
http:
  default:
    timeout_sec: 60.0
    retries:
      total: 5
      backoff_multiplier: 2.0
      backoff_max: 60.0
      statuses: [429, 500, 502, 503, 504]
    rate_limit:
      max_calls: 4
      period: 1.0
    rate_limit_jitter: true
sources:
  chembl:
    http_profile: default
  crossref:
    base_url: "https://api.crossref.org"
    rate_limit:
      max_calls: 2
      period: 1.0
    rate_limit_jitter: false
    fallback_strategies: ["cache", "network"]
```

This snippet demonstrates how a pipeline can raise or lower concurrency targets
(`rate_limit.max_calls`/`period`), toggle jitter, and rely on shared HTTP
profiles. When the CLI loads this configuration it is validated into
`PipelineConfig`; `APIClientFactory` then materialises per-source `APIConfig`
objects using the merged rate-limit and retry values so that every
`UnifiedAPIClient` shares the same
guardrails.【F:src/bioetl/config/models.py†L513-L527】【F:src/bioetl/core/client_factory.py†L51-L170】
Trace metadata such as `trace_id` and `request_id` are bound separately through
`UnifiedLogger.set_context`, allowing downstream logs and metrics to be
correlated with this configuration.

**Integration in a ChEMBL pipeline:**

A ChEMBL-specific pipeline would get a pre-configured client from a factory that
uses the loaded configuration.
`[ref: repo:src/bioetl/pipelines/base.py@refactoring_001]`

```python
# Inside a method in a PipelineBase subclass:
class MyChemblPipeline(PipelineBase):
    def extract(self):
        # This context manager provides a client configured from the pipeline's config.
        with self.init_chembl_client() as client:
            # The client is an instance of UnifiedAPIClient
            activities = client.activity.all()  # Makes requests under the hood
            # ...
```<|MERGE_RESOLUTION|>--- conflicted
+++ resolved
@@ -1,258 +1,152 @@
 # Specification: HTTP Clients, Retries, and Request Rules
 
-> **Note**: Implementation status: **planned**. All file paths referencing
-> `src/bioetl/` in this document describe the intended architecture and are not
-> yet implemented in the codebase.
+> **Note**: Implementation status: **planned**. All file paths referencing `src/bioetl/` in this document describe the intended architecture and are not yet implemented in the codebase.
 
 ## 1. Overview and Goals
 
-The `bioetl` framework relies on a unified HTTP client, `UnifiedAPIClient`, to
-interact with external data sources. This client provides a centralized,
-configurable, and resilient layer for all outgoing HTTP requests. Its
-implementation can be found in
-`[ref: repo:src/bioetl/core/api_client.py@refactoring_001]`.
+The `bioetl` framework relies on a unified HTTP client, `UnifiedAPIClient`, to interact with external data sources. This client provides a centralized, configurable, and resilient layer for all outgoing HTTP requests. Its implementation can be found in `[ref: repo:src/bioetl/core/api_client.py@refactoring_001]`.
 
 The primary goals of this unified client are:
-<<<<<<< HEAD
-
-- **Centralized Configuration**: Provide a single point for setting up timeouts,
-  retry policies, rate limits, and headers.
-- **Resilience**: Automatically handle transient network errors, server-side
-  issues (`5xx`), and rate limiting (`429`) through a robust retry mechanism
-  with exponential backoff.
-- **Predictability**: Ensure consistent behavior across all pipelines by using
-  shared configuration profiles.
-
-Configuration is managed through a layered system, where settings from
-standardized profiles are merged with pipeline-specific configs. The key
-profiles are:
-=======
 
 - **Centralized Configuration**: Provide a single point for setting up timeouts, retry policies, rate limits, and headers.
 - **Resilience**: Automatically handle transient network errors, server-side issues (`5xx`), and rate limiting (`429`) through a robust retry mechanism with exponential backoff.
 - **Predictability**: Ensure consistent behavior across all pipelines by using shared configuration profiles.
 
 Configuration is managed through a layered system, where settings from standardized profiles are merged with pipeline-specific configs. The key profiles are:
->>>>>>> 83935e4a
 
 - **`base.yaml`**: Provides foundational settings for all pipelines.
-- **`network.yaml`**: Contains a standard, resilient configuration for network
-  interactions, including timeouts and retry policies. It is recommended for
-  pipelines that interact with external APIs.
-- **`determinism.yaml`**: Provides settings to ensure reproducible,
-  deterministic outputs, such as sort keys and hashing configurations.
-
-These profiles are merged with pipeline-specific configs and CLI overrides to
-create the final configuration.
-
-- **Reference**:
-  [RFC 7231, Section 6.6.4: 503 Service Unavailable](https://datatracker.ietf.org/doc/html/rfc7231#section-6.6.4)
-  (describes `Retry-After` header).
+- **`network.yaml`**: Contains a standard, resilient configuration for network interactions, including timeouts and retry policies. It is recommended for pipelines that interact with external APIs.
+- **`determinism.yaml`**: Provides settings to ensure reproducible, deterministic outputs, such as sort keys and hashing configurations.
+
+These profiles are merged with pipeline-specific configs and CLI overrides to create the final configuration.
+
+- **Reference**: [RFC 7231, Section 6.6.4: 503 Service Unavailable](https://datatracker.ietf.org/doc/html/rfc7231#section-6.6.4) (describes `Retry-After` header).
 
 ## 2. Type-Safe Configuration
 
-<<<<<<< HEAD
-All HTTP client settings are defined in the `PipelineConfig` Pydantic model
-(`[ref: repo:src/bioetl/config/models.py@refactoring_001]`). The newly created
-`configs/defaults/network.yaml` provides a standard set of these values.
-=======
 All HTTP client settings are defined in the `PipelineConfig` Pydantic model (`[ref: repo:src/bioetl/config/models/policies.py]`). The newly created `configs/defaults/network.yaml` provides a standard set of these values.
->>>>>>> 83935e4a
 
 **Key Configuration Fields (`APIConfig` in `api_client.py`):**
 
-This configuration is typically defined in `configs/defaults/base.yaml` and
-applied to named profiles in the `http` section of a pipeline's main
-configuration file.
-
-| Key                    | Default | Description                                                                                                 |
-| ---------------------- | ------- | ----------------------------------------------------------------------------------------------------------- |
-| `timeout_connect`      | `10.0`  | Timeout in seconds for establishing a connection.                                                           |
-| `timeout_read`         | `30.0`  | Timeout in seconds for waiting for data from the server.                                                    |
-| `retry_total`          | `3`     | Maximum number of retry attempts.                                                                           |
-| `retry_backoff_factor` | `2.0`   | Multiplier for the exponential backoff delay (e.g., 2.0 means delays of 1, 2, 4, 8... seconds).             |
-| `retry_backoff_max`    | `None`  | The maximum backoff delay in seconds. If `None`, there is no cap.                                           |
-| `retry_status_codes`   | `[]`    | A list of additional HTTP status codes that **SHOULD** trigger a retry. `5xx` codes are retried by default. |
-| `rate_limit_max_calls` | `1`     | Maximum number of calls allowed per `period`.                                                               |
-| `rate_limit_period`    | `1.0`   | The time period in seconds for the rate limit.                                                              |
-| `rate_limit_jitter`    | `True`  | Adds a small, random delay to requests to avoid thundering herd problems.                                   |
-| `cb_failure_threshold` | `5`     | Number of consecutive failures before the circuit breaker opens.                                            |
-| `cb_timeout`           | `60.0`  | Time in seconds the circuit breaker will stay open before transitioning to half-open.                       |
-
-**Merge Order:** Configuration is merged in the following order (later items
-override earlier ones):
+This configuration is typically defined in `configs/defaults/base.yaml` and applied to named profiles in the `http` section of a pipeline's main configuration file.
+
+| Key | Default | Description |
+|---|---|---|
+| `timeout_connect` | `10.0` | Timeout in seconds for establishing a connection. |
+| `timeout_read` | `30.0` | Timeout in seconds for waiting for data from the server. |
+| `retry_total` | `3` | Maximum number of retry attempts. |
+| `retry_backoff_factor` | `2.0` | Multiplier for the exponential backoff delay (e.g., 2.0 means delays of 1, 2, 4, 8... seconds). |
+| `retry_backoff_max` | `None` | The maximum backoff delay in seconds. If `None`, there is no cap. |
+| `retry_status_codes` | `[]` | A list of additional HTTP status codes that **SHOULD** trigger a retry. `5xx` codes are retried by default. |
+| `rate_limit_max_calls` | `1` | Maximum number of calls allowed per `period`. |
+| `rate_limit_period` | `1.0` | The time period in seconds for the rate limit. |
+| `rate_limit_jitter` | `True` | Adds a small, random delay to requests to avoid thundering herd problems. |
+| `cb_failure_threshold` | `5` | Number of consecutive failures before the circuit breaker opens. |
+| `cb_timeout` | `60.0` | Time in seconds the circuit breaker will stay open before transitioning to half-open. |
+
+**Merge Order:**
+Configuration is merged in the following order (later items override earlier ones):
 
 **Order of Precedence (Lowest to Highest):**
 
-1. **Base Profiles**: Files listed in the `extends` key (e.g., `base.yaml`,
-   `network.yaml`, `determinism.yaml`).
-1. **Pipeline Config**: The main pipeline-specific YAML file provided via
-   `--config`.
-1. **CLI `--set` Flags**: Key-value pairs from the `--set` flag.
-1. **Environment Variables**: Environment variables have the highest precedence
-   (e.g., `BIOETL__HTTP__DEFAULT__TIMEOUT_SEC=120`).
+1. **Base Profiles**: Files listed in the `extends` key (e.g., `base.yaml`, `network.yaml`, `determinism.yaml`).
+2. **Pipeline Config**: The main pipeline-specific YAML file provided via `--config`.
+3. **CLI `--set` Flags**: Key-value pairs from the `--set` flag.
+4. **Environment Variables**: Environment variables have the highest precedence (e.g., `BIOETL__HTTP__DEFAULT__TIMEOUT_SEC=120`).
 
 ## 3. Timeouts, Pools, and Headers
 
-- **Timeouts**: The `UnifiedAPIClient` uses a tuple of
-  `(connect_timeout, read_timeout)` for all requests, derived from the
-  `connect_timeout_sec` and `read_timeout_sec` config fields.
-- **Connection Pool**: The client is built on `requests.Session`, which
-  automatically manages a connection pool for reusing connections to the same
-  host, improving performance.
-- **User-Agent**: A `User-Agent` header SHOULD be defined in the configuration
-  to identify the client to the remote server.
+- **Timeouts**: The `UnifiedAPIClient` uses a tuple of `(connect_timeout, read_timeout)` for all requests, derived from the `connect_timeout_sec` and `read_timeout_sec` config fields.
+- **Connection Pool**: The client is built on `requests.Session`, which automatically manages a connection pool for reusing connections to the same host, improving performance.
+- **User-Agent**: A `User-Agent` header SHOULD be defined in the configuration to identify the client to the remote server.
 
 ### 3.1 Concurrency Guardrails
 
-The `TokenBucketLimiter` protects upstream services by throttling the number of
-simultaneous requests. Each call to `_execute` acquires a token before a request
-is sent; once the configured budget is exhausted, callers block until the bucket
-is refilled and optionally incur a small, random jitter to desynchronise
-bursts.【F:src/bioetl/core/api_client.py†L325-L384】【F:src/bioetl/core/api_client.py†L1292-L1363】
-The limiter is parameterised through `APIConfig.rate_limit_max_calls`,
-`APIConfig.rate_limit_period`, and `APIConfig.rate_limit_jitter`, which are
-populated from `RateLimitConfig` entries in `PipelineConfig`. The factory wiring
-these values enforces that each source inherits the correct `max_calls` and
-`period` from its HTTP profile or per-source
-override.【F:src/bioetl/core/client_factory.py†L51-L170】 In practice this means
-the maximum in-flight requests across worker threads equals
-`rate_limit.max_calls`, refreshed every `rate_limit.period` seconds.
+The `TokenBucketLimiter` protects upstream services by throttling the number of simultaneous requests. Each call to `_execute` acquires a token before a request is sent; once the configured budget is exhausted, callers block until the bucket is refilled and optionally incur a small, random jitter to desynchronise bursts.【F:src/bioetl/core/api_client.py†L325-L384】【F:src/bioetl/core/api_client.py†L1292-L1363】 The limiter is parameterised through `APIConfig.rate_limit_max_calls`, `APIConfig.rate_limit_period`, and `APIConfig.rate_limit_jitter`, which are populated from `RateLimitConfig` entries in `PipelineConfig`. The factory wiring these values enforces that each source inherits the correct `max_calls` and `period` from its HTTP profile or per-source override.【F:src/bioetl/core/client_factory.py†L51-L170】 In practice this means the maximum in-flight requests across worker threads equals `rate_limit.max_calls`, refreshed every `rate_limit.period` seconds.
 
 ## 4. Retries and Backoff
 
-The retry logic is implemented in the `RetryPolicy` class within
-`api_client.py`.
+The retry logic is implemented in the `RetryPolicy` class within `api_client.py`.
 
 **Error Classification:**
 
 - **Retryable**: The system **MUST** retry on the following conditions:
-  - Any exception that is a subclass of `requests.exceptions.RequestException`
-    (e.g., `ConnectionError`, `Timeout`).
+  - Any exception that is a subclass of `requests.exceptions.RequestException` (e.g., `ConnectionError`, `Timeout`).
   - HTTP responses with a `5xx` status code (e.g., `500`, `502`, `503`, `504`).
-  - Any additional status codes explicitly defined in the `retry_status_codes`
-    configuration list (typically `429` for rate limiting).
-- **Non-Retryable**: The system **MUST NOT** retry on `4xx` client errors (e.g.,
-  `400`, `401`, `403`, `404`), as these indicate a problem with the request
-  itself that is unlikely to be resolved by retrying. The only exception is if a
-  `4xx` code is explicitly added to `retry_status_codes`.
-
-**Backoff Algorithm:** The client uses an **exponential backoff with jitter**
-algorithm. The delay is calculated as `backoff_factor ** (attempt_number - 1)`,
-plus a small random jitter. This delay is capped at `backoff_max`.
-
-If a `Retry-After` header is present in a `429` or `503` response, its value
-**MUST** take precedence over the calculated backoff delay.
+  - Any additional status codes explicitly defined in the `retry_status_codes` configuration list (typically `429` for rate limiting).
+- **Non-Retryable**: The system **MUST NOT** retry on `4xx` client errors (e.g., `400`, `401`, `403`, `404`), as these indicate a problem with the request itself that is unlikely to be resolved by retrying. The only exception is if a `4xx` code is explicitly added to `retry_status_codes`.
+
+**Backoff Algorithm:**
+The client uses an **exponential backoff with jitter** algorithm. The delay is calculated as `backoff_factor ** (attempt_number - 1)`, plus a small random jitter. This delay is capped at `backoff_max`.
+
+If a `Retry-After` header is present in a `429` or `503` response, its value **MUST** take precedence over the calculated backoff delay.
 
 **Interaction with Concurrency Controls:**
 
-- A retry that follows a `Retry-After` header waits for the advised duration and
-  then re-acquires the token bucket permit, preventing retry storms that could
-  violate upstream quotas.【F:src/bioetl/core/api_client.py†L1292-L1363】
-- Jitter is applied both when the limiter hands out tokens and when calculating
-  exponential backoff delays, which keeps parallel workers from re-issuing
-  retries in lockstep. This stabilises aggregate QPS under high
-  contention.【F:src/bioetl/core/api_client.py†L325-L384】
+- A retry that follows a `Retry-After` header waits for the advised duration and then re-acquires the token bucket permit, preventing retry storms that could violate upstream quotas.【F:src/bioetl/core/api_client.py†L1292-L1363】
+- Jitter is applied both when the limiter hands out tokens and when calculating exponential backoff delays, which keeps parallel workers from re-issuing retries in lockstep. This stabilises aggregate QPS under high contention.【F:src/bioetl/core/api_client.py†L325-L384】
 
 ## 5. Circuit Breaker
 
-The `UnifiedAPIClient` includes a **circuit breaker** to protect against
-cascading failures. The circuit breaker has three states:
-
-- **Closed**: Normal operation, requests pass through. Failures are tracked and
-  counted.
-- **Open**: Circuit is open after exceeding the failure threshold. Requests are
-  immediately rejected with `CircuitBreakerOpenError` without calling the
-  upstream service.
-- **Half-Open**: After the timeout period, the circuit transitions to half-open
-  to test if the service has recovered. A limited number of requests are allowed
-  to pass through.
+The `UnifiedAPIClient` includes a **circuit breaker** to protect against cascading failures. The circuit breaker has three states:
+
+- **Closed**: Normal operation, requests pass through. Failures are tracked and counted.
+- **Open**: Circuit is open after exceeding the failure threshold. Requests are immediately rejected with `CircuitBreakerOpenError` without calling the upstream service.
+- **Half-Open**: After the timeout period, the circuit transitions to half-open to test if the service has recovered. A limited number of requests are allowed to pass through.
 
 **Circuit Breaker Configuration:**
 
-| Key                                   | Default | Description                                                                                     |
-| ------------------------------------- | ------- | ----------------------------------------------------------------------------------------------- |
-| `circuit_breaker.failure_threshold`   | `5`     | Number of consecutive failures before the circuit breaker opens.                                |
-| `circuit_breaker.timeout`             | `60.0`  | Time in seconds the circuit breaker will stay open before transitioning to half-open.           |
-| `circuit_breaker.half_open_max_calls` | `1`     | Maximum number of calls allowed in half-open state before transitioning back to closed or open. |
+| Key | Default | Description |
+|---|---|---|
+| `circuit_breaker.failure_threshold` | `5` | Number of consecutive failures before the circuit breaker opens. |
+| `circuit_breaker.timeout` | `60.0` | Time in seconds the circuit breaker will stay open before transitioning to half-open. |
+| `circuit_breaker.half_open_max_calls` | `1` | Maximum number of calls allowed in half-open state before transitioning back to closed or open. |
 
 **State Transitions:**
 
-1. **Closed → Open**: When `failure_count >= failure_threshold`, the circuit
-   opens and all subsequent requests are blocked.
-1. **Open → Half-Open**: After `timeout` seconds have elapsed, the circuit
-   transitions to half-open to allow a test request.
-1. **Half-Open → Closed**: If the test request succeeds, the circuit closes and
-   normal operation resumes.
-1. **Half-Open → Open**: If the test request fails, the circuit immediately
-   reopens.
+1. **Closed → Open**: When `failure_count >= failure_threshold`, the circuit opens and all subsequent requests are blocked.
+2. **Open → Half-Open**: After `timeout` seconds have elapsed, the circuit transitions to half-open to allow a test request.
+3. **Half-Open → Closed**: If the test request succeeds, the circuit closes and normal operation resumes.
+4. **Half-Open → Open**: If the test request fails, the circuit immediately reopens.
 
 **Error Handling:**
 
-When the circuit breaker is open, the client raises `CircuitBreakerOpenError`,
-which should be caught and handled appropriately (e.g., by using fallback data
-or returning a graceful error response).
+When the circuit breaker is open, the client raises `CircuitBreakerOpenError`, which should be caught and handled appropriately (e.g., by using fallback data or returning a graceful error response).
 
 ## 6. Quotas, Limits, and `429 Too Many Requests`
 
 The client handles rate limiting in two ways:
 
-<<<<<<< HEAD
-1. **Proactive Rate Limiting**: The `TokenBucketLimiter` class ensures that the
-   client does not exceed the `rate_limit.max_calls` per `rate_limit.period`
-   defined in the configuration.
-1. **Reactive Backoff**: If the server responds with a `429 Too Many Requests`
-   status, the retry logic is triggered. The client **MUST** prioritize the
-   `Retry-After` header from the response to determine the backoff delay.
-
-- **Reference**:
-  [RFC 6585, Section 4: 429 Too Many Requests](https://datatracker.ietf.org/doc/html/rfc6585#section-4)
-=======
 1. **Proactive Rate Limiting**: The `TokenBucketLimiter` class ensures that the client does not exceed the `rate_limit.max_calls` per `rate_limit.period` defined in the configuration.
 2. **Reactive Backoff**: If the server responds with a `429 Too Many Requests` status, the retry logic is triggered. The client **MUST** prioritize the `Retry-After` header from the response to determine the backoff delay.
 
 - **Reference**: [RFC 6585, Section 4: 429 Too Many Requests](https://datatracker.ietf.org/doc/html/rfc6585#section-4)
->>>>>>> 83935e4a
 
 ## 7. Telemetry and Logging
 
-The `UnifiedAPIClient` is instrumented with structured logging via the
-`UnifiedLogger`. The `http_log_context` automatically injects the following
-fields into log records related to HTTP requests, providing a rich context for
-debugging and monitoring.
+The `UnifiedAPIClient` is instrumented with structured logging via the `UnifiedLogger`. The `http_log_context` automatically injects the following fields into log records related to HTTP requests, providing a rich context for debugging and monitoring.
 
 - `endpoint`: The full URL of the request.
 - `attempt`: The current retry attempt number.
 - `duration_ms`: The duration of the request in milliseconds.
 - `params`: The query parameters sent with the request.
 - `retry_after`: The value of the `Retry-After` header, if present.
-- `trace_id`: Correlates all HTTP activity back to the pipeline invocation trace
-  (propagated through `UnifiedLogger` context extras).
-- `request_id`: Stable identifier for a single HTTP call attempt, allowing
-  downstream collectors to deduplicate retries.
+- `trace_id`: Correlates all HTTP activity back to the pipeline invocation trace (propagated through `UnifiedLogger` context extras).
+- `request_id`: Stable identifier for a single HTTP call attempt, allowing downstream collectors to deduplicate retries.
 
 ### 6.1 Metrics Emitted
 
-Operational dashboards ingest the structured events emitted by the client and
-derive metrics such as:
-
-- `http.requests.total`: incremented for every attempt recorded by
-  `_RequestRetryContext.start_attempt()`.
-- `http.requests.duration_ms`: histogram sourced from the `duration_ms` field
-  attached to the log context.
-- `http.rate_limiter.wait_seconds`: timer populated whenever the token bucket
-  forces a wait, capturing both short and long
-  waits.【F:src/bioetl/core/api_client.py†L344-L368】
-- `http.retries.total`: counter derived from `retrying_request` events and
-  `attempt` metadata.
-- `http.retry_after.seconds`: gauge summarising parsed `Retry-After` values so
-  that alerting can react to upstream
-  back-pressure.【F:src/bioetl/core/api_client.py†L1292-L1363】
+Operational dashboards ingest the structured events emitted by the client and derive metrics such as:
+
+- `http.requests.total`: incremented for every attempt recorded by `_RequestRetryContext.start_attempt()`.
+- `http.requests.duration_ms`: histogram sourced from the `duration_ms` field attached to the log context.
+- `http.rate_limiter.wait_seconds`: timer populated whenever the token bucket forces a wait, capturing both short and long waits.【F:src/bioetl/core/api_client.py†L344-L368】
+- `http.retries.total`: counter derived from `retrying_request` events and `attempt` metadata.
+- `http.retry_after.seconds`: gauge summarising parsed `Retry-After` values so that alerting can react to upstream back-pressure.【F:src/bioetl/core/api_client.py†L1292-L1363】
 
 ### Example Log Record
 
-This is an example of a structured log record for a retryable error, as it would
-appear in a JSON log file.
+This is an example of a structured log record for a retryable error, as it would appear in a JSON log file.
 
 ```json
 {
@@ -284,60 +178,31 @@
 
 ## 7. Pagination
 
-<<<<<<< HEAD
-- **Current State**: The core `UnifiedAPIClient` does not have a generic
-  pagination handler. Pagination logic is expected to be handled by the
-  source-specific clients that use it (e.g., a ChEMBL client).
-- **Normative Standard**: Source-specific clients SHOULD implement pagination
-  by:
-=======
 - **Current State**: The core `UnifiedAPIClient` does not have a generic pagination handler. Pagination logic is expected to be handled by the source-specific clients that use it (e.g., a ChEMBL client).
 - **Normative Standard**: Source-specific clients SHOULD implement pagination by:
 
->>>>>>> 83935e4a
   - Handling page/size or offset/limit parameters.
   - Parsing `next` links from response bodies or `Link` headers.
   - Respecting rate limits between page requests.
 
 ## 8. Response and Error Handling
 
-- **Response Processing**: The `request_json` and `request_text` methods handle
-  the decoding of response bodies.
-- **Error Hierarchy**: The client uses standard `requests.exceptions`, primarily
-  `HTTPError` for `4xx`/`5xx` responses and `RequestException` for other network
-  issues. A custom `CircuitBreakerOpenError` is raised when the circuit breaker
-  is in the open state and blocks requests.
+- **Response Processing**: The `request_json` and `request_text` methods handle the decoding of response bodies.
+- **Error Hierarchy**: The client uses standard `requests.exceptions`, primarily `HTTPError` for `4xx`/`5xx` responses and `RequestException` for other network issues. A custom `CircuitBreakerOpenError` is raised when the circuit breaker is in the open state and blocks requests.
 
 ## 9. Test Plan
 
 - **Unit Tests**:
-<<<<<<< HEAD
-  - Verify that the `RetryPolicy` correctly identifies retryable vs.
-    non-retryable status codes.
-  - Verify that `parse_retry_after` correctly parses both integer and HTTP-date
-    formats.
-=======
 
   - Verify that the `RetryPolicy` correctly identifies retryable vs. non-retryable status codes.
   - Verify that `parse_retry_after` correctly parses both integer and HTTP-date formats.
->>>>>>> 83935e4a
   - Verify the backoff calculation is correct and respects `backoff_max`.
-  - Verify that a `Retry-After` value correctly overrides the calculated
-    backoff.
+  - Verify that a `Retry-After` value correctly overrides the calculated backoff.
 - **Integration Tests**:
-<<<<<<< HEAD
-  - Using a mock server, simulate a `429` response with a `Retry-After` header
-    and assert the client waits for the specified duration.
-  - Simulate a `503` error and assert that the client performs the correct
-    number of retries with exponential backoff.
-  - Test the circuit breaker by sending a series of failing requests and
-    asserting that it opens and subsequently closes.
-=======
 
   - Using a mock server, simulate a `429` response with a `Retry-After` header and assert the client waits for the specified duration.
   - Simulate a `503` error and assert that the client performs the correct number of retries with exponential backoff.
   - Test the circuit breaker by sending a series of failing requests and asserting that it opens and subsequently closes.
->>>>>>> 83935e4a
 
 ## 10. Examples
 
@@ -355,11 +220,7 @@
 from bioetl.config.loader import read_pipeline_config
 
 # This is what happens inside the framework:
-<<<<<<< HEAD
-config = load_config("my_pipeline.yaml")  # Assumes `extends: [network.yaml]`
-=======
 config = read_pipeline_config("my_pipeline.yaml") # Assumes `extends: [network.yaml]`
->>>>>>> 83935e4a
 http_profile = config.http["default"]
 
 api_config = APIConfig(
@@ -376,6 +237,7 @@
     data = client.request_json("/my-data")
 except RequestException as e:
     print(f"Request failed after all retries: {e}")
+
 ```
 
 ### PipelineConfig overrides for concurrency and tracing
@@ -410,21 +272,11 @@
     fallback_strategies: ["cache", "network"]
 ```
 
-This snippet demonstrates how a pipeline can raise or lower concurrency targets
-(`rate_limit.max_calls`/`period`), toggle jitter, and rely on shared HTTP
-profiles. When the CLI loads this configuration it is validated into
-`PipelineConfig`; `APIClientFactory` then materialises per-source `APIConfig`
-objects using the merged rate-limit and retry values so that every
-`UnifiedAPIClient` shares the same
-guardrails.【F:src/bioetl/config/models.py†L513-L527】【F:src/bioetl/core/client_factory.py†L51-L170】
-Trace metadata such as `trace_id` and `request_id` are bound separately through
-`UnifiedLogger.set_context`, allowing downstream logs and metrics to be
-correlated with this configuration.
+This snippet demonstrates how a pipeline can raise or lower concurrency targets (`rate_limit.max_calls`/`period`), toggle jitter, and rely on shared HTTP profiles. When the CLI loads this configuration it is validated into `PipelineConfig`; `APIClientFactory` then materialises per-source `APIConfig` objects using the merged rate-limit and retry values so that every `UnifiedAPIClient` shares the same guardrails.【F:src/bioetl/config/models.py†L513-L527】【F:src/bioetl/core/client_factory.py†L51-L170】 Trace metadata such as `trace_id` and `request_id` are bound separately through `UnifiedLogger.set_context`, allowing downstream logs and metrics to be correlated with this configuration.
 
 **Integration in a ChEMBL pipeline:**
 
-A ChEMBL-specific pipeline would get a pre-configured client from a factory that
-uses the loaded configuration.
+A ChEMBL-specific pipeline would get a pre-configured client from a factory that uses the loaded configuration.
 `[ref: repo:src/bioetl/pipelines/base.py@refactoring_001]`
 
 ```python
@@ -434,6 +286,6 @@
         # This context manager provides a client configured from the pipeline's config.
         with self.init_chembl_client() as client:
             # The client is an instance of UnifiedAPIClient
-            activities = client.activity.all()  # Makes requests under the hood
+            activities = client.activity.all() # Makes requests under the hood
             # ...
 ```
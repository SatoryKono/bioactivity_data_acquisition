--- conflicted
+++ resolved
@@ -1,37 +1,21 @@
 # 2. Pipeline Configuration
 
-> **Note**: Implementation status: **planned**. All file paths referencing
-> `src/bioetl/` in this document describe the intended architecture and are not
-> yet implemented in the codebase.
+> **Note**: Implementation status: **planned**. All file paths referencing `src/bioetl/` in this document describe the intended architecture and are not yet implemented in the codebase.
 
 ## Overview
 
-Every pipeline in the `bioetl` framework is driven by a declarative YAML
-configuration file. This approach separates the pipeline's logic (defined in its
-Python class) from its behavior (defined in the YAML), making pipelines
-flexible, reusable, and easy to manage.
+Every pipeline in the `bioetl` framework is driven by a declarative YAML configuration file. This approach separates the pipeline's logic (defined in its Python class) from its behavior (defined in the YAML), making pipelines flexible, reusable, and easy to manage.
 
-<<<<<<< HEAD
-All configuration files are validated at runtime against a set of strongly-typed
-Pydantic models located in `src/bioetl/config/models/`. The models are organized
-into logical modules (base, http, cache, paths, determinism, validation,
-transform, postprocess, source, cli, fallbacks) and are all re-exported through
-`src/bioetl/config/models/__init__.py` for backward compatibility. This ensures
-that all configurations are well-formed and contain all necessary parameters
-before the pipeline begins execution.
-=======
 All configuration files are validated at runtime against a set of strongly-typed Pydantic models located in `src/bioetl/config/models/`. The package now follows a simplified two-module layout:
 
 - `models.py` — core configuration sections (pipeline metadata, runtime, IO, paths, transforms, etc.).
 - `policies.py` — behavioural policies such as HTTP retries/rate limits, determinism controls and fallback toggles.
 
 For backward compatibility the former fine-grained modules (e.g. `base`, `http`, `determinism`) remain available as deprecated re-exports until **bioetl 2.0**. Importing from them will raise a `DeprecationWarning`. This structure keeps the public surface compact while ensuring all configurations remain validated before execution.
->>>>>>> 83935e4a
 
 ## Configuration Skeleton
 
-Below is a complete skeleton of a pipeline configuration file. It includes all
-the primary sections and common parameters that a developer will need.
+Below is a complete skeleton of a pipeline configuration file. It includes all the primary sections and common parameters that a developer will need.
 
 ```yaml
 # src/bioetl/configs/pipelines/<source>/<pipeline>.yaml
@@ -140,23 +124,10 @@
 
 ## Section Details
 
-- **`extends`**: Allows for the composition of configurations. Common settings
-  can be placed in base files (like `base.yaml`) and included in multiple
-  pipeline configurations to avoid repetition.
-- **`source`**: Contains everything needed to connect and communicate with the
-  data source, including its location and policies for safe and reliable
-  interaction (rate limiting, retries).
-- **`extract`**: Governs how data is retrieved. This includes defining the
-  pagination method, which is crucial for handling large datasets from APIs.
-- **`transform`**: Provides a declarative way to perform common data
-  transformation tasks. `normalizers` can be used for simple, reusable cleaning
-  operations, while `dtypes` ensures that data is cast to the correct types
-  before validation.
-- **`validate`**: The cornerstone of data quality. This section links the
-  pipeline to its Pandera schemas. `schema_out` is mandatory, as all data must
-  be validated before it is written.
-- **`write`**: Defines the properties of the final output. The `sort_by`,
-  `hash_row`, and `hash_business_key` parameters are essential for the
-  framework's determinism and reproducibility guarantees.
-- **`runtime`**: Configures the execution environment. This allows for tuning
-  performance (`parallelism`, `chunk_size`) and setting the verbosity of logs.+- **`extends`**: Allows for the composition of configurations. Common settings can be placed in base files (like `base.yaml`) and included in multiple pipeline configurations to avoid repetition.
+- **`source`**: Contains everything needed to connect and communicate with the data source, including its location and policies for safe and reliable interaction (rate limiting, retries).
+- **`extract`**: Governs how data is retrieved. This includes defining the pagination method, which is crucial for handling large datasets from APIs.
+- **`transform`**: Provides a declarative way to perform common data transformation tasks. `normalizers` can be used for simple, reusable cleaning operations, while `dtypes` ensures that data is cast to the correct types before validation.
+- **`validate`**: The cornerstone of data quality. This section links the pipeline to its Pandera schemas. `schema_out` is mandatory, as all data must be validated before it is written.
+- **`write`**: Defines the properties of the final output. The `sort_by`, `hash_row`, and `hash_business_key` parameters are essential for the framework's determinism and reproducibility guarantees.
+- **`runtime`**: Configures the execution environment. This allows for tuning performance (`parallelism`, `chunk_size`) and setting the verbosity of logs.
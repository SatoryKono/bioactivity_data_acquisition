"""Tests for pipeline implementations."""

import json
import uuid
from typing import Any

import pandas as pd
import pytest
<<<<<<< HEAD
from pandera.errors import SchemaErrors

from bioetl.schemas.activity import COLUMN_ORDER as ACTIVITY_COLUMN_ORDER
=======
from unittest.mock import MagicMock
>>>>>>> 099bf4e1

from bioetl.config.loader import load_config
from bioetl.core.api_client import CircuitBreakerOpenError, UnifiedAPIClient
from bioetl.pipelines import ActivityPipeline, AssayPipeline, DocumentPipeline, TargetPipeline, TestItemPipeline
from bioetl.schemas import AssaySchema


@pytest.fixture
def assay_config():
    """Load assay pipeline config."""
    return load_config("configs/pipelines/assay.yaml")


@pytest.fixture
def activity_config():
    """Load activity pipeline config."""
    return load_config("configs/pipelines/activity.yaml")


@pytest.fixture
def testitem_config():
    """Load testitem pipeline config."""
    return load_config("configs/pipelines/testitem.yaml")


@pytest.fixture
def target_config():
    """Load target pipeline config."""
    return load_config("configs/pipelines/target.yaml")


@pytest.fixture
def document_config():
    """Load document pipeline config."""
    return load_config("configs/pipelines/document.yaml")


class TestAssayPipeline:
    """Tests for AssayPipeline."""

    def test_init(self, assay_config):
        """Test pipeline initialization."""
        run_id = str(uuid.uuid4())[:8]
        pipeline = AssayPipeline(assay_config, run_id)
        assert pipeline.config == assay_config
        assert pipeline.run_id == run_id

    def test_extract_empty_file(self, assay_config, tmp_path):
        """Test extraction with empty file."""
        run_id = str(uuid.uuid4())[:8]
        pipeline = AssayPipeline(assay_config, run_id)

        csv_path = tmp_path / "empty.csv"
        csv_path.write_text("assay_chembl_id,description\n")

        result = pipeline.extract(input_file=csv_path)
        assert isinstance(result, pd.DataFrame)
        assert len(result) == 0

    def test_extract_with_data(self, assay_config, tmp_path):
        """Test extraction with sample data."""
        run_id = str(uuid.uuid4())[:8]
        pipeline = AssayPipeline(assay_config, run_id)

        csv_path = tmp_path / "assay.csv"
        csv_path.write_text(
            "assay_chembl_id,Target TYPE,description,target_chembl_id\n"
            "CHEMBL1,Enzyme,Test assay,CHEMBL101\n"
        )

        result = pipeline.extract(input_file=csv_path)
        assert isinstance(result, pd.DataFrame)
        assert len(result) >= 0  # May be limited by nrows=10

    def test_transform_adds_metadata(self, assay_config, monkeypatch):
        """Test transformation adds pipeline metadata."""
        run_id = str(uuid.uuid4())[:8]
        pipeline = AssayPipeline(assay_config, run_id)

        df = pd.DataFrame({
            "assay_chembl_id": ["CHEMBL1"],
            "description": ["  Test Assay  "],
        })

        mock_assay_data = pd.DataFrame({
            "assay_chembl_id": ["CHEMBL1"],
            "assay_parameters_json": [None],
            "variant_sequence_json": [None],
            "assay_classifications": [None],
        })

        monkeypatch.setattr(pipeline, "_fetch_assay_data", lambda ids: mock_assay_data)
        monkeypatch.setattr(pipeline, "_fetch_target_reference_data", lambda ids: pd.DataFrame())
        monkeypatch.setattr(pipeline, "_fetch_assay_class_reference_data", lambda ids: pd.DataFrame())

        result = pipeline.transform(df)
        assert "pipeline_version" in result.columns
        assert "source_system" in result.columns
        assert "extracted_at" in result.columns

    def test_validate_schema_errors_capture(self, assay_config):
        """Schema violations should be surfaced as validation issues."""

        run_id = str(uuid.uuid4())[:8]
        pipeline = AssayPipeline(assay_config, run_id)
        df = pd.DataFrame([_build_assay_row("CHEMBL0", 0, None)]).convert_dtypes()
        df = df.drop(columns=["row_subtype"])  # force schema failure

        with pytest.raises(ValueError):
            pipeline.validate(df)

        assert pipeline.validation_issues
        issue = pipeline.validation_issues[0]
        assert issue["issue_type"] == "schema"
        assert issue["severity"] == "error"

    def test_validation_issues_reflected_in_quality_report(self, assay_config, tmp_path):
        """Referential integrity warnings should appear in QC artifacts."""

        paths = assay_config.paths.model_copy(
            update={
                "input_root": tmp_path,
                "output_root": tmp_path / "out",
            }
        )
        qc_settings = assay_config.qc.model_copy(
            update={"thresholds": {"assay.target_missing_ratio": 0.75}}
        )
        config = assay_config.model_copy(update={"paths": paths, "qc": qc_settings}, deep=True)

        pd.DataFrame({"target_chembl_id": ["CHEMBL1000"]}).to_csv(
            tmp_path / "target.csv", index=False
        )

        run_id = str(uuid.uuid4())[:8]
        pipeline = AssayPipeline(config, run_id)

        df = pd.DataFrame(
            [
                _build_assay_row("CHEMBL1", 0, "CHEMBL1000"),
                _build_assay_row("CHEMBL2", 1, "CHEMBL9999"),
            ]
        ).convert_dtypes()

        validated = pipeline.validate(df)

        assert len(pipeline.validation_issues) == 1
        issue = pipeline.validation_issues[0]
        assert issue["issue_type"] == "referential_integrity"
        assert issue["count"] == 1

        artifacts = pipeline.export(validated, tmp_path / "out" / "assay.csv")
        quality_df = pd.read_csv(artifacts.quality_report)
        validation_rows = quality_df[quality_df["metric"] == "validation_issue"]

        assert not validation_rows.empty
        assert (
            validation_rows["issue_type"].fillna("").str.contains("referential_integrity").any()
        )

    def test_quality_report_without_validation_issues(self, assay_config, tmp_path):
        """A clean dataset should not emit validation_issue rows in QC."""

        paths = assay_config.paths.model_copy(
            update={
                "input_root": tmp_path,
                "output_root": tmp_path / "out",
            }
        )
        qc_settings = assay_config.qc.model_copy(
            update={"thresholds": {"assay.target_missing_ratio": 0.75}}
        )
        config = assay_config.model_copy(update={"paths": paths, "qc": qc_settings}, deep=True)

        pd.DataFrame({"target_chembl_id": ["CHEMBL1000", "CHEMBL2000"]}).to_csv(
            tmp_path / "target.csv", index=False
        )

        run_id = str(uuid.uuid4())[:8]
        pipeline = AssayPipeline(config, run_id)

        df = pd.DataFrame(
            [
                _build_assay_row("CHEMBL1", 0, "CHEMBL1000"),
                _build_assay_row("CHEMBL2", 1, "CHEMBL2000"),
            ]
        ).convert_dtypes()

        validated = pipeline.validate(df)
        assert not pipeline.validation_issues

        artifacts = pipeline.export(validated, tmp_path / "out" / "assay.csv")
        quality_df = pd.read_csv(artifacts.quality_report)

        assert "metric" in quality_df.columns
        assert not (quality_df["metric"] == "validation_issue").any()
    def test_transform_expands_and_enriches(self, assay_config, monkeypatch, caplog):
        """Ensure parameters, variants, and classifications survive transform with enrichment."""

        run_id = str(uuid.uuid4())[:8]
        pipeline = AssayPipeline(assay_config, run_id)

        input_df = pd.DataFrame({
            "assay_chembl_id": ["CHEMBL1"],
        })

        assay_payload = pd.DataFrame({
            "assay_chembl_id": ["CHEMBL1"],
            "target_chembl_id": ["CHEMBL2"],
            "assay_parameters_json": [json.dumps([
                {
                    "type": "CONC",
                    "relation": ">",
                    "value": 1.5,
                    "units": "nM",
                    "text_value": "1.5",
                    "standard_type": "IC50",
                    "standard_value": 1.5,
                    "standard_units": "nM",
                },
                {
                    "type": "TEMP",
                    "relation": "=",
                    "value": 37,
                    "units": "C",
                },
            ])],
            "variant_sequence_json": [json.dumps([
                {
                    "variant_id": 101,
                    "base_accession": "P12345",
                    "mutation": "A50T",
                    "variant_seq": "MTEYKLVVVG",
                    "accession_reported": "Q99999",
                }
            ])],
            "assay_classifications": [json.dumps([
                {
                    "assay_class_id": 501,
                    "bao_id": "BAO_0000001",
                    "class_type": "primary",
                    "l1": "Level1",
                    "l2": "Level2",
                    "l3": "Level3",
                    "description": "Example class",
                },
                {
                    "assay_class_id": 502,
                    "bao_id": "BAO_0000002",
                    "class_type": "secondary",
                    "l1": "L1",
                    "l2": "L2",
                    "l3": "L3",
                    "description": "Another class",
                },
            ])],
        })

        monkeypatch.setattr(pipeline, "_fetch_assay_data", lambda ids: assay_payload)

        target_reference = pd.DataFrame({
            "target_chembl_id": ["CHEMBL2"],
            "pref_name": ["Target X"],
            "organism": ["Homo sapiens"],
            "target_type": ["SINGLE PROTEIN"],
            "species_group_flag": [1],
            "tax_id": [9606],
            "component_count": [1],
            "unexpected_column": ["drop"],
        })

        assay_class_reference = pd.DataFrame({
            "assay_class_id": [501, 502],
            "assay_class_bao_id": ["BAO_0000001", "BAO_0000002"],
            "assay_class_type": ["primary", "secondary"],
            "assay_class_l1": ["Level1", "L1"],
            "assay_class_l2": ["Level2", "L2"],
            "assay_class_l3": ["Level3", "L3"],
            "assay_class_description": ["Example class", "Another class"],
            "extra_field": ["drop", "drop"],
        })

        monkeypatch.setattr(
            pipeline,
            "_fetch_target_reference_data",
            lambda ids: target_reference,
        )
        monkeypatch.setattr(
            pipeline,
            "_fetch_assay_class_reference_data",
            lambda ids: assay_class_reference,
        )

        result = pipeline.transform(input_df)

        # Canonical ordering maintained
        assert list(result.columns) == AssaySchema.Config.column_order

        # Expect four row subtypes: assay, param, variant, class (2 class rows -> 5 total rows)
        assert set(result["row_subtype"].unique()) == {"assay", "param", "variant", "class"}

        assay_rows = result[result["row_subtype"] == "assay"]
        assert len(assay_rows) == 1
        assert assay_rows.iloc[0]["pref_name"] == "Target X"

        param_rows = result[result["row_subtype"] == "param"]
        assert len(param_rows) == 2
        assert sorted(param_rows["row_index"].tolist()) == [0, 1]
        assert {"CONC", "TEMP"} == set(param_rows["assay_param_type"].dropna())

        variant_rows = result[result["row_subtype"] == "variant"]
        assert len(variant_rows) == 1
        assert variant_rows.iloc[0]["variant_id"] == 101

        class_rows = result[result["row_subtype"] == "class"]
        assert len(class_rows) == 2
        # Enrichment should preserve whitelist fields and drop unexpected columns
        assert "extra_field" not in result.columns
        assert class_rows["assay_class_description"].notna().all()

        # Join loss logging triggered when enrichment loses records (simulate by clearing target data)
        join_loss_payload = pd.DataFrame({
            "assay_chembl_id": ["CHEMBL9"],
            "target_chembl_id": ["CHEMBL_NOPE"],
            "assay_parameters_json": [None],
            "variant_sequence_json": [None],
            "assay_classifications": [None],
        })
        monkeypatch.setattr(pipeline, "_fetch_assay_data", lambda ids: join_loss_payload)
        monkeypatch.setattr(pipeline, "_fetch_target_reference_data", lambda ids: pd.DataFrame())
        with caplog.at_level("WARNING"):
            pipeline.transform(pd.DataFrame({"assay_chembl_id": ["CHEMBL9"], "target_chembl_id": ["CHEMBL_NOPE"]}))
        assert any("target_enrichment_join_loss" in rec.message for rec in caplog.records)


class TestActivityPipeline:
    """Tests for ActivityPipeline."""

    @staticmethod
    def _build_activity_dataframe(activity_id: int = 1, index_value: int = 0) -> pd.DataFrame:
        """Create a minimal valid activity dataframe for validation tests."""
        base_hash = format(activity_id, "x").zfill(64)
        row = {
            "activity_id": activity_id,
            "molecule_chembl_id": "CHEMBL1",
            "assay_chembl_id": "CHEMBL2",
            "target_chembl_id": "CHEMBL3",
            "document_chembl_id": "CHEMBL4",
            "published_type": "IC50",
            "published_relation": "=",
            "published_value": 10.0,
            "published_units": "nM",
            "standard_type": "IC50",
            "standard_relation": "=",
            "standard_value": 9.5,
            "standard_units": "nM",
            "standard_flag": 1,
            "pchembl_value": 7.0,
            "lower_bound": 8.0,
            "upper_bound": 11.0,
            "is_censored": False,
            "activity_comment": None,
            "data_validity_comment": None,
            "bao_endpoint": "BAO_0000190",
            "bao_format": "BAO_0000357",
            "bao_label": "single protein format",
            "potential_duplicate": 0,
            "uo_units": "UO_0000065",
            "qudt_units": "http://qudt.org/vocab/unit/NanoMOL-PER-L",
            "src_id": 1,
            "action_type": "inhibition",
            "activity_properties_json": "{}",
            "bei": 1.0,
            "sei": 1.0,
            "le": 1.0,
            "lle": 1.0,
            "pipeline_version": "1.0.0",
            "source_system": "chembl",
            "chembl_release": "36",
            "extracted_at": "2024-01-01T00:00:00+00:00",
            "hash_business_key": base_hash,
            "hash_row": format(activity_id + 1000, "x").zfill(64),
            "index": index_value,
        }
        df = pd.DataFrame([row])
        return df[[col for col in ACTIVITY_COLUMN_ORDER if col in df.columns]]

    def test_init(self, activity_config):
        """Test pipeline initialization."""
        run_id = str(uuid.uuid4())[:8]
        pipeline = ActivityPipeline(activity_config, run_id)
        assert pipeline.config == activity_config
        assert pipeline.run_id == run_id

    def test_extract_empty_file(self, activity_config, tmp_path):
        """Test extraction with empty file."""
        run_id = str(uuid.uuid4())[:8]
        pipeline = ActivityPipeline(activity_config, run_id)

        csv_path = tmp_path / "empty.csv"
        csv_path.write_text("activity_id,molecule_chembl_id\n")

        result = pipeline.extract(input_file=csv_path)
        assert isinstance(result, pd.DataFrame)
        assert len(result) == 0

    def test_validate_records_qc_metrics(self, activity_config):
        """Validation should record QC metrics for downstream reporting."""
        run_id = str(uuid.uuid4())[:8]
        pipeline = ActivityPipeline(activity_config, run_id)

        df = self._build_activity_dataframe(activity_id=1)

        result = pipeline.validate(df)
        assert len(result) == 1

        report = pipeline.last_validation_report
        assert report is not None
        assert report["metrics"]["duplicates"]["value"] == 0
        assert report["metrics"]["null_rate"]["value"] == 0
        assert report["metrics"]["invalid_units"]["value"] == 0

    def test_validate_raises_on_duplicates(self, activity_config):
        """Duplicate activities should fail validation."""
        run_id = str(uuid.uuid4())[:8]
        pipeline = ActivityPipeline(activity_config, run_id)

        df = pd.concat(
            [
                self._build_activity_dataframe(activity_id=1, index_value=0),
                self._build_activity_dataframe(activity_id=1, index_value=1),
            ],
            ignore_index=True,
        )

        with pytest.raises(ValueError):
            pipeline.validate(df)

        report = pipeline.last_validation_report
        assert report is not None
        assert report["metrics"]["duplicates"]["value"] == 1
        assert "duplicates" in report.get("failing_metrics", {})

    def test_validate_invalid_relation_triggers_pandera_error(self, activity_config):
        """Invalid standard relation should raise a Pandera schema error."""
        run_id = str(uuid.uuid4())[:8]
        pipeline = ActivityPipeline(activity_config, run_id)

        df = self._build_activity_dataframe(activity_id=1)
        df.loc[0, "standard_relation"] = "!="

        with pytest.raises(SchemaErrors):
            pipeline.validate(df)

        report = pipeline.last_validation_report
        assert report is not None
        schema_report = report.get("schema_validation")
        assert schema_report is not None
        assert schema_report.get("status") == "failed"

    def test_validate_invalid_unit_triggers_pandera_error(self, activity_config):
        """Invalid standard unit should raise a Pandera schema error."""
        run_id = str(uuid.uuid4())[:8]
        pipeline = ActivityPipeline(activity_config, run_id)

        df = self._build_activity_dataframe(activity_id=1)
        df.loc[0, "standard_units"] = "INVALID_UNIT"

        with pytest.raises(SchemaErrors):
            pipeline.validate(df)

        report = pipeline.last_validation_report
        assert report is not None
        schema_report = report.get("schema_validation")
        assert schema_report is not None
        assert schema_report.get("status") == "failed"

    def test_activity_cache_key_release_scope(self, activity_config, monkeypatch, tmp_path):
        """Cache keys must include release scoping for determinism."""

        def fake_request_json(self, url, params=None, method="GET"):
            if url.endswith("/status.json"):
                return {"chembl_db_version": "ChEMBL_99", "chembl_release_date": "2024-01-01"}
            raise AssertionError("unexpected url")

        monkeypatch.setattr(UnifiedAPIClient, "request_json", fake_request_json)

        activity_config.cache.directory = str(tmp_path / "cache")
        activity_config.paths.cache_root = tmp_path

        pipeline = ActivityPipeline(activity_config, "run_cache")
        cache_path = pipeline._cache_path([10, 20, 30])

        assert cache_path.parent.name == "ChEMBL_99"
        assert cache_path.parent.parent.name == activity_config.pipeline.entity
        assert cache_path.name.endswith(".json")

    def test_activity_fallback_on_circuit_breaker(self, activity_config, monkeypatch, tmp_path):
        """Fallback records include extended metadata on circuit breaker opens."""

        def fake_request_json(self, url, params=None, method="GET"):
            if url.endswith("/status.json"):
                return {"chembl_db_version": "ChEMBL_99"}
            raise AssertionError("unexpected url")

        monkeypatch.setattr(UnifiedAPIClient, "request_json", fake_request_json)

        activity_config.cache.directory = str(tmp_path / "cache")
        activity_config.paths.cache_root = tmp_path

        pipeline = ActivityPipeline(activity_config, "run_cb")
        pipeline.api_client.request_json = MagicMock(side_effect=CircuitBreakerOpenError("open"))

        df = pipeline._extract_from_chembl([101, 102])

        assert df["activity_id"].tolist() == [101, 102]
        assert set(df["source_system"].unique()) == {"ChEMBL_FALLBACK"}
        assert set(df["fallback_reason"].dropna().unique()) == {"circuit_breaker_open"}
        assert set(df["error_type"].dropna().unique()) == {"CircuitBreakerOpenError"}
        assert set(df["chembl_release"].unique()) == {"ChEMBL_99"}

    def test_activity_cache_serves_before_network(self, activity_config, monkeypatch, tmp_path):
        """Batches are served from cache without additional network calls."""

        activity_calls: list[str] = []

        def fake_request_json(self, url, params=None, method="GET"):
            if url.endswith("/status.json"):
                return {"chembl_db_version": "ChEMBL_99"}
            if not url.startswith("http"):
                url = f"{self.config.base_url}{url}"
            activity_calls.append(url)
            return {
                "activities": [
                    {
                        "activity_id": 555,
                        "molecule_chembl_id": "CHEMBL555",
                        "assay_chembl_id": "CHEMBL777",
                    }
                ]
            }

        monkeypatch.setattr(UnifiedAPIClient, "request_json", fake_request_json)

        activity_config.cache.directory = str(tmp_path / "cache")
        activity_config.paths.cache_root = tmp_path

        pipeline = ActivityPipeline(activity_config, "run_cache_hit")

        first_df = pipeline._extract_from_chembl([555])
        assert first_df.iloc[0]["molecule_chembl_id"] == "CHEMBL555"
        assert activity_calls == [f"{pipeline.api_client.config.base_url}/activity.json"]

        cache_file = pipeline._cache_path([555])
        assert cache_file.exists()

        def fail_request_json(*args, **kwargs):  # type: ignore[no-untyped-def]
            raise AssertionError("network should not be called when cache is warm")

        pipeline.api_client.request_json = fail_request_json  # type: ignore[assignment]
        second_df = pipeline._extract_from_chembl([555])

        assert second_df.equals(first_df)


class TestTestItemPipeline:
    """Tests for TestItemPipeline."""

    def test_init(self, testitem_config):
        """Test pipeline initialization."""
        run_id = str(uuid.uuid4())[:8]
        pipeline = TestItemPipeline(testitem_config, run_id)
        assert pipeline.config == testitem_config
        assert pipeline.run_id == run_id

    def test_extract_empty_file(self, testitem_config, tmp_path):
        """Test extraction with empty file."""
        run_id = str(uuid.uuid4())[:8]
        pipeline = TestItemPipeline(testitem_config, run_id)

        csv_path = tmp_path / "empty.csv"
        csv_path.write_text("molecule_chembl_id\n")

        result = pipeline.extract(input_file=csv_path)
        assert isinstance(result, pd.DataFrame)
        assert len(result) == 0

    def test_transform_adds_metadata(self, testitem_config):
        """Test transformation adds pipeline metadata."""
        run_id = str(uuid.uuid4())[:8]
        pipeline = TestItemPipeline(testitem_config, run_id)

        df = pd.DataFrame({
            "molecule_chembl_id": ["CHEMBL1"],
            "canonical_smiles": ["CC(=O)O"],
        })

        result = pipeline.transform(df)
        assert "pipeline_version" in result.columns
        assert "source_system" in result.columns
        assert "extracted_at" in result.columns


class TestTargetPipeline:
    """Tests for TargetPipeline."""

    def test_init(self, target_config):
        """Test pipeline initialization."""
        run_id = str(uuid.uuid4())[:8]
        pipeline = TargetPipeline(target_config, run_id)
        assert pipeline.config == target_config
        assert pipeline.run_id == run_id

    def test_extract_empty_file(self, target_config, tmp_path):
        """Test extraction with empty file."""
        run_id = str(uuid.uuid4())[:8]
        pipeline = TargetPipeline(target_config, run_id)

        csv_path = tmp_path / "empty.csv"
        csv_path.write_text("target_chembl_id,pref_name\n")

        result = pipeline.extract(input_file=csv_path)
        assert isinstance(result, pd.DataFrame)
        assert len(result) == 0

    def test_extract_with_data(self, target_config, tmp_path):
        """Test extraction with sample data."""
        run_id = str(uuid.uuid4())[:8]
        pipeline = TargetPipeline(target_config, run_id)

        csv_path = tmp_path / "target.csv"
        csv_path.write_text(
            "target_chembl_id,pref_name,target_type\n"
            "CHEMBL1,Test Target,PROTEIN\n"
        )

        result = pipeline.extract(input_file=csv_path)
        assert isinstance(result, pd.DataFrame)
        assert len(result) >= 0

    def test_transform_adds_metadata(self, target_config):
        """Test transformation adds pipeline metadata."""
        run_id = str(uuid.uuid4())[:8]
        pipeline = TargetPipeline(target_config, run_id)

        df = pd.DataFrame({
            "target_chembl_id": ["CHEMBL1"],
            "pref_name": ["Test Target"],
        })

        result = pipeline.transform(df)
        assert "pipeline_version" in result.columns
        assert "source_system" in result.columns
        assert "extracted_at" in result.columns

    def test_validate_removes_duplicates(self, target_config):
        """Test validation removes duplicates."""
        run_id = str(uuid.uuid4())[:8]
        pipeline = TargetPipeline(target_config, run_id)

        df = pd.DataFrame({
            "target_chembl_id": ["CHEMBL1", "CHEMBL1"],
            "pref_name": ["Target 1", "Target 2"],
        })

        result = pipeline.validate(df)
        assert len(result) == 1


class TestDocumentPipeline:
    """Tests for DocumentPipeline."""

    def test_init(self, document_config):
        """Test pipeline initialization."""
        run_id = str(uuid.uuid4())[:8]
        pipeline = DocumentPipeline(document_config, run_id)
        assert pipeline.config == document_config
        assert pipeline.run_id == run_id

    def test_extract_empty_file(self, document_config, tmp_path):
        """Test extraction with empty file."""
        run_id = str(uuid.uuid4())[:8]
        pipeline = DocumentPipeline(document_config, run_id)

        csv_path = tmp_path / "empty.csv"
        csv_path.write_text("document_chembl_id,title\n")

        result = pipeline.extract(input_file=csv_path)
        assert isinstance(result, pd.DataFrame)
        assert len(result) == 0

    def test_extract_with_data(self, document_config, tmp_path):
        """Test extraction with sample data."""
        run_id = str(uuid.uuid4())[:8]
        pipeline = DocumentPipeline(document_config, run_id)

        csv_path = tmp_path / "documents.csv"
        csv_path.write_text(
            "document_chembl_id,title,doi\n"
            "CHEMBL1,Test Article,10.1234/test\n"
        )

        result = pipeline.extract(input_file=csv_path)
        assert isinstance(result, pd.DataFrame)
        assert len(result) >= 0

    def test_transform_adds_metadata(self, document_config):
        """Test transformation adds pipeline metadata."""
        run_id = str(uuid.uuid4())[:8]
        pipeline = DocumentPipeline(document_config, run_id)

        df = pd.DataFrame({
            "document_chembl_id": ["CHEMBL1"],
            "title": ["Test Article"],
        })

        result = pipeline.transform(df)
        assert "pipeline_version" in result.columns
        assert "source_system" in result.columns
        assert "extracted_at" in result.columns

    def test_validate_removes_duplicates(self, document_config):
        """Test validation removes duplicates."""
        run_id = str(uuid.uuid4())[:8]
        pipeline = DocumentPipeline(document_config, run_id)

        df = pd.DataFrame({
            "document_chembl_id": ["CHEMBL1", "CHEMBL1"],
            "title": ["Article 1", "Article 2"],
        })

        result = pipeline.validate(df)
        assert len(result) == 1
def _build_assay_row(assay_id: str, index: int, target_id: str | None) -> dict[str, Any]:
    """Construct a minimal row conforming to AssaySchema for tests."""

    schema_columns = list(AssaySchema.to_schema().columns.keys())
    row = {column: None for column in schema_columns}
    row.update(
        {
            "assay_chembl_id": assay_id,
            "row_subtype": "assay",
            "row_index": 0,
            "assay_tax_id": 9606,
            "assay_class_id": 1,
            "confidence_score": 1,
            "src_id": 1,
            "variant_id": 1,
            "pipeline_version": "1.0.0",
            "source_system": "chembl",
            "chembl_release": None,
            "extracted_at": "2024-01-01T00:00:00+00:00",
            "hash_business_key": f"{index + 1:064x}",
            "hash_row": f"{index + 101:064x}",
            "index": index,
            "target_chembl_id": target_id,
        }
    )
    return row
<|MERGE_RESOLUTION|>--- conflicted
+++ resolved
@@ -6,13 +6,10 @@
 
 import pandas as pd
 import pytest
-<<<<<<< HEAD
 from pandera.errors import SchemaErrors
 
 from bioetl.schemas.activity import COLUMN_ORDER as ACTIVITY_COLUMN_ORDER
-=======
 from unittest.mock import MagicMock
->>>>>>> 099bf4e1
 
 from bioetl.config.loader import load_config
 from bioetl.core.api_client import CircuitBreakerOpenError, UnifiedAPIClient

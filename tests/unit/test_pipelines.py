"""Tests for pipeline implementations."""

import json
import uuid
from typing import Any

import pandas as pd
import pytest
import requests
from pandera.errors import SchemaErrors

from bioetl.schemas.activity import COLUMN_ORDER as ACTIVITY_COLUMN_ORDER
from unittest.mock import MagicMock

from bioetl.config.loader import load_config
from bioetl.core.api_client import CircuitBreakerOpenError, UnifiedAPIClient
from bioetl.pipelines import ActivityPipeline, AssayPipeline, DocumentPipeline, TargetPipeline, TestItemPipeline
from bioetl.schemas import AssaySchema, TestItemSchema


@pytest.fixture
def assay_config():
    """Load assay pipeline config."""
    return load_config("configs/pipelines/assay.yaml")


@pytest.fixture
def activity_config():
    """Load activity pipeline config."""
    return load_config("configs/pipelines/activity.yaml")


@pytest.fixture
def testitem_config():
    """Load testitem pipeline config."""
    return load_config("configs/pipelines/testitem.yaml")


@pytest.fixture
def target_config():
    """Load target pipeline config."""
    return load_config("configs/pipelines/target.yaml")


@pytest.fixture
def document_config():
    """Load document pipeline config."""
    return load_config("configs/pipelines/document.yaml")


class TestAssayPipeline:
    """Tests for AssayPipeline."""

    @pytest.fixture(autouse=True)
    def _mock_status(self, monkeypatch):
        """Return a deterministic status payload to prevent live network calls."""

        def _status_stub(self, url, params=None, method="GET"):
            if url == "/status.json":
                return {"chembl_db_version": "ChEMBL_TEST"}
            raise AssertionError(f"Unexpected request during test: {url}")

        monkeypatch.setattr(UnifiedAPIClient, "request_json", _status_stub)

    def test_cache_key_composition(self, assay_config, monkeypatch):
        """Ensure cache keys include the captured release."""

        call_count = {"status": 0}

        def _request(self, url, params=None, method="GET"):
            if url == "/status.json":
                call_count["status"] += 1
                return {"chembl_db_version": "ChEMBL_36"}
            raise AssertionError(f"Unexpected URL {url}")

        monkeypatch.setattr(UnifiedAPIClient, "request_json", _request)

        pipeline = AssayPipeline(assay_config, "run-cache")
        assert call_count["status"] == 1
        assert pipeline.chembl_release == "ChEMBL_36"
        assert pipeline._make_cache_key("CHEMBL1") == "assay:ChEMBL_36:CHEMBL1"

    def test_init(self, assay_config):
        """Test pipeline initialization."""
        run_id = str(uuid.uuid4())[:8]
        pipeline = AssayPipeline(assay_config, run_id)
        assert pipeline.config == assay_config
        assert pipeline.run_id == run_id

    def test_extract_empty_file(self, assay_config, tmp_path):
        """Test extraction with empty file."""
        run_id = str(uuid.uuid4())[:8]
        pipeline = AssayPipeline(assay_config, run_id)

        csv_path = tmp_path / "empty.csv"
        csv_path.write_text("assay_chembl_id,description\n")

        result = pipeline.extract(input_file=csv_path)
        assert isinstance(result, pd.DataFrame)
        assert len(result) == 0

    def test_extract_with_data(self, assay_config, tmp_path):
        """Test extraction with sample data."""
        run_id = str(uuid.uuid4())[:8]
        pipeline = AssayPipeline(assay_config, run_id)

        csv_path = tmp_path / "assay.csv"
        csv_path.write_text(
            "assay_chembl_id,Target TYPE,description,target_chembl_id\n"
            "CHEMBL1,Enzyme,Test assay,CHEMBL101\n"
        )

        result = pipeline.extract(input_file=csv_path)
        assert isinstance(result, pd.DataFrame)
        assert len(result) >= 0  # May be limited by nrows=10

    def test_transform_adds_metadata(self, assay_config, monkeypatch):
        """Test transformation adds pipeline metadata."""
        run_id = str(uuid.uuid4())[:8]
        pipeline = AssayPipeline(assay_config, run_id)

        df = pd.DataFrame({
            "assay_chembl_id": ["CHEMBL1"],
            "description": ["  Test Assay  "],
        })

        mock_assay_data = pd.DataFrame({
            "assay_chembl_id": ["CHEMBL1"],
            "assay_parameters_json": [None],
            "variant_sequence_json": [None],
            "assay_classifications": [None],
        })

        monkeypatch.setattr(pipeline, "_fetch_assay_data", lambda ids: mock_assay_data)
        monkeypatch.setattr(pipeline, "_fetch_target_reference_data", lambda ids: pd.DataFrame())
        monkeypatch.setattr(pipeline, "_fetch_assay_class_reference_data", lambda ids: pd.DataFrame())

        result = pipeline.transform(df)
        assert "pipeline_version" in result.columns
        assert "source_system" in result.columns
        assert "extracted_at" in result.columns

<<<<<<< HEAD
    def test_fetch_assay_data_uses_cache(self, assay_config, monkeypatch):
        """Assay payloads should be cached by release-qualified key."""

        counts = {"status": 0, "fetch": 0}

        def _request(self, url, params=None, method="GET"):
            if url == "/status.json":
                counts["status"] += 1
                return {"chembl_db_version": "ChEMBL_37"}
            if url == "/assay.json":
                counts["fetch"] += 1
                return {"assays": [{"assay_chembl_id": "CHEMBL1", "assay_type": "BIND"}]}
            raise AssertionError(f"Unexpected URL {url}")

        monkeypatch.setattr(UnifiedAPIClient, "request_json", _request)

        pipeline = AssayPipeline(assay_config, "run-cache-hit")
        first = pipeline._fetch_assay_data(["CHEMBL1"])
        second = pipeline._fetch_assay_data(["CHEMBL1"])

        assert counts["fetch"] == 1
        assert not first.empty
        assert not second.empty
        assert second.iloc[0]["assay_chembl_id"] == "CHEMBL1"

    def test_fetch_assay_data_fallback_metadata(self, assay_config, monkeypatch):
        """Fallback records should include error metadata when requests fail."""

        def _request(self, url, params=None, method="GET"):
            if url == "/status.json":
                return {"chembl_db_version": "ChEMBL_F"}
            raise CircuitBreakerOpenError("breaker open for tests")

        monkeypatch.setattr(UnifiedAPIClient, "request_json", _request)

        pipeline = AssayPipeline(assay_config, "run-fallback")
        df = pipeline._fetch_assay_data(["CHEMBL_FAIL"])

        assert not df.empty
        row = df.iloc[0]
        assert row["assay_chembl_id"] == "CHEMBL_FAIL"
        assert row["source_system"] == "ChEMBL_FALLBACK"
        assert row["error_message"].startswith("Circuit") or "breaker" in row["error_message"]
        assert row["run_id"] == "run-fallback"

=======
    def test_validate_schema_errors_capture(self, assay_config):
        """Schema violations should be surfaced as validation issues."""

        run_id = str(uuid.uuid4())[:8]
        pipeline = AssayPipeline(assay_config, run_id)
        df = pd.DataFrame([_build_assay_row("CHEMBL0", 0, None)]).convert_dtypes()
        df = df.drop(columns=["row_subtype"])  # force schema failure

        with pytest.raises(ValueError):
            pipeline.validate(df)

        assert pipeline.validation_issues
        issue = pipeline.validation_issues[0]
        assert issue["issue_type"] == "schema"
        assert issue["severity"] == "error"

    def test_validation_issues_reflected_in_quality_report(self, assay_config, tmp_path):
        """Referential integrity warnings should appear in QC artifacts."""

        paths = assay_config.paths.model_copy(
            update={
                "input_root": tmp_path,
                "output_root": tmp_path / "out",
            }
        )
        qc_settings = assay_config.qc.model_copy(
            update={"thresholds": {"assay.target_missing_ratio": 0.75}}
        )
        config = assay_config.model_copy(update={"paths": paths, "qc": qc_settings}, deep=True)

        pd.DataFrame({"target_chembl_id": ["CHEMBL1000"]}).to_csv(
            tmp_path / "target.csv", index=False
        )

        run_id = str(uuid.uuid4())[:8]
        pipeline = AssayPipeline(config, run_id)

        df = pd.DataFrame(
            [
                _build_assay_row("CHEMBL1", 0, "CHEMBL1000"),
                _build_assay_row("CHEMBL2", 1, "CHEMBL9999"),
            ]
        ).convert_dtypes()

        validated = pipeline.validate(df)

        assert len(pipeline.validation_issues) == 1
        issue = pipeline.validation_issues[0]
        assert issue["issue_type"] == "referential_integrity"
        assert issue["count"] == 1

        artifacts = pipeline.export(validated, tmp_path / "out" / "assay.csv")
        quality_df = pd.read_csv(artifacts.quality_report)
        validation_rows = quality_df[quality_df["metric"] == "validation_issue"]

        assert not validation_rows.empty
        assert (
            validation_rows["issue_type"].fillna("").str.contains("referential_integrity").any()
        )

    def test_quality_report_without_validation_issues(self, assay_config, tmp_path):
        """A clean dataset should not emit validation_issue rows in QC."""

        paths = assay_config.paths.model_copy(
            update={
                "input_root": tmp_path,
                "output_root": tmp_path / "out",
            }
        )
        qc_settings = assay_config.qc.model_copy(
            update={"thresholds": {"assay.target_missing_ratio": 0.75}}
        )
        config = assay_config.model_copy(update={"paths": paths, "qc": qc_settings}, deep=True)

        pd.DataFrame({"target_chembl_id": ["CHEMBL1000", "CHEMBL2000"]}).to_csv(
            tmp_path / "target.csv", index=False
        )

        run_id = str(uuid.uuid4())[:8]
        pipeline = AssayPipeline(config, run_id)

        df = pd.DataFrame(
            [
                _build_assay_row("CHEMBL1", 0, "CHEMBL1000"),
                _build_assay_row("CHEMBL2", 1, "CHEMBL2000"),
            ]
        ).convert_dtypes()

        validated = pipeline.validate(df)
        assert not pipeline.validation_issues

        artifacts = pipeline.export(validated, tmp_path / "out" / "assay.csv")
        quality_df = pd.read_csv(artifacts.quality_report)

        assert "metric" in quality_df.columns
        assert not (quality_df["metric"] == "validation_issue").any()
>>>>>>> 0c6bd22d
    def test_transform_expands_and_enriches(self, assay_config, monkeypatch, caplog):
        """Ensure parameters, variants, and classifications survive transform with enrichment."""

        run_id = str(uuid.uuid4())[:8]
        pipeline = AssayPipeline(assay_config, run_id)

        input_df = pd.DataFrame({
            "assay_chembl_id": ["CHEMBL1"],
        })

        assay_payload = pd.DataFrame({
            "assay_chembl_id": ["CHEMBL1"],
            "target_chembl_id": ["CHEMBL2"],
            "assay_parameters_json": [json.dumps([
                {
                    "type": "CONC",
                    "relation": ">",
                    "value": 1.5,
                    "units": "nM",
                    "text_value": "1.5",
                    "standard_type": "IC50",
                    "standard_value": 1.5,
                    "standard_units": "nM",
                },
                {
                    "type": "TEMP",
                    "relation": "=",
                    "value": 37,
                    "units": "C",
                },
            ])],
            "variant_sequence_json": [json.dumps([
                {
                    "variant_id": 101,
                    "base_accession": "P12345",
                    "mutation": "A50T",
                    "variant_seq": "MTEYKLVVVG",
                    "accession_reported": "Q99999",
                }
            ])],
            "assay_classifications": [json.dumps([
                {
                    "assay_class_id": 501,
                    "bao_id": "BAO_0000001",
                    "class_type": "primary",
                    "l1": "Level1",
                    "l2": "Level2",
                    "l3": "Level3",
                    "description": "Example class",
                },
                {
                    "assay_class_id": 502,
                    "bao_id": "BAO_0000002",
                    "class_type": "secondary",
                    "l1": "L1",
                    "l2": "L2",
                    "l3": "L3",
                    "description": "Another class",
                },
            ])],
        })

        monkeypatch.setattr(pipeline, "_fetch_assay_data", lambda ids: assay_payload)

        target_reference = pd.DataFrame({
            "target_chembl_id": ["CHEMBL2"],
            "pref_name": ["Target X"],
            "organism": ["Homo sapiens"],
            "target_type": ["SINGLE PROTEIN"],
            "species_group_flag": [1],
            "tax_id": [9606],
            "component_count": [1],
            "unexpected_column": ["drop"],
        })

        assay_class_reference = pd.DataFrame({
            "assay_class_id": [501, 502],
            "assay_class_bao_id": ["BAO_0000001", "BAO_0000002"],
            "assay_class_type": ["primary", "secondary"],
            "assay_class_l1": ["Level1", "L1"],
            "assay_class_l2": ["Level2", "L2"],
            "assay_class_l3": ["Level3", "L3"],
            "assay_class_description": ["Example class", "Another class"],
            "extra_field": ["drop", "drop"],
        })

        monkeypatch.setattr(
            pipeline,
            "_fetch_target_reference_data",
            lambda ids: target_reference,
        )
        monkeypatch.setattr(
            pipeline,
            "_fetch_assay_class_reference_data",
            lambda ids: assay_class_reference,
        )

        result = pipeline.transform(input_df)

        # Canonical ordering maintained
        assert list(result.columns) == AssaySchema.Config.column_order

        # Expect four row subtypes: assay, param, variant, class (2 class rows -> 5 total rows)
        assert set(result["row_subtype"].unique()) == {"assay", "param", "variant", "class"}

        assay_rows = result[result["row_subtype"] == "assay"]
        assert len(assay_rows) == 1
        assert assay_rows.iloc[0]["pref_name"] == "Target X"

        param_rows = result[result["row_subtype"] == "param"]
        assert len(param_rows) == 2
        assert sorted(param_rows["row_index"].tolist()) == [0, 1]
        assert {"CONC", "TEMP"} == set(param_rows["assay_param_type"].dropna())

        variant_rows = result[result["row_subtype"] == "variant"]
        assert len(variant_rows) == 1
        assert variant_rows.iloc[0]["variant_id"] == 101

        class_rows = result[result["row_subtype"] == "class"]
        assert len(class_rows) == 2
        # Enrichment should preserve whitelist fields and drop unexpected columns
        assert "extra_field" not in result.columns
        assert class_rows["assay_class_description"].notna().all()

        # Join loss logging triggered when enrichment loses records (simulate by clearing target data)
        join_loss_payload = pd.DataFrame({
            "assay_chembl_id": ["CHEMBL9"],
            "target_chembl_id": ["CHEMBL_NOPE"],
            "assay_parameters_json": [None],
            "variant_sequence_json": [None],
            "assay_classifications": [None],
        })
        monkeypatch.setattr(pipeline, "_fetch_assay_data", lambda ids: join_loss_payload)
        monkeypatch.setattr(pipeline, "_fetch_target_reference_data", lambda ids: pd.DataFrame())
        with caplog.at_level("WARNING"):
            pipeline.transform(pd.DataFrame({"assay_chembl_id": ["CHEMBL9"], "target_chembl_id": ["CHEMBL_NOPE"]}))
        assert any("target_enrichment_join_loss" in rec.message for rec in caplog.records)


class TestActivityPipeline:
    """Tests for ActivityPipeline."""

    @staticmethod
    def _build_activity_dataframe(activity_id: int = 1, index_value: int = 0) -> pd.DataFrame:
        """Create a minimal valid activity dataframe for validation tests."""
        base_hash = format(activity_id, "x").zfill(64)
        row = {
            "activity_id": activity_id,
            "molecule_chembl_id": "CHEMBL1",
            "assay_chembl_id": "CHEMBL2",
            "target_chembl_id": "CHEMBL3",
            "document_chembl_id": "CHEMBL4",
            "published_type": "IC50",
            "published_relation": "=",
            "published_value": 10.0,
            "published_units": "nM",
            "standard_type": "IC50",
            "standard_relation": "=",
            "standard_value": 9.5,
            "standard_units": "nM",
            "standard_flag": 1,
            "pchembl_value": 7.0,
            "lower_bound": 8.0,
            "upper_bound": 11.0,
            "is_censored": False,
            "activity_comment": None,
            "data_validity_comment": None,
            "bao_endpoint": "BAO_0000190",
            "bao_format": "BAO_0000357",
            "bao_label": "single protein format",
            "potential_duplicate": 0,
            "uo_units": "UO_0000065",
            "qudt_units": "http://qudt.org/vocab/unit/NanoMOL-PER-L",
            "src_id": 1,
            "action_type": "inhibition",
            "activity_properties_json": "{}",
            "bei": 1.0,
            "sei": 1.0,
            "le": 1.0,
            "lle": 1.0,
            "pipeline_version": "1.0.0",
            "source_system": "chembl",
            "chembl_release": "36",
            "extracted_at": "2024-01-01T00:00:00+00:00",
            "hash_business_key": base_hash,
            "hash_row": format(activity_id + 1000, "x").zfill(64),
            "index": index_value,
        }
        df = pd.DataFrame([row])
        return df[[col for col in ACTIVITY_COLUMN_ORDER if col in df.columns]]

    def test_init(self, activity_config):
        """Test pipeline initialization."""
        run_id = str(uuid.uuid4())[:8]
        pipeline = ActivityPipeline(activity_config, run_id)
        assert pipeline.config == activity_config
        assert pipeline.run_id == run_id

    def test_extract_empty_file(self, activity_config, tmp_path):
        """Test extraction with empty file."""
        run_id = str(uuid.uuid4())[:8]
        pipeline = ActivityPipeline(activity_config, run_id)

        csv_path = tmp_path / "empty.csv"
        csv_path.write_text("activity_id,molecule_chembl_id\n")

        result = pipeline.extract(input_file=csv_path)
        assert isinstance(result, pd.DataFrame)
        assert len(result) == 0

    def test_validate_records_qc_metrics(self, activity_config):
        """Validation should record QC metrics for downstream reporting."""
        run_id = str(uuid.uuid4())[:8]
        pipeline = ActivityPipeline(activity_config, run_id)

        df = self._build_activity_dataframe(activity_id=1)

        result = pipeline.validate(df)
        assert len(result) == 1

        report = pipeline.last_validation_report
        assert report is not None
        assert report["metrics"]["duplicates"]["value"] == 0
        assert report["metrics"]["null_rate"]["value"] == 0
        assert report["metrics"]["invalid_units"]["value"] == 0

    def test_validate_raises_on_duplicates(self, activity_config):
        """Duplicate activities should fail validation."""
        run_id = str(uuid.uuid4())[:8]
        pipeline = ActivityPipeline(activity_config, run_id)

        df = pd.concat(
            [
                self._build_activity_dataframe(activity_id=1, index_value=0),
                self._build_activity_dataframe(activity_id=1, index_value=1),
            ],
            ignore_index=True,
        )

        with pytest.raises(ValueError):
            pipeline.validate(df)

        report = pipeline.last_validation_report
        assert report is not None
        assert report["metrics"]["duplicates"]["value"] == 1
        assert "duplicates" in report.get("failing_metrics", {})

    def test_validate_invalid_relation_triggers_pandera_error(self, activity_config):
        """Invalid standard relation should raise a Pandera schema error."""
        run_id = str(uuid.uuid4())[:8]
        pipeline = ActivityPipeline(activity_config, run_id)

        df = self._build_activity_dataframe(activity_id=1)
        df.loc[0, "standard_relation"] = "!="

        with pytest.raises(SchemaErrors):
            pipeline.validate(df)

        report = pipeline.last_validation_report
        assert report is not None
        schema_report = report.get("schema_validation")
        assert schema_report is not None
        assert schema_report.get("status") == "failed"

    def test_validate_invalid_unit_triggers_pandera_error(self, activity_config):
        """Invalid standard unit should raise a Pandera schema error."""
        run_id = str(uuid.uuid4())[:8]
        pipeline = ActivityPipeline(activity_config, run_id)

        df = self._build_activity_dataframe(activity_id=1)
        df.loc[0, "standard_units"] = "INVALID_UNIT"

        with pytest.raises(SchemaErrors):
            pipeline.validate(df)

        report = pipeline.last_validation_report
        assert report is not None
        schema_report = report.get("schema_validation")
        assert schema_report is not None
        assert schema_report.get("status") == "failed"

    def test_activity_cache_key_release_scope(self, activity_config, monkeypatch, tmp_path):
        """Cache keys must include release scoping for determinism."""

        def fake_request_json(self, url, params=None, method="GET"):
            if url.endswith("/status.json"):
                return {"chembl_db_version": "ChEMBL_99", "chembl_release_date": "2024-01-01"}
            raise AssertionError("unexpected url")

        monkeypatch.setattr(UnifiedAPIClient, "request_json", fake_request_json)

        activity_config.cache.directory = str(tmp_path / "cache")
        activity_config.paths.cache_root = tmp_path

        pipeline = ActivityPipeline(activity_config, "run_cache")
        cache_path = pipeline._cache_path([10, 20, 30])

        assert cache_path.parent.name == "ChEMBL_99"
        assert cache_path.parent.parent.name == activity_config.pipeline.entity
        assert cache_path.name.endswith(".json")

    def test_activity_fallback_on_circuit_breaker(self, activity_config, monkeypatch, tmp_path):
        """Fallback records include extended metadata on circuit breaker opens."""

        def fake_request_json(self, url, params=None, method="GET"):
            if url.endswith("/status.json"):
                return {"chembl_db_version": "ChEMBL_99"}
            raise AssertionError("unexpected url")

        monkeypatch.setattr(UnifiedAPIClient, "request_json", fake_request_json)

        activity_config.cache.directory = str(tmp_path / "cache")
        activity_config.paths.cache_root = tmp_path

        pipeline = ActivityPipeline(activity_config, "run_cb")
        pipeline.api_client.request_json = MagicMock(side_effect=CircuitBreakerOpenError("open"))

        df = pipeline._extract_from_chembl([101, 102])

        assert df["activity_id"].tolist() == [101, 102]
        assert set(df["source_system"].unique()) == {"ChEMBL_FALLBACK"}
        assert set(df["fallback_reason"].dropna().unique()) == {"circuit_breaker_open"}
        assert set(df["error_type"].dropna().unique()) == {"CircuitBreakerOpenError"}
        assert set(df["chembl_release"].unique()) == {"ChEMBL_99"}

    def test_activity_cache_serves_before_network(self, activity_config, monkeypatch, tmp_path):
        """Batches are served from cache without additional network calls."""

        activity_calls: list[str] = []

        def fake_request_json(self, url, params=None, method="GET"):
            if url.endswith("/status.json"):
                return {"chembl_db_version": "ChEMBL_99"}
            if not url.startswith("http"):
                url = f"{self.config.base_url}{url}"
            activity_calls.append(url)
            return {
                "activities": [
                    {
                        "activity_id": 555,
                        "molecule_chembl_id": "CHEMBL555",
                        "assay_chembl_id": "CHEMBL777",
                    }
                ]
            }

        monkeypatch.setattr(UnifiedAPIClient, "request_json", fake_request_json)

        activity_config.cache.directory = str(tmp_path / "cache")
        activity_config.paths.cache_root = tmp_path

        pipeline = ActivityPipeline(activity_config, "run_cache_hit")

        first_df = pipeline._extract_from_chembl([555])
        assert first_df.iloc[0]["molecule_chembl_id"] == "CHEMBL555"
        assert activity_calls == [f"{pipeline.api_client.config.base_url}/activity.json"]

        cache_file = pipeline._cache_path([555])
        assert cache_file.exists()

        def fail_request_json(*args, **kwargs):  # type: ignore[no-untyped-def]
            raise AssertionError("network should not be called when cache is warm")

        pipeline.api_client.request_json = fail_request_json  # type: ignore[assignment]
        second_df = pipeline._extract_from_chembl([555])

        assert second_df.equals(first_df)


class TestTestItemPipeline:
    """Tests for TestItemPipeline."""

    def test_init(self, testitem_config):
        """Test pipeline initialization."""
        run_id = str(uuid.uuid4())[:8]
        pipeline = TestItemPipeline(testitem_config, run_id)
        assert pipeline.config == testitem_config
        assert pipeline.run_id == run_id

    def test_extract_empty_file(self, testitem_config, tmp_path):
        """Test extraction with empty file."""
        run_id = str(uuid.uuid4())[:8]
        pipeline = TestItemPipeline(testitem_config, run_id)

        csv_path = tmp_path / "empty.csv"
        csv_path.write_text("molecule_chembl_id\n")

        result = pipeline.extract(input_file=csv_path)
        assert isinstance(result, pd.DataFrame)
        assert len(result) == 0

    def test_transform_adds_metadata(self, testitem_config):
        """Test transformation adds pipeline metadata."""
        run_id = str(uuid.uuid4())[:8]
        pipeline = TestItemPipeline(testitem_config, run_id)

        df = pd.DataFrame({
            "molecule_chembl_id": ["CHEMBL1"],
            "canonical_smiles": ["CC(=O)O"],
        })

        result = pipeline.transform(df)
        expected_columns = TestItemSchema.get_column_order()
        assert list(result.columns) == expected_columns
        assert len(expected_columns) >= 80

    def test_fetch_molecule_data_uses_cache(self, testitem_config, monkeypatch):
        """Ensure repeated molecule fetches reuse cached records."""

        monkeypatch.setattr(TestItemPipeline, "_get_chembl_release", lambda self: "ChEMBL_TEST")
        pipeline = TestItemPipeline(testitem_config, run_id="cache")

        call_count = {"count": 0}

        def fake_request_json(url, params=None, method="GET"):
            call_count["count"] += 1
            assert params is not None
            assert params["limit"] <= pipeline.batch_size
            return {
                "molecules": [
                    {
                        "molecule_chembl_id": "CHEMBL1",
                        "pref_name": "Example",
                        "molecule_properties": {
                            "mw_freebase": 100.0,
                            "qed_weighted": 0.5,
                        },
                        "molecule_structures": {
                            "canonical_smiles": "CCO",
                        },
                    }
                ]
            }

        monkeypatch.setattr(pipeline.api_client, "request_json", fake_request_json)

        first = pipeline._fetch_molecule_data(["CHEMBL1"])
        second = pipeline._fetch_molecule_data(["CHEMBL1"])

        assert call_count["count"] == 1
        assert len(first) == 1
        assert len(second) == 1
        assert second.iloc[0]["fallback_attempt"] is None
        assert first.iloc[0]["molecule_properties"] == json.dumps(
            {"mw_freebase": 100.0, "qed_weighted": 0.5}, sort_keys=True, separators=(",", ":")
        )

    def test_fetch_molecule_data_creates_fallback_with_metadata(self, testitem_config, monkeypatch):
        """Verify fallback rows capture structured error metadata."""

        monkeypatch.setattr(TestItemPipeline, "_get_chembl_release", lambda self: "ChEMBL_TEST")
        pipeline = TestItemPipeline(testitem_config, run_id="fallback")

        response = requests.Response()
        response.status_code = 404
        response.headers["Retry-After"] = "3"
        response._content = b"{}"
        response.url = "https://example/molecule/CHEMBL404.json"

        http_error = requests.exceptions.HTTPError("Not Found", response=response)

        def fake_request_json(url, params=None, method="GET"):
            if url == "/molecule.json":
                return {"molecules": []}
            raise http_error

        monkeypatch.setattr(pipeline.api_client, "request_json", fake_request_json)

        df = pipeline._fetch_molecule_data(["CHEMBL404"])

        assert len(df) == 1
        record = df.iloc[0]
        assert record["molecule_chembl_id"] == "CHEMBL404"
        assert record["fallback_http_status"] == 404
        assert record["fallback_retry_after_sec"] == pytest.approx(3.0)
        assert record["fallback_attempt"] == 2
        assert "Not Found" in record["fallback_error_message"]
        assert record["pref_name_key"] is None

    def test_flatten_molecule_synonyms_canonical(self, testitem_config):
        """Synonym flattening should be deterministic and sorted."""

        pipeline = TestItemPipeline(testitem_config, run_id="synonyms")
        payload = {
            "molecule_synonyms": [
                {"molecule_synonym": "Beta "},
                {"molecule_synonym": "alpha"},
                "Gamma",
            ]
        }

        flattened = pipeline._flatten_molecule_synonyms(payload)
        assert flattened["all_names"] == "alpha; Beta; Gamma"
        expected_json = json.dumps(
            [
                {"molecule_synonym": "alpha"},
                {"molecule_synonym": "Beta"},
                "Gamma",
            ],
            sort_keys=True,
            separators=(",", ":"),
        )
        assert flattened["molecule_synonyms"] == expected_json


class TestTargetPipeline:
    """Tests for TargetPipeline."""

    def test_init(self, target_config):
        """Test pipeline initialization."""
        run_id = str(uuid.uuid4())[:8]
        pipeline = TargetPipeline(target_config, run_id)
        assert pipeline.config == target_config
        assert pipeline.run_id == run_id

    def test_extract_empty_file(self, target_config, tmp_path):
        """Test extraction with empty file."""
        run_id = str(uuid.uuid4())[:8]
        pipeline = TargetPipeline(target_config, run_id)

        csv_path = tmp_path / "empty.csv"
        csv_path.write_text("target_chembl_id,pref_name\n")

        result = pipeline.extract(input_file=csv_path)
        assert isinstance(result, pd.DataFrame)
        assert len(result) == 0

    def test_extract_with_data(self, target_config, tmp_path):
        """Test extraction with sample data."""
        run_id = str(uuid.uuid4())[:8]
        pipeline = TargetPipeline(target_config, run_id)

        csv_path = tmp_path / "target.csv"
        csv_path.write_text(
            "target_chembl_id,pref_name,target_type\n"
            "CHEMBL1,Test Target,PROTEIN\n"
        )

        result = pipeline.extract(input_file=csv_path)
        assert isinstance(result, pd.DataFrame)
        assert len(result) >= 0

    def test_transform_adds_metadata(self, target_config):
        """Test transformation adds pipeline metadata."""
        run_id = str(uuid.uuid4())[:8]
        pipeline = TargetPipeline(target_config, run_id)

        df = pd.DataFrame({
            "target_chembl_id": ["CHEMBL1"],
            "pref_name": ["Test Target"],
        })

        result = pipeline.transform(df)
        assert "pipeline_version" in result.columns
        assert "source_system" in result.columns
        assert "extracted_at" in result.columns

    def test_validate_removes_duplicates(self, target_config):
        """Test validation removes duplicates."""
        run_id = str(uuid.uuid4())[:8]
        pipeline = TargetPipeline(target_config, run_id)

        df = pd.DataFrame({
            "target_chembl_id": ["CHEMBL1", "CHEMBL1"],
            "pref_name": ["Target 1", "Target 2"],
        })

        result = pipeline.validate(df)
        assert len(result) == 1


class TestDocumentPipeline:
    """Tests for DocumentPipeline."""

    def test_init(self, document_config, monkeypatch):
        """Test pipeline initialization."""
        run_id = str(uuid.uuid4())[:8]
        monkeypatch.setattr(DocumentPipeline, "_get_chembl_release", lambda self: "ChEMBL_TEST")
        pipeline = DocumentPipeline(document_config, run_id)
        assert pipeline.config == document_config
        assert pipeline.run_id == run_id

    def test_extract_empty_file(self, document_config, tmp_path, monkeypatch):
        """Test extraction with empty file."""
        run_id = str(uuid.uuid4())[:8]
        monkeypatch.setattr(DocumentPipeline, "_get_chembl_release", lambda self: "ChEMBL_TEST")
        pipeline = DocumentPipeline(document_config, run_id)

        csv_path = tmp_path / "empty.csv"
        csv_path.write_text("document_chembl_id,title\n")

        result = pipeline.extract(input_file=csv_path)
        assert isinstance(result, pd.DataFrame)
        assert len(result) == 0

    def test_extract_with_data(self, document_config, tmp_path, monkeypatch):
        """Test extraction with sample data."""
        run_id = str(uuid.uuid4())[:8]
        monkeypatch.setattr(DocumentPipeline, "_get_chembl_release", lambda self: "ChEMBL_TEST")
        pipeline = DocumentPipeline(document_config, run_id)
        pipeline.batch_size = 2

        csv_path = tmp_path / "documents.csv"
        csv_path.write_text(
            "document_chembl_id,title,doi\n"
            "CHEMBL1,Test Article,10.1234/test\n"
            "CHEMBL2,Test Article 2,10.1234/test2\n"
        )

        captured_chunks: list[str] = []

        def fake_request(url: str, params: dict | None = None, method: str = "GET") -> dict:
            assert params is not None
            captured_chunks.append(params["document_chembl_id__in"])
            documents = [
                {
                    "document_chembl_id": doc_id,
                    "title": f"Title {doc_id}",
                    "doi": f"10.0000/{doc_id.lower()}",
                }
                for doc_id in params["document_chembl_id__in"].split(",")
            ]
            return {"documents": documents}

        monkeypatch.setattr(pipeline.api_client, "request_json", fake_request)

        result = pipeline.extract(input_file=csv_path)
        assert isinstance(result, pd.DataFrame)
        assert len(result) == 2
        assert captured_chunks in (["CHEMBL1,CHEMBL2"], ["CHEMBL1,CHEMBL2", "CHEMBL2"])

    def test_transform_adds_metadata(self, document_config, monkeypatch):
        """Test transformation adds pipeline metadata."""
        run_id = str(uuid.uuid4())[:8]
        monkeypatch.setattr(DocumentPipeline, "_get_chembl_release", lambda self: "ChEMBL_TEST")
        pipeline = DocumentPipeline(document_config, run_id)

        df = pd.DataFrame({
            "document_chembl_id": ["CHEMBL1"],
            "title": ["Test Article"],
        })

        result = pipeline.transform(df)
        assert "pipeline_version" in result.columns
        assert "source_system" in result.columns
        assert "extracted_at" in result.columns

    def test_validate_removes_duplicates(self, document_config, monkeypatch):
        """Test validation removes duplicates."""
        run_id = str(uuid.uuid4())[:8]
        monkeypatch.setattr(DocumentPipeline, "_get_chembl_release", lambda self: "ChEMBL_TEST")
        pipeline = DocumentPipeline(document_config, run_id)

        df = pd.DataFrame({
            "document_chembl_id": ["CHEMBL1", "CHEMBL1"],
            "title": ["Article 1", "Article 2"],
        })

        result = pipeline.validate(df)
        assert len(result) == 1

    def test_recursive_timeout_split(self, document_config, tmp_path, monkeypatch):
        """Ensure recursive splitting handles timeouts gracefully."""
        run_id = str(uuid.uuid4())[:8]
        monkeypatch.setattr(DocumentPipeline, "_get_chembl_release", lambda self: "ChEMBL_TEST")
        pipeline = DocumentPipeline(document_config, run_id)
        pipeline.batch_size = 4

        csv_path = tmp_path / "documents.csv"
        csv_path.write_text("document_chembl_id\nCHEMBL1\nCHEMBL2\n")

        call_sizes: list[int] = []

        def fake_request(url: str, params: dict | None = None, method: str = "GET") -> dict:
            assert params is not None
            ids = params["document_chembl_id__in"].split(",")
            call_sizes.append(len(ids))
            if len(ids) > 1:
                raise requests.exceptions.ReadTimeout("timeout")
            return {"documents": [{"document_chembl_id": ids[0], "title": "ok"}]}

        monkeypatch.setattr(pipeline.api_client, "request_json", fake_request)

        result = pipeline.extract(input_file=csv_path)
        assert sorted(call_sizes) == [1, 1, 2]
        assert set(result["document_chembl_id"]) == {"CHEMBL1", "CHEMBL2"}

    def test_fallback_row_includes_error_context(self, document_config, tmp_path, monkeypatch):
        """Ensure fallback rows contain error context fields when retries exhaust."""
        run_id = str(uuid.uuid4())[:8]
        monkeypatch.setattr(DocumentPipeline, "_get_chembl_release", lambda self: "ChEMBL_TEST")
        pipeline = DocumentPipeline(document_config, run_id)

        csv_path = tmp_path / "documents.csv"
        csv_path.write_text("document_chembl_id\nCHEMBL999\n")

        def fake_request(url: str, params: dict | None = None, method: str = "GET") -> dict:
            raise requests.exceptions.ReadTimeout("timeout")

        monkeypatch.setattr(pipeline.api_client, "request_json", fake_request)

        result = pipeline.extract(input_file=csv_path)
        assert len(result) == 1
        row = result.iloc[0]
        assert row["document_chembl_id"] == "CHEMBL999"
        assert row["error_type"] == "E_TIMEOUT"
        assert pd.notna(row["error_message"])
        assert pd.notna(row["attempted_at"])
def _build_assay_row(assay_id: str, index: int, target_id: str | None) -> dict[str, Any]:
    """Construct a minimal row conforming to AssaySchema for tests."""

    schema_columns = list(AssaySchema.to_schema().columns.keys())
    row = {column: None for column in schema_columns}
    row.update(
        {
            "assay_chembl_id": assay_id,
            "row_subtype": "assay",
            "row_index": 0,
            "assay_tax_id": 9606,
            "assay_class_id": 1,
            "confidence_score": 1,
            "src_id": 1,
            "variant_id": 1,
            "pipeline_version": "1.0.0",
            "source_system": "chembl",
            "chembl_release": None,
            "extracted_at": "2024-01-01T00:00:00+00:00",
            "hash_business_key": f"{index + 1:064x}",
            "hash_row": f"{index + 101:064x}",
            "index": index,
            "target_chembl_id": target_id,
        }
    )
    return row
<|MERGE_RESOLUTION|>--- conflicted
+++ resolved
@@ -140,7 +140,6 @@
         assert "source_system" in result.columns
         assert "extracted_at" in result.columns
 
-<<<<<<< HEAD
     def test_fetch_assay_data_uses_cache(self, assay_config, monkeypatch):
         """Assay payloads should be cached by release-qualified key."""
 
@@ -186,7 +185,6 @@
         assert row["error_message"].startswith("Circuit") or "breaker" in row["error_message"]
         assert row["run_id"] == "run-fallback"
 
-=======
     def test_validate_schema_errors_capture(self, assay_config):
         """Schema violations should be surfaced as validation issues."""
 
@@ -283,7 +281,6 @@
 
         assert "metric" in quality_df.columns
         assert not (quality_df["metric"] == "validation_issue").any()
->>>>>>> 0c6bd22d
     def test_transform_expands_and_enriches(self, assay_config, monkeypatch, caplog):
         """Ensure parameters, variants, and classifications survive transform with enrichment."""
 

"""Tests for pipeline implementations."""

import json
import uuid
from typing import Any

import pandas as pd
import pytest

from bioetl.config.loader import load_config
from bioetl.pipelines import ActivityPipeline, AssayPipeline, DocumentPipeline, TargetPipeline, TestItemPipeline
from bioetl.schemas import AssaySchema


@pytest.fixture
def assay_config():
    """Load assay pipeline config."""
    return load_config("configs/pipelines/assay.yaml")


@pytest.fixture
def activity_config():
    """Load activity pipeline config."""
    return load_config("configs/pipelines/activity.yaml")


@pytest.fixture
def testitem_config():
    """Load testitem pipeline config."""
    return load_config("configs/pipelines/testitem.yaml")


@pytest.fixture
def target_config():
    """Load target pipeline config."""
    return load_config("configs/pipelines/target.yaml")


@pytest.fixture
def document_config():
    """Load document pipeline config."""
    return load_config("configs/pipelines/document.yaml")


class TestAssayPipeline:
    """Tests for AssayPipeline."""

    def test_init(self, assay_config):
        """Test pipeline initialization."""
        run_id = str(uuid.uuid4())[:8]
        pipeline = AssayPipeline(assay_config, run_id)
        assert pipeline.config == assay_config
        assert pipeline.run_id == run_id

    def test_extract_empty_file(self, assay_config, tmp_path):
        """Test extraction with empty file."""
        run_id = str(uuid.uuid4())[:8]
        pipeline = AssayPipeline(assay_config, run_id)

        csv_path = tmp_path / "empty.csv"
        csv_path.write_text("assay_chembl_id,description\n")

        result = pipeline.extract(input_file=csv_path)
        assert isinstance(result, pd.DataFrame)
        assert len(result) == 0

    def test_extract_with_data(self, assay_config, tmp_path):
        """Test extraction with sample data."""
        run_id = str(uuid.uuid4())[:8]
        pipeline = AssayPipeline(assay_config, run_id)

        csv_path = tmp_path / "assay.csv"
        csv_path.write_text(
            "assay_chembl_id,Target TYPE,description,target_chembl_id\n"
            "CHEMBL1,Enzyme,Test assay,CHEMBL101\n"
        )

        result = pipeline.extract(input_file=csv_path)
        assert isinstance(result, pd.DataFrame)
        assert len(result) >= 0  # May be limited by nrows=10

    def test_transform_adds_metadata(self, assay_config, monkeypatch):
        """Test transformation adds pipeline metadata."""
        run_id = str(uuid.uuid4())[:8]
        pipeline = AssayPipeline(assay_config, run_id)

        df = pd.DataFrame({
            "assay_chembl_id": ["CHEMBL1"],
            "description": ["  Test Assay  "],
        })

        mock_assay_data = pd.DataFrame({
            "assay_chembl_id": ["CHEMBL1"],
            "assay_parameters_json": [None],
            "variant_sequence_json": [None],
            "assay_classifications": [None],
        })

        monkeypatch.setattr(pipeline, "_fetch_assay_data", lambda ids: mock_assay_data)
        monkeypatch.setattr(pipeline, "_fetch_target_reference_data", lambda ids: pd.DataFrame())
        monkeypatch.setattr(pipeline, "_fetch_assay_class_reference_data", lambda ids: pd.DataFrame())

        result = pipeline.transform(df)
        assert "pipeline_version" in result.columns
        assert "source_system" in result.columns
        assert "extracted_at" in result.columns

<<<<<<< HEAD
    def test_validate_schema_errors_capture(self, assay_config):
        """Schema violations should be surfaced as validation issues."""

        run_id = str(uuid.uuid4())[:8]
        pipeline = AssayPipeline(assay_config, run_id)
        df = pd.DataFrame([_build_assay_row("CHEMBL0", 0, None)]).convert_dtypes()
        df = df.drop(columns=["row_subtype"])  # force schema failure

        with pytest.raises(ValueError):
            pipeline.validate(df)

        assert pipeline.validation_issues
        issue = pipeline.validation_issues[0]
        assert issue["issue_type"] == "schema"
        assert issue["severity"] == "error"

    def test_validation_issues_reflected_in_quality_report(self, assay_config, tmp_path):
        """Referential integrity warnings should appear in QC artifacts."""

        paths = assay_config.paths.model_copy(
            update={
                "input_root": tmp_path,
                "output_root": tmp_path / "out",
            }
        )
        qc_settings = assay_config.qc.model_copy(
            update={"thresholds": {"assay.target_missing_ratio": 0.75}}
        )
        config = assay_config.model_copy(update={"paths": paths, "qc": qc_settings}, deep=True)

        pd.DataFrame({"target_chembl_id": ["CHEMBL1000"]}).to_csv(
            tmp_path / "target.csv", index=False
        )

        run_id = str(uuid.uuid4())[:8]
        pipeline = AssayPipeline(config, run_id)

        df = pd.DataFrame(
            [
                _build_assay_row("CHEMBL1", 0, "CHEMBL1000"),
                _build_assay_row("CHEMBL2", 1, "CHEMBL9999"),
            ]
        ).convert_dtypes()

        validated = pipeline.validate(df)

        assert len(pipeline.validation_issues) == 1
        issue = pipeline.validation_issues[0]
        assert issue["issue_type"] == "referential_integrity"
        assert issue["count"] == 1

        artifacts = pipeline.export(validated, tmp_path / "out" / "assay.csv")
        quality_df = pd.read_csv(artifacts.quality_report)
        validation_rows = quality_df[quality_df["metric"] == "validation_issue"]

        assert not validation_rows.empty
        assert (
            validation_rows["issue_type"].fillna("").str.contains("referential_integrity").any()
        )

    def test_quality_report_without_validation_issues(self, assay_config, tmp_path):
        """A clean dataset should not emit validation_issue rows in QC."""

        paths = assay_config.paths.model_copy(
            update={
                "input_root": tmp_path,
                "output_root": tmp_path / "out",
            }
        )
        qc_settings = assay_config.qc.model_copy(
            update={"thresholds": {"assay.target_missing_ratio": 0.75}}
        )
        config = assay_config.model_copy(update={"paths": paths, "qc": qc_settings}, deep=True)

        pd.DataFrame({"target_chembl_id": ["CHEMBL1000", "CHEMBL2000"]}).to_csv(
            tmp_path / "target.csv", index=False
        )

        run_id = str(uuid.uuid4())[:8]
        pipeline = AssayPipeline(config, run_id)

        df = pd.DataFrame(
            [
                _build_assay_row("CHEMBL1", 0, "CHEMBL1000"),
                _build_assay_row("CHEMBL2", 1, "CHEMBL2000"),
            ]
        ).convert_dtypes()

        validated = pipeline.validate(df)
        assert not pipeline.validation_issues

        artifacts = pipeline.export(validated, tmp_path / "out" / "assay.csv")
        quality_df = pd.read_csv(artifacts.quality_report)

        assert "metric" in quality_df.columns
        assert not (quality_df["metric"] == "validation_issue").any()
=======
    def test_transform_expands_and_enriches(self, assay_config, monkeypatch, caplog):
        """Ensure parameters, variants, and classifications survive transform with enrichment."""

        run_id = str(uuid.uuid4())[:8]
        pipeline = AssayPipeline(assay_config, run_id)

        input_df = pd.DataFrame({
            "assay_chembl_id": ["CHEMBL1"],
        })

        assay_payload = pd.DataFrame({
            "assay_chembl_id": ["CHEMBL1"],
            "target_chembl_id": ["CHEMBL2"],
            "assay_parameters_json": [json.dumps([
                {
                    "type": "CONC",
                    "relation": ">",
                    "value": 1.5,
                    "units": "nM",
                    "text_value": "1.5",
                    "standard_type": "IC50",
                    "standard_value": 1.5,
                    "standard_units": "nM",
                },
                {
                    "type": "TEMP",
                    "relation": "=",
                    "value": 37,
                    "units": "C",
                },
            ])],
            "variant_sequence_json": [json.dumps([
                {
                    "variant_id": 101,
                    "base_accession": "P12345",
                    "mutation": "A50T",
                    "variant_seq": "MTEYKLVVVG",
                    "accession_reported": "Q99999",
                }
            ])],
            "assay_classifications": [json.dumps([
                {
                    "assay_class_id": 501,
                    "bao_id": "BAO_0000001",
                    "class_type": "primary",
                    "l1": "Level1",
                    "l2": "Level2",
                    "l3": "Level3",
                    "description": "Example class",
                },
                {
                    "assay_class_id": 502,
                    "bao_id": "BAO_0000002",
                    "class_type": "secondary",
                    "l1": "L1",
                    "l2": "L2",
                    "l3": "L3",
                    "description": "Another class",
                },
            ])],
        })

        monkeypatch.setattr(pipeline, "_fetch_assay_data", lambda ids: assay_payload)

        target_reference = pd.DataFrame({
            "target_chembl_id": ["CHEMBL2"],
            "pref_name": ["Target X"],
            "organism": ["Homo sapiens"],
            "target_type": ["SINGLE PROTEIN"],
            "species_group_flag": [1],
            "tax_id": [9606],
            "component_count": [1],
            "unexpected_column": ["drop"],
        })

        assay_class_reference = pd.DataFrame({
            "assay_class_id": [501, 502],
            "assay_class_bao_id": ["BAO_0000001", "BAO_0000002"],
            "assay_class_type": ["primary", "secondary"],
            "assay_class_l1": ["Level1", "L1"],
            "assay_class_l2": ["Level2", "L2"],
            "assay_class_l3": ["Level3", "L3"],
            "assay_class_description": ["Example class", "Another class"],
            "extra_field": ["drop", "drop"],
        })

        monkeypatch.setattr(
            pipeline,
            "_fetch_target_reference_data",
            lambda ids: target_reference,
        )
        monkeypatch.setattr(
            pipeline,
            "_fetch_assay_class_reference_data",
            lambda ids: assay_class_reference,
        )

        result = pipeline.transform(input_df)

        # Canonical ordering maintained
        assert list(result.columns) == AssaySchema.Config.column_order

        # Expect four row subtypes: assay, param, variant, class (2 class rows -> 5 total rows)
        assert set(result["row_subtype"].unique()) == {"assay", "param", "variant", "class"}

        assay_rows = result[result["row_subtype"] == "assay"]
        assert len(assay_rows) == 1
        assert assay_rows.iloc[0]["pref_name"] == "Target X"

        param_rows = result[result["row_subtype"] == "param"]
        assert len(param_rows) == 2
        assert sorted(param_rows["row_index"].tolist()) == [0, 1]
        assert {"CONC", "TEMP"} == set(param_rows["assay_param_type"].dropna())

        variant_rows = result[result["row_subtype"] == "variant"]
        assert len(variant_rows) == 1
        assert variant_rows.iloc[0]["variant_id"] == 101

        class_rows = result[result["row_subtype"] == "class"]
        assert len(class_rows) == 2
        # Enrichment should preserve whitelist fields and drop unexpected columns
        assert "extra_field" not in result.columns
        assert class_rows["assay_class_description"].notna().all()

        # Join loss logging triggered when enrichment loses records (simulate by clearing target data)
        join_loss_payload = pd.DataFrame({
            "assay_chembl_id": ["CHEMBL9"],
            "target_chembl_id": ["CHEMBL_NOPE"],
            "assay_parameters_json": [None],
            "variant_sequence_json": [None],
            "assay_classifications": [None],
        })
        monkeypatch.setattr(pipeline, "_fetch_assay_data", lambda ids: join_loss_payload)
        monkeypatch.setattr(pipeline, "_fetch_target_reference_data", lambda ids: pd.DataFrame())
        with caplog.at_level("WARNING"):
            pipeline.transform(pd.DataFrame({"assay_chembl_id": ["CHEMBL9"], "target_chembl_id": ["CHEMBL_NOPE"]}))
        assert any("target_enrichment_join_loss" in rec.message for rec in caplog.records)
>>>>>>> 170c868a


class TestActivityPipeline:
    """Tests for ActivityPipeline."""

    def test_init(self, activity_config):
        """Test pipeline initialization."""
        run_id = str(uuid.uuid4())[:8]
        pipeline = ActivityPipeline(activity_config, run_id)
        assert pipeline.config == activity_config
        assert pipeline.run_id == run_id

    def test_extract_empty_file(self, activity_config, tmp_path):
        """Test extraction with empty file."""
        run_id = str(uuid.uuid4())[:8]
        pipeline = ActivityPipeline(activity_config, run_id)

        csv_path = tmp_path / "empty.csv"
        csv_path.write_text("activity_id,molecule_chembl_id\n")

        result = pipeline.extract(input_file=csv_path)
        assert isinstance(result, pd.DataFrame)
        assert len(result) == 0

    def test_validate_removes_duplicates(self, activity_config):
        """Test validation removes duplicates."""
        run_id = str(uuid.uuid4())[:8]
        pipeline = ActivityPipeline(activity_config, run_id)

        df = pd.DataFrame({
            "activity_id": [1, 1, 2],
            "molecule_chembl_id": ["CHEMBL1", "CHEMBL1", "CHEMBL2"],
        })

        result = pipeline.validate(df)
        assert len(result) == 2
        assert result["activity_id"].nunique() == 2


class TestTestItemPipeline:
    """Tests for TestItemPipeline."""

    def test_init(self, testitem_config):
        """Test pipeline initialization."""
        run_id = str(uuid.uuid4())[:8]
        pipeline = TestItemPipeline(testitem_config, run_id)
        assert pipeline.config == testitem_config
        assert pipeline.run_id == run_id

    def test_extract_empty_file(self, testitem_config, tmp_path):
        """Test extraction with empty file."""
        run_id = str(uuid.uuid4())[:8]
        pipeline = TestItemPipeline(testitem_config, run_id)

        csv_path = tmp_path / "empty.csv"
        csv_path.write_text("molecule_chembl_id\n")

        result = pipeline.extract(input_file=csv_path)
        assert isinstance(result, pd.DataFrame)
        assert len(result) == 0

    def test_transform_adds_metadata(self, testitem_config):
        """Test transformation adds pipeline metadata."""
        run_id = str(uuid.uuid4())[:8]
        pipeline = TestItemPipeline(testitem_config, run_id)

        df = pd.DataFrame({
            "molecule_chembl_id": ["CHEMBL1"],
            "canonical_smiles": ["CC(=O)O"],
        })

        result = pipeline.transform(df)
        assert "pipeline_version" in result.columns
        assert "source_system" in result.columns
        assert "extracted_at" in result.columns


class TestTargetPipeline:
    """Tests for TargetPipeline."""

    def test_init(self, target_config):
        """Test pipeline initialization."""
        run_id = str(uuid.uuid4())[:8]
        pipeline = TargetPipeline(target_config, run_id)
        assert pipeline.config == target_config
        assert pipeline.run_id == run_id

    def test_extract_empty_file(self, target_config, tmp_path):
        """Test extraction with empty file."""
        run_id = str(uuid.uuid4())[:8]
        pipeline = TargetPipeline(target_config, run_id)

        csv_path = tmp_path / "empty.csv"
        csv_path.write_text("target_chembl_id,pref_name\n")

        result = pipeline.extract(input_file=csv_path)
        assert isinstance(result, pd.DataFrame)
        assert len(result) == 0

    def test_extract_with_data(self, target_config, tmp_path):
        """Test extraction with sample data."""
        run_id = str(uuid.uuid4())[:8]
        pipeline = TargetPipeline(target_config, run_id)

        csv_path = tmp_path / "target.csv"
        csv_path.write_text(
            "target_chembl_id,pref_name,target_type\n"
            "CHEMBL1,Test Target,PROTEIN\n"
        )

        result = pipeline.extract(input_file=csv_path)
        assert isinstance(result, pd.DataFrame)
        assert len(result) >= 0

    def test_transform_adds_metadata(self, target_config):
        """Test transformation adds pipeline metadata."""
        run_id = str(uuid.uuid4())[:8]
        pipeline = TargetPipeline(target_config, run_id)

        df = pd.DataFrame({
            "target_chembl_id": ["CHEMBL1"],
            "pref_name": ["Test Target"],
        })

        result = pipeline.transform(df)
        assert "pipeline_version" in result.columns
        assert "source_system" in result.columns
        assert "extracted_at" in result.columns

    def test_validate_removes_duplicates(self, target_config):
        """Test validation removes duplicates."""
        run_id = str(uuid.uuid4())[:8]
        pipeline = TargetPipeline(target_config, run_id)

        df = pd.DataFrame({
            "target_chembl_id": ["CHEMBL1", "CHEMBL1"],
            "pref_name": ["Target 1", "Target 2"],
        })

        result = pipeline.validate(df)
        assert len(result) == 1


class TestDocumentPipeline:
    """Tests for DocumentPipeline."""

    def test_init(self, document_config):
        """Test pipeline initialization."""
        run_id = str(uuid.uuid4())[:8]
        pipeline = DocumentPipeline(document_config, run_id)
        assert pipeline.config == document_config
        assert pipeline.run_id == run_id

    def test_extract_empty_file(self, document_config, tmp_path):
        """Test extraction with empty file."""
        run_id = str(uuid.uuid4())[:8]
        pipeline = DocumentPipeline(document_config, run_id)

        csv_path = tmp_path / "empty.csv"
        csv_path.write_text("document_chembl_id,title\n")

        result = pipeline.extract(input_file=csv_path)
        assert isinstance(result, pd.DataFrame)
        assert len(result) == 0

    def test_extract_with_data(self, document_config, tmp_path):
        """Test extraction with sample data."""
        run_id = str(uuid.uuid4())[:8]
        pipeline = DocumentPipeline(document_config, run_id)

        csv_path = tmp_path / "documents.csv"
        csv_path.write_text(
            "document_chembl_id,title,doi\n"
            "CHEMBL1,Test Article,10.1234/test\n"
        )

        result = pipeline.extract(input_file=csv_path)
        assert isinstance(result, pd.DataFrame)
        assert len(result) >= 0

    def test_transform_adds_metadata(self, document_config):
        """Test transformation adds pipeline metadata."""
        run_id = str(uuid.uuid4())[:8]
        pipeline = DocumentPipeline(document_config, run_id)

        df = pd.DataFrame({
            "document_chembl_id": ["CHEMBL1"],
            "title": ["Test Article"],
        })

        result = pipeline.transform(df)
        assert "pipeline_version" in result.columns
        assert "source_system" in result.columns
        assert "extracted_at" in result.columns

    def test_validate_removes_duplicates(self, document_config):
        """Test validation removes duplicates."""
        run_id = str(uuid.uuid4())[:8]
        pipeline = DocumentPipeline(document_config, run_id)

        df = pd.DataFrame({
            "document_chembl_id": ["CHEMBL1", "CHEMBL1"],
            "title": ["Article 1", "Article 2"],
        })

        result = pipeline.validate(df)
        assert len(result) == 1
def _build_assay_row(assay_id: str, index: int, target_id: str | None) -> dict[str, Any]:
    """Construct a minimal row conforming to AssaySchema for tests."""

    schema_columns = list(AssaySchema.to_schema().columns.keys())
    row = {column: None for column in schema_columns}
    row.update(
        {
            "assay_chembl_id": assay_id,
            "row_subtype": "assay",
            "row_index": 0,
            "assay_tax_id": 9606,
            "assay_class_id": 1,
            "confidence_score": 1,
            "src_id": 1,
            "variant_id": 1,
            "pipeline_version": "1.0.0",
            "source_system": "chembl",
            "chembl_release": None,
            "extracted_at": "2024-01-01T00:00:00+00:00",
            "hash_business_key": f"{index + 1:064x}",
            "hash_row": f"{index + 101:064x}",
            "index": index,
            "target_chembl_id": target_id,
        }
    )
    return row
<|MERGE_RESOLUTION|>--- conflicted
+++ resolved
@@ -105,7 +105,6 @@
         assert "source_system" in result.columns
         assert "extracted_at" in result.columns
 
-<<<<<<< HEAD
     def test_validate_schema_errors_capture(self, assay_config):
         """Schema violations should be surfaced as validation issues."""
 
@@ -202,7 +201,6 @@
 
         assert "metric" in quality_df.columns
         assert not (quality_df["metric"] == "validation_issue").any()
-=======
     def test_transform_expands_and_enriches(self, assay_config, monkeypatch, caplog):
         """Ensure parameters, variants, and classifications survive transform with enrichment."""
 
@@ -340,7 +338,6 @@
         with caplog.at_level("WARNING"):
             pipeline.transform(pd.DataFrame({"assay_chembl_id": ["CHEMBL9"], "target_chembl_id": ["CHEMBL_NOPE"]}))
         assert any("target_enrichment_join_loss" in rec.message for rec in caplog.records)
->>>>>>> 170c868a
 
 
 class TestActivityPipeline:

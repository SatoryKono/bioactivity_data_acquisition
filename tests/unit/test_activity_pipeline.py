--- conflicted
+++ resolved
@@ -307,11 +307,12 @@
 
         transformed = pipeline.transform(df)
 
-<<<<<<< HEAD
-        assert "assay_id" in transformed.columns
-        assert "testitem_id" in transformed.columns
-        assert transformed["assay_id"].equals(transformed["assay_chembl_id"])
-        assert transformed["testitem_id"].equals(transformed["molecule_chembl_id"])
+        assert "assay_chembl_id" in transformed.columns
+        assert "testitem_chembl_id" in transformed.columns
+        assert "assay_id" not in transformed.columns
+        assert "testitem_id" not in transformed.columns
+        assert transformed["assay_chembl_id"].tolist() == ["CHEMBL100", "CHEMBL101"]
+        assert transformed["testitem_chembl_id"].equals(transformed["molecule_chembl_id"])
 
     def test_extract_from_chembl_batches_and_cache(
         self,
@@ -411,11 +412,3 @@
         assert stats is not None
         assert stats["fallback"] == 1
         assert stats["errors"] == 1
-=======
-        assert "assay_chembl_id" in transformed.columns
-        assert "testitem_chembl_id" in transformed.columns
-        assert "assay_id" not in transformed.columns
-        assert "testitem_id" not in transformed.columns
-        assert transformed["assay_chembl_id"].tolist() == ["CHEMBL100", "CHEMBL101"]
-        assert transformed["testitem_chembl_id"].equals(transformed["molecule_chembl_id"])
->>>>>>> 00aadd24

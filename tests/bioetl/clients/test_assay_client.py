"""Unit tests for ChemblAssayClient."""

from __future__ import annotations

from typing import cast
from unittest.mock import MagicMock

import pytest  # type: ignore[reportMissingImports]

from bioetl.clients.client_chembl_common import ChemblClient
from bioetl.clients.entities.client_assay import ChemblAssayClient
from bioetl.core.api_client import UnifiedAPIClient


@pytest.fixture  # type: ignore[reportUntypedFunctionDecorator,reportUnknownMemberType]
def mock_unified_client() -> MagicMock:
    """Mock UnifiedAPIClient for testing."""
    return MagicMock(spec=UnifiedAPIClient)


@pytest.fixture  # type: ignore[reportUntypedFunctionDecorator,reportUnknownMemberType]
def mock_chembl_client(mock_unified_client: MagicMock) -> MagicMock:
    """Mock ChemblClient for testing."""
    mock_client = MagicMock(spec=ChemblClient)
    # Set up default return values for methods
    mock_client.handshake = MagicMock(return_value={})
    mock_client.paginate = MagicMock(return_value=iter([]))
    return mock_client


@pytest.mark.unit  # type: ignore[reportUntypedClassDecorator,reportUnknownMemberType]
class TestChemblAssayClient:
    """Test suite for ChemblAssayClient."""

    def test_init_valid(self, mock_chembl_client: MagicMock) -> None:
        """Test ChemblAssayClient initialization with valid parameters."""
        client = ChemblAssayClient(
            mock_chembl_client,  # type: ignore[arg-type]
            batch_size=25,
            max_url_length=2000,
        )

        assert client.chembl_client is mock_chembl_client
        assert client.batch_size == 25
        assert client.max_url_length == 2000

    def test_init_batch_size_capped(self, mock_chembl_client: ChemblClient) -> None:
        """Test that batch_size is capped at 25."""
        client = ChemblAssayClient(
            mock_chembl_client,
            batch_size=100,
            max_url_length=2000,
        )

        assert client.batch_size == 25

    def test_init_invalid_batch_size(self, mock_chembl_client: ChemblClient) -> None:
        """Test initialization with invalid batch_size raises error."""
        with pytest.raises(ValueError, match="batch_size must be a positive integer"):  # type: ignore[reportUnknownMemberType]
            ChemblAssayClient(mock_chembl_client, batch_size=0, max_url_length=2000)

    def test_init_invalid_max_url_length(self, mock_chembl_client: ChemblClient) -> None:
        """Test initialization with invalid max_url_length raises error."""
        with pytest.raises(ValueError, match="max_url_length must be a positive integer"):  # type: ignore[reportUnknownMemberType]
            ChemblAssayClient(mock_chembl_client, batch_size=25, max_url_length=0)

    def test_chembl_release_property(self, mock_chembl_client: ChemblClient) -> None:
        """Test chembl_release property."""
        client = ChemblAssayClient(
            mock_chembl_client,  # type: ignore[arg-type]
            batch_size=25,
            max_url_length=2000,
        )

        handshake_mock = cast(MagicMock, mock_chembl_client.handshake)
        handshake_mock.return_value = {"chembl_db_version": "33"}

        assert client.chembl_release is None
        client.handshake(enabled=True)
        assert client.chembl_release == "33"

    def test_handshake_enabled(self, mock_chembl_client: MagicMock) -> None:
        """Test handshake when enabled."""
        handshake_mock = cast(MagicMock, mock_chembl_client.handshake)
        handshake_mock.return_value = {"chembl_db_version": "33"}

        client = ChemblAssayClient(
            mock_chembl_client,  # type: ignore[arg-type]
            batch_size=25,
            max_url_length=2000,
        )

        result = client.handshake(enabled=True)

<<<<<<< HEAD
        # handshake method uses keyword arguments, default endpoint is "/status"
        # But ChemblAssayClient uses "/status.json" as default endpoint
        # The actual call passes endpoint as positional argument to chembl_client.handshake
        # Check that handshake was called with "/status.json" endpoint
        assert handshake_mock.called
        call_args = handshake_mock.call_args
        assert call_args is not None
        # handshake is called with endpoint as positional argument
        # Check both args and kwargs
        if call_args.args:
            assert call_args.args[0] == "/status.json"
        else:
            assert call_args.kwargs.get("endpoint") == "/status.json"
=======
        handshake_mock.assert_called_once()
        assert handshake_mock.call_args.kwargs == {"endpoint": "/status", "enabled": True}
>>>>>>> 83935e4a
        assert result["chembl_db_version"] == "33"
        assert client.chembl_release == "33"

    def test_handshake_disabled(self, mock_chembl_client: MagicMock) -> None:
        """Test handshake when disabled."""
        client = ChemblAssayClient(
            mock_chembl_client,  # type: ignore[arg-type]
            batch_size=25,
            max_url_length=2000,
        )

        handshake_mock = cast(MagicMock, mock_chembl_client.handshake)

        result = client.handshake(enabled=False)

        handshake_mock.assert_not_called()
        assert result == {}
        assert client.chembl_release is None

    def test_handshake_custom_endpoint(self, mock_chembl_client: MagicMock) -> None:
        """Test handshake with custom endpoint."""
        handshake_mock = cast(MagicMock, mock_chembl_client.handshake)
        handshake_mock.return_value = {"chembl_db_version": "33"}

        client = ChemblAssayClient(
            mock_chembl_client,  # type: ignore[arg-type]
            batch_size=25,
            max_url_length=2000,
        )

        client.handshake(endpoint="/custom", enabled=True)

<<<<<<< HEAD
        # Check that handshake was called with "/custom" endpoint
        assert handshake_mock.called
        call_args = handshake_mock.call_args
        assert call_args is not None
        # handshake is called with endpoint as positional argument
        # Check both args and kwargs
        if call_args.args:
            assert call_args.args[0] == "/custom"
        else:
            assert call_args.kwargs.get("endpoint") == "/custom"
=======
        handshake_mock.assert_called_with(endpoint="/custom", enabled=True)
>>>>>>> 83935e4a

    def test_handshake_no_release_in_payload(self, mock_chembl_client: MagicMock) -> None:
        """Test handshake when payload has no release."""
        handshake_mock = cast(MagicMock, mock_chembl_client.handshake)
        handshake_mock.return_value = {}

        client = ChemblAssayClient(
            mock_chembl_client,  # type: ignore[arg-type]
            batch_size=25,
            max_url_length=2000,
        )

        result = client.handshake(enabled=True)

        assert result == {}
        assert client.chembl_release is None

    def test_iterate_all_no_limit(self, mock_chembl_client: MagicMock) -> None:
        """Test iterate_all without limit."""
        paginate_mock = cast(MagicMock, mock_chembl_client.paginate)
        paginate_mock.return_value = iter([{"id": 1}, {"id": 2}])

        client = ChemblAssayClient(
            mock_chembl_client,  # type: ignore[arg-type]
            batch_size=25,
            max_url_length=2000,
        )

        items = list(client.iterate_all())

        assert len(items) == 2
        paginate_mock.assert_called_once()
        call_args = paginate_mock.call_args
        assert call_args is not None
        assert call_args.args[0] == "/assay.json"

    def test_iterate_all_with_limit(self, mock_chembl_client: MagicMock) -> None:
        """Test iterate_all with limit."""
        paginate_mock = cast(MagicMock, mock_chembl_client.paginate)
        paginate_mock.return_value = iter([{"id": 1}, {"id": 2}, {"id": 3}])

        client = ChemblAssayClient(
            mock_chembl_client,  # type: ignore[arg-type]
            batch_size=25,
            max_url_length=2000,
        )

        items = list(client.iterate_all(limit=2))

        assert len(items) == 2
        call_args = paginate_mock.call_args
        assert call_args is not None
        assert call_args.kwargs["params"]["limit"] == 2

    def test_iterate_all_with_page_size(self, mock_chembl_client: ChemblClient) -> None:
        """Test iterate_all with custom page_size."""
        paginate_mock = cast(MagicMock, mock_chembl_client.paginate)
        paginate_mock.return_value = iter([{"id": 1}])

        client = ChemblAssayClient(
            mock_chembl_client,  # type: ignore[arg-type]
            batch_size=25,
            max_url_length=2000,
        )

        items = list(client.iterate_all(page_size=10))

        assert len(items) == 1
        call_args = paginate_mock.call_args
        assert call_args is not None
        assert call_args.kwargs["page_size"] == 10

    def test_iterate_all_page_size_capped(self, mock_chembl_client: ChemblClient) -> None:
        """Test that page_size is capped at batch_size."""
        paginate_mock = cast(MagicMock, mock_chembl_client.paginate)
        paginate_mock.return_value = iter([{"id": 1}])

        client = ChemblAssayClient(
            mock_chembl_client,
            batch_size=10,
            max_url_length=2000,
        )

        items = list(client.iterate_all(page_size=100))

        assert len(items) == 1
        call_args = paginate_mock.call_args
        assert call_args is not None
        assert call_args.kwargs["page_size"] == 10  # Capped at batch_size

    def test_iterate_by_ids(self, mock_chembl_client: ChemblClient) -> None:
        """Test iterate_by_ids."""
        paginate_mock = cast(MagicMock, mock_chembl_client.paginate)
        paginate_mock.return_value = iter([{"id": "CHEMBL1"}, {"id": "CHEMBL2"}])

        client = ChemblAssayClient(
            mock_chembl_client,  # type: ignore[arg-type]
            batch_size=25,
            max_url_length=2000,
        )

        items = list(client.iterate_by_ids(["CHEMBL1", "CHEMBL2"]))

        assert len(items) == 2
        paginate_mock.assert_called()
        call_args = paginate_mock.call_args
        assert call_args is not None
        assert call_args.kwargs["params"]["assay_chembl_id__in"] == "CHEMBL1,CHEMBL2"

    def test_iterate_by_ids_chunked(self, mock_chembl_client: ChemblClient) -> None:
        """Test iterate_by_ids with chunking due to URL length."""
        paginate_mock = cast(MagicMock, mock_chembl_client.paginate)
        paginate_mock.return_value = iter([{"id": "CHEMBL1"}])

        client = ChemblAssayClient(
            mock_chembl_client,
            batch_size=25,
            max_url_length=50,  # Small URL length to force chunking
        )

        ids = ["CHEMBL" + str(i) for i in range(10)]
        _ = list(client.iterate_by_ids(ids))
        # Should chunk due to URL length
        assert paginate_mock.call_count > 1

    def test_iterate_by_ids_invalid_ids(self, mock_chembl_client: ChemblClient) -> None:
        """Test iterate_by_ids with invalid IDs."""
        paginate_mock = cast(MagicMock, mock_chembl_client.paginate)
        paginate_mock.return_value = iter([])

        client = ChemblAssayClient(
            mock_chembl_client,  # type: ignore[arg-type]
            batch_size=25,
            max_url_length=2000,
        )

        _ = list(client.iterate_by_ids(["valid", "", " ", "also_valid"]))

        paginate_mock.assert_called()
        call_args = paginate_mock.call_args
        assert call_args is not None
        assert call_args.kwargs["params"]["assay_chembl_id__in"] == "valid,also_valid"

    def test_coerce_page_size_none(self, mock_chembl_client: ChemblClient) -> None:
        """Test _coerce_page_size with None."""
        client = ChemblAssayClient(
            mock_chembl_client,  # type: ignore[arg-type]
            batch_size=25,
            max_url_length=2000,
        )

        paginate_mock = cast(MagicMock, mock_chembl_client.paginate)
        paginate_mock.return_value = iter([])

        _ = list(client.iterate_all())

        call_args = paginate_mock.call_args
        assert call_args is not None
        assert call_args.kwargs["page_size"] == client.batch_size

    def test_coerce_page_size_valid(self, mock_chembl_client: ChemblClient) -> None:
        """Test _coerce_page_size with valid value."""
        client = ChemblAssayClient(
            mock_chembl_client,  # type: ignore[arg-type]
            batch_size=25,
            max_url_length=2000,
        )

        paginate_mock = cast(MagicMock, mock_chembl_client.paginate)
        paginate_mock.return_value = iter([])

        _ = list(client.iterate_all(page_size=10))

        call_args = paginate_mock.call_args
        assert call_args is not None
        assert call_args.kwargs["page_size"] == 10

    def test_coerce_page_size_invalid(self, mock_chembl_client: ChemblClient) -> None:
        """Test _coerce_page_size with invalid value."""
        client = ChemblAssayClient(
            mock_chembl_client,  # type: ignore[arg-type]
            batch_size=25,
            max_url_length=2000,
        )

        paginate_mock = cast(MagicMock, mock_chembl_client.paginate)
        paginate_mock.return_value = iter([])

        _ = list(client.iterate_all(page_size=0))

        call_args = paginate_mock.call_args
        assert call_args is not None
        assert call_args.kwargs["page_size"] == client.batch_size

    def test_coerce_page_size_larger_than_batch(self, mock_chembl_client: ChemblClient) -> None:
        """Test _coerce_page_size with value larger than batch_size."""
        client = ChemblAssayClient(
            mock_chembl_client,  # type: ignore[arg-type]
            batch_size=25,
            max_url_length=2000,
        )

        paginate_mock = cast(MagicMock, mock_chembl_client.paginate)
        paginate_mock.return_value = iter([])

        _ = list(client.iterate_all(page_size=100))

        call_args = paginate_mock.call_args
        assert call_args is not None
        assert call_args.kwargs["page_size"] == client.batch_size<|MERGE_RESOLUTION|>--- conflicted
+++ resolved
@@ -5,20 +5,20 @@
 from typing import cast
 from unittest.mock import MagicMock
 
-import pytest  # type: ignore[reportMissingImports]
-
-from bioetl.clients.client_chembl_common import ChemblClient
-from bioetl.clients.entities.client_assay import ChemblAssayClient
+import pytest
+
+from bioetl.clients.assay.chembl_assay import ChemblAssayClient
+from bioetl.clients.chembl import ChemblClient
 from bioetl.core.api_client import UnifiedAPIClient
 
 
-@pytest.fixture  # type: ignore[reportUntypedFunctionDecorator,reportUnknownMemberType]
+@pytest.fixture
 def mock_unified_client() -> MagicMock:
     """Mock UnifiedAPIClient for testing."""
     return MagicMock(spec=UnifiedAPIClient)
 
 
-@pytest.fixture  # type: ignore[reportUntypedFunctionDecorator,reportUnknownMemberType]
+@pytest.fixture
 def mock_chembl_client(mock_unified_client: MagicMock) -> MagicMock:
     """Mock ChemblClient for testing."""
     mock_client = MagicMock(spec=ChemblClient)
@@ -28,7 +28,7 @@
     return mock_client
 
 
-@pytest.mark.unit  # type: ignore[reportUntypedClassDecorator,reportUnknownMemberType]
+@pytest.mark.unit
 class TestChemblAssayClient:
     """Test suite for ChemblAssayClient."""
 
@@ -56,12 +56,12 @@
 
     def test_init_invalid_batch_size(self, mock_chembl_client: ChemblClient) -> None:
         """Test initialization with invalid batch_size raises error."""
-        with pytest.raises(ValueError, match="batch_size must be a positive integer"):  # type: ignore[reportUnknownMemberType]
+        with pytest.raises(ValueError, match="batch_size must be a positive integer"):
             ChemblAssayClient(mock_chembl_client, batch_size=0, max_url_length=2000)
 
     def test_init_invalid_max_url_length(self, mock_chembl_client: ChemblClient) -> None:
         """Test initialization with invalid max_url_length raises error."""
-        with pytest.raises(ValueError, match="max_url_length must be a positive integer"):  # type: ignore[reportUnknownMemberType]
+        with pytest.raises(ValueError, match="max_url_length must be a positive integer"):
             ChemblAssayClient(mock_chembl_client, batch_size=25, max_url_length=0)
 
     def test_chembl_release_property(self, mock_chembl_client: ChemblClient) -> None:
@@ -92,24 +92,8 @@
 
         result = client.handshake(enabled=True)
 
-<<<<<<< HEAD
-        # handshake method uses keyword arguments, default endpoint is "/status"
-        # But ChemblAssayClient uses "/status.json" as default endpoint
-        # The actual call passes endpoint as positional argument to chembl_client.handshake
-        # Check that handshake was called with "/status.json" endpoint
-        assert handshake_mock.called
-        call_args = handshake_mock.call_args
-        assert call_args is not None
-        # handshake is called with endpoint as positional argument
-        # Check both args and kwargs
-        if call_args.args:
-            assert call_args.args[0] == "/status.json"
-        else:
-            assert call_args.kwargs.get("endpoint") == "/status.json"
-=======
         handshake_mock.assert_called_once()
         assert handshake_mock.call_args.kwargs == {"endpoint": "/status", "enabled": True}
->>>>>>> 83935e4a
         assert result["chembl_db_version"] == "33"
         assert client.chembl_release == "33"
 
@@ -142,20 +126,7 @@
 
         client.handshake(endpoint="/custom", enabled=True)
 
-<<<<<<< HEAD
-        # Check that handshake was called with "/custom" endpoint
-        assert handshake_mock.called
-        call_args = handshake_mock.call_args
-        assert call_args is not None
-        # handshake is called with endpoint as positional argument
-        # Check both args and kwargs
-        if call_args.args:
-            assert call_args.args[0] == "/custom"
-        else:
-            assert call_args.kwargs.get("endpoint") == "/custom"
-=======
         handshake_mock.assert_called_with(endpoint="/custom", enabled=True)
->>>>>>> 83935e4a
 
     def test_handshake_no_release_in_payload(self, mock_chembl_client: MagicMock) -> None:
         """Test handshake when payload has no release."""

--- conflicted
+++ resolved
@@ -3,36 +3,13 @@
 from __future__ import annotations
 
 from pathlib import Path
-from unittest.mock import ANY, MagicMock, patch
+from unittest.mock import MagicMock, patch
 
 import pandas as pd
 import pytest
 
-<<<<<<< HEAD
-from bioetl.config import load_config
-from bioetl.pipelines.chembl.document import run as document_run
-
-EXPECTED_SELECT_FIELDS = [
-    "document_chembl_id",
-    "doc_type",
-    "journal",
-    "journal_full_title",
-    "doi",
-    "src_id",
-    "title",
-    "abstract",
-    "year",
-    "volume",
-    "issue",
-    "first_page",
-    "last_page",
-    "pubmed_id",
-    "authors",
-]
-=======
 from bioetl.config import read_pipeline_config
 from bioetl.pipelines.document.document import ChemblDocumentPipeline
->>>>>>> 83935e4a
 
 
 def create_mock_document_data(count: int = 3) -> list[dict[str, object]]:
@@ -135,37 +112,6 @@
     return mock_client
 
 
-def make_document_client_mock(
-    mock_documents: list[dict[str, object]],
-) -> MagicMock:
-    """Create a mock ChemblDocumentClient with predictable iterators."""
-
-    document_client = MagicMock()
-    document_client.batch_size = 20
-
-    def iterate_all_side_effect(
-        *,
-        limit: int | None = None,
-        page_size: int | None = None,
-        select_fields: list[str] | None = None,
-    ):
-        return (dict(doc) for doc in mock_documents)
-
-    def iterate_by_ids_side_effect(
-        ids: list[str] | tuple[str, ...],
-        *,
-        select_fields: list[str] | None = None,
-    ):
-        id_set = {str(value) for value in ids}
-        filtered = [doc for doc in mock_documents if doc.get("document_chembl_id") in id_set]
-        selected = filtered if filtered else mock_documents
-        return (dict(doc) for doc in selected)
-
-    document_client.iterate_all.side_effect = iterate_all_side_effect
-    document_client.iterate_by_ids.side_effect = iterate_by_ids_side_effect
-    return document_client
-
-
 @pytest.mark.integration
 class TestDocumentPipelineSmoke:
     """Integration smoke tests for document pipeline."""
@@ -179,12 +125,7 @@
             / "document"
             / "document_chembl.yaml"
         )
-<<<<<<< HEAD
-        config = load_config(config_path)
-        config.cli.input_file = None
-=======
         config = read_pipeline_config(config_path)
->>>>>>> 83935e4a
 
         # Ensure enrichment is disabled
         if config.chembl and config.chembl.get("document"):
@@ -203,28 +144,12 @@
 
         mock_documents = create_mock_document_data(count=3)
 
-        with (
-            patch("bioetl.core.client_factory.APIClientFactory.for_source") as mock_factory,
-            patch(
-                "bioetl.pipelines.chembl.document.run.ChemblDocumentClient"
-            ) as mock_doc_client_cls,
-        ):
+        with patch("bioetl.core.client_factory.APIClientFactory.for_source") as mock_factory:
             mock_client = setup_mock_api_client(mock_documents, mock_document_terms=None)
             mock_factory.return_value = mock_client
 
-            mock_doc_client = make_document_client_mock(mock_documents)
-            mock_doc_client_cls.return_value = mock_doc_client
-
-            pipeline = document_run.ChemblDocumentPipeline(config, run_id="test-run-001")
+            pipeline = ChemblDocumentPipeline(config, run_id="test-run-001")
             result = pipeline.run(tmp_path)
-
-            mock_doc_client_cls.assert_called_once()
-            mock_doc_client.iterate_all.assert_called_once()
-            iterate_kwargs = mock_doc_client.iterate_all.call_args.kwargs
-            assert iterate_kwargs["limit"] is None
-            assert iterate_kwargs["page_size"] == 20
-            assert iterate_kwargs["select_fields"] == EXPECTED_SELECT_FIELDS
-            mock_doc_client_cls.assert_called_with(ANY, batch_size=20)
 
             # Check that files were created
             assert result.write_result.dataset.exists()
@@ -253,12 +178,7 @@
             / "document"
             / "document_chembl.yaml"
         )
-<<<<<<< HEAD
-        config = load_config(config_path)
-        config.cli.input_file = None
-=======
         config = read_pipeline_config(config_path)
->>>>>>> 83935e4a
 
         # Enable enrichment - convert to dict to allow modification
         chembl_dict = dict(config.chembl) if config.chembl else {}
@@ -281,29 +201,14 @@
         mock_documents = create_mock_document_data(count=3)
         mock_document_terms = create_mock_document_term_data()
 
-        with (
-            patch("bioetl.core.client_factory.APIClientFactory.for_source") as mock_factory,
-            patch(
-                "bioetl.pipelines.chembl.document.run.ChemblDocumentClient"
-            ) as mock_doc_client_cls,
-        ):
+        with patch("bioetl.core.client_factory.APIClientFactory.for_source") as mock_factory:
             mock_client = setup_mock_api_client(
                 mock_documents, mock_document_terms=mock_document_terms
             )
             mock_factory.return_value = mock_client
 
-            mock_doc_client = make_document_client_mock(mock_documents)
-            mock_doc_client_cls.return_value = mock_doc_client
-
-            pipeline = document_run.ChemblDocumentPipeline(config, run_id="test-run-002")
+            pipeline = ChemblDocumentPipeline(config, run_id="test-run-002")
             result = pipeline.run(tmp_path)
-
-            mock_doc_client_cls.assert_called_once()
-            mock_doc_client.iterate_all.assert_called_once()
-            iterate_kwargs = mock_doc_client.iterate_all.call_args.kwargs
-            assert iterate_kwargs["limit"] is None
-            assert iterate_kwargs["page_size"] == 20
-            assert iterate_kwargs["select_fields"] == EXPECTED_SELECT_FIELDS
 
             # Check that files were created
             assert result.write_result.dataset.exists()
@@ -337,12 +242,12 @@
                 # term and weight should be empty string or nan for documents without terms
                 term_value = row_1002["term"]
                 weight_value = row_1002["weight"]
-                assert term_value == "" or pd.isna(term_value), (
-                    f"Expected empty string or nan, got {term_value}"
-                )
-                assert weight_value == "" or pd.isna(weight_value), (
-                    f"Expected empty string or nan, got {weight_value}"
-                )
+                assert term_value == "" or pd.isna(
+                    term_value
+                ), f"Expected empty string or nan, got {term_value}"
+                assert weight_value == "" or pd.isna(
+                    weight_value
+                ), f"Expected empty string or nan, got {weight_value}"
 
     def test_document_pipeline_columns_order(self, tmp_path: Path) -> None:
         """Test that document pipeline maintains correct column order."""
@@ -353,33 +258,16 @@
             / "document"
             / "document_chembl.yaml"
         )
-<<<<<<< HEAD
-        config = load_config(config_path)
-        config.cli.input_file = None
-=======
         config = read_pipeline_config(config_path)
->>>>>>> 83935e4a
 
         mock_documents = create_mock_document_data(count=2)
 
-        with (
-            patch("bioetl.core.client_factory.APIClientFactory.for_source") as mock_factory,
-            patch(
-                "bioetl.pipelines.chembl.document.run.ChemblDocumentClient"
-            ) as mock_doc_client_cls,
-        ):
+        with patch("bioetl.core.client_factory.APIClientFactory.for_source") as mock_factory:
             mock_client = setup_mock_api_client(mock_documents, mock_document_terms=None)
             mock_factory.return_value = mock_client
 
-            mock_doc_client = make_document_client_mock(mock_documents)
-            mock_doc_client_cls.return_value = mock_doc_client
-
-            pipeline = document_run.ChemblDocumentPipeline(config, run_id="test-run-003")
+            pipeline = ChemblDocumentPipeline(config, run_id="test-run-003")
             result = pipeline.run(tmp_path)
-
-            mock_doc_client.iterate_all.assert_called_once()
-            iterate_kwargs = mock_doc_client.iterate_all.call_args.kwargs
-            assert iterate_kwargs["page_size"] == 20
 
             # Check that files were created
             assert result.write_result.dataset.exists()

"""Integration tests for assay pipeline array serialization."""

from __future__ import annotations

import re
from pathlib import Path
from typing import cast
from unittest.mock import MagicMock, patch

import pytest

<<<<<<< HEAD
from bioetl.config import load_config
from bioetl.pipelines.chembl.assay import run as assay_run
=======
from bioetl.config import read_pipeline_config
from bioetl.pipelines.assay.assay import ChemblAssayPipeline
>>>>>>> 83935e4a


def create_mock_assay_data(count: int = 5) -> list[dict[str, object]]:
    """Create mock assay data for testing."""
    assays: list[dict[str, object]] = []
    for i in range(count):
        assay: dict[str, object] = {
            "assay_chembl_id": f"CHEMBL{100 + i}",
            "description": f"Test assay {i + 1}",
            "assay_type": "B" if i % 2 == 0 else "F",
            "assay_type_description": "Binding" if i % 2 == 0 else "Functional",
            "assay_test_type": "In vitro",
            "assay_category": "ADMET",
            "assay_organism": "Homo sapiens",
            "assay_tax_id": 9606,
            "assay_strain": None,
            "assay_tissue": "Whole organism",
            "assay_cell_type": None,
            "assay_subcellular_fraction": None,
            "target_chembl_id": f"CHEMBL{200 + i}",
            "document_chembl_id": f"CHEMBL{300 + i}",
            "src_id": i + 1,
            "src_assay_id": f"SRC{i + 1}",
            "cell_chembl_id": None,
            "tissue_chembl_id": f"CHEMBL{400 + i}",
            "assay_group": "Group 1",
            "confidence_score": 8,
            "confidence_description": "High confidence",
            "variant_sequence": None,
        }
        # Add array fields for some assays
        if i == 0:
            assay["assay_classifications"] = [
                {"assay_class_id": "BAO_0000015", "class_name": "Binding"},
                {"assay_class_id": "BAO_0000016", "class_name": "Functional"},
            ]
            assay["assay_parameters"] = [
                {"parameter_name": "Kd", "parameter_value": "10.5"},
                {"parameter_name": "IC50", "parameter_value": "20.3"},
            ]
        elif i == 1:
            assay["assay_classifications"] = [{"assay_class_id": "BAO_0000015"}]
            assay["assay_parameters"] = []
        else:
            assay["assay_classifications"] = None
            assay["assay_parameters"] = None
        assays.append(assay)
    return assays


def setup_mock_api_client(mock_assays: list[dict[str, object]]) -> MagicMock:
    """Setup mock API client and factory for testing."""
    mock_client = MagicMock()

    # Create responses
    mock_status_json_response = MagicMock()
    mock_status_json_response.json.return_value = {"chembl_db_version": "33", "api_version": "1.0"}
    mock_status_json_response.status_code = 200
    mock_status_json_response.headers = {}

    mock_status_response = MagicMock()
    mock_status_response.json.return_value = {"chembl_db_version": "33", "api_version": "1.0"}
    mock_status_response.status_code = 200
    mock_status_response.headers = {}

    mock_assay_response = MagicMock()
    mock_assay_response.json.return_value = {
        "page_meta": {"offset": 0, "limit": 25, "count": len(mock_assays), "next": None},
        "assays": mock_assays,
    }
    mock_assay_response.status_code = 200
    mock_assay_response.headers = {}

    # Mock classification map response
    class_map_records: list[dict[str, object]] = []
    for assay in mock_assays:
        assay_id = cast(str, assay["assay_chembl_id"])
        raw_classifications = cast(
            list[dict[str, object]] | None, assay.get("assay_classifications")
        )
        classification_items: list[dict[str, object]] = []
        if raw_classifications is not None:
            for item in raw_classifications:
                classification_items.append(item)
        for classification in classification_items:
            class_map_records.append(
                {
                    "assay_chembl_id": assay_id,
                    "assay_class_id": classification.get("assay_class_id"),
                }
            )
        assay["assay_classifications"] = None

    mock_class_map_response = MagicMock()
    mock_class_map_response.json.return_value = {
        "page_meta": {
            "offset": 0,
            "limit": 25,
            "count": len(class_map_records),
            "next": None,
        },
        "assay_class_maps": class_map_records,
    }
    mock_class_map_response.status_code = 200
    mock_class_map_response.headers = {}

    # Mock classification detail response
    classification_records: list[dict[str, object]] = []
    for record in class_map_records:
        class_id = record.get("assay_class_id")
        if class_id is None:
            continue
        classification_records.append(
            {
                "assay_class_id": class_id,
                "pref_name": "Mock Classification",
                "l1": "Category",
                "l2": "Subcategory",
                "l3": None,
            }
        )

    mock_classification_response = MagicMock()
    mock_classification_response.json.return_value = {
        "page_meta": {
            "offset": 0,
            "limit": 25,
            "count": len(classification_records),
            "next": None,
        },
        "assay_classifications": classification_records,
    }
    mock_classification_response.status_code = 200
    mock_classification_response.headers = {}

    # Mock assay parameters response
    parameter_records: list[dict[str, object]] = []
    for assay in mock_assays:
        assay_id = cast(str, assay["assay_chembl_id"])
        raw_parameters = cast(list[dict[str, object]] | None, assay.get("assay_parameters"))
        parameter_items: list[dict[str, object]] = []
        if raw_parameters is not None:
            for item in raw_parameters:
                parameter_items.append(item)
        for parameter in parameter_items:
            record: dict[str, object] = parameter.copy()
            record["assay_chembl_id"] = assay_id
            record.setdefault("type", parameter.get("parameter_name"))
            record.setdefault("relation", "=")
            record.setdefault("value", parameter.get("parameter_value"))
            record.setdefault("units", None)
            parameter_records.append(record)
        assay["assay_parameters"] = None

    mock_parameters_response = MagicMock()
    mock_parameters_response.json.return_value = {
        "page_meta": {
            "offset": 0,
            "limit": 25,
            "count": len(parameter_records),
            "next": None,
        },
        "assay_parameters": parameter_records,
    }
    mock_parameters_response.status_code = 200
    mock_parameters_response.headers = {}

    # Use a function to handle multiple calls - return appropriate response based on URL
    call_count = {"count": 0}
    responses = [mock_status_json_response, mock_status_response]

    mock_client.base_url = "https://mock.chembl.api/data"

    def get_side_effect(url: str, *args: object, **kwargs: object) -> MagicMock:
        call_count["count"] += 1
        if "/status" in url or "/status.json" in url:
            # Return status response for handshake calls
            if call_count["count"] <= len(responses):
                return responses[call_count["count"] - 1]
            return mock_status_response  # Default for subsequent calls
        elif "/assay.json" in url:
            # Return assay data for paginate calls
            return mock_assay_response
        elif "/assay_class_map.json" in url:
            return mock_class_map_response
        elif "/assay_classification.json" in url:
            return mock_classification_response
        elif "/assay_parameter.json" in url:
            return mock_parameters_response
        # Default fallback
        return mock_assay_response

    mock_client.get.side_effect = get_side_effect
    return mock_client


@pytest.mark.integration
class TestAssayPipelineSmoke:
    """Smoke tests for assay pipeline array serialization."""

    def test_assay_pipeline_serializes_array_fields(self, tmp_path: Path) -> None:
        """Test that assay pipeline serializes array fields to strings."""
        config_path = (
            Path(__file__).parent.parent.parent
            / "configs"
            / "pipelines"
            / "assay"
            / "assay_chembl.yaml"
        )
        config = read_pipeline_config(config_path)

        # Mock API client factory
        mock_assays = create_mock_assay_data(count=5)
        mock_client = setup_mock_api_client(mock_assays)
        with patch(
            "bioetl.core.client_factory.APIClientFactory.for_source", return_value=mock_client
        ):
            pipeline = assay_run.ChemblAssayPipeline(config, run_id="test_run")

            # Extract a small sample (limit to 5 records)
            config.cli.limit = 5
            df = pipeline.extract()
            df = pipeline.transform(df)

        # Check that array fields are present
        assert "assay_classifications" in df.columns or "assay_parameters" in df.columns, (
            "Array fields missing"
        )

        # Check that array fields are strings (not lists)
        if "assay_classifications" in df.columns:
            classifications = df["assay_classifications"]
            for value in classifications.dropna():
                assert isinstance(value, str), (
                    f"assay_classifications should be string, got {type(value)}"
                )
                # Check pattern: header+rows format (header/row1/row2/...)
                # Empty string is valid, or should match pattern ^[^/]+(/.+)?$
                if value:
                    assert re.match(r"^[^/]+(/.+)?$", value), (
                        f"assay_classifications should match header+rows pattern, got: {value[:100]}"
                    )

        if "assay_parameters" in df.columns:
            parameters = df["assay_parameters"]
            for value in parameters.dropna():
                assert isinstance(value, str), (
                    f"assay_parameters should be string, got {type(value)}"
                )
                # Check pattern: header+rows format
                if value:
                    assert re.match(r"^[^/]+(/.+)?$", value), (
                        f"assay_parameters should match header+rows pattern, got: {value[:100]}"
                    )

    def test_assay_pipeline_has_all_required_fields(self, tmp_path: Path) -> None:
        """Test that assay pipeline extracts all required scalar fields."""
        config_path = (
            Path(__file__).parent.parent.parent
            / "configs"
            / "pipelines"
            / "assay"
            / "assay_chembl.yaml"
        )
        config = read_pipeline_config(config_path)

        # Mock API client factory
        mock_assays = create_mock_assay_data(count=5)
        mock_client = setup_mock_api_client(mock_assays)
        with patch(
            "bioetl.core.client_factory.APIClientFactory.for_source", return_value=mock_client
        ):
            pipeline = assay_run.ChemblAssayPipeline(config, run_id="test_run")

            # Extract a small sample
            config.cli.limit = 5
            df = pipeline.extract()
            df = pipeline.transform(df)

        # Check for required scalar fields
        required_fields = [
            "assay_chembl_id",
            "description",
            "assay_type",
            "assay_type_description",
            "assay_test_type",
            "assay_category",
            "assay_organism",
            "assay_tax_id",
            "assay_strain",
            "assay_tissue",
            "assay_cell_type",
            "assay_subcellular_fraction",
            "target_chembl_id",
            "document_chembl_id",
            "src_id",
            "src_assay_id",
            "cell_chembl_id",
            "tissue_chembl_id",
            "assay_group",
            "confidence_score",
            "confidence_description",
            "variant_sequence",
        ]

        for field in required_fields:
            assert field in df.columns, f"Required field {field} missing from output"

    def test_assay_pipeline_array_fields_format(self, tmp_path: Path) -> None:
        """Test that array fields follow header+rows format."""
        config_path = (
            Path(__file__).parent.parent.parent
            / "configs"
            / "pipelines"
            / "assay"
            / "assay_chembl.yaml"
        )
        config = read_pipeline_config(config_path)

        # Mock API client factory
        mock_assays = create_mock_assay_data(count=10)
        mock_client = setup_mock_api_client(mock_assays)
        with patch(
            "bioetl.core.client_factory.APIClientFactory.for_source", return_value=mock_client
        ):
            pipeline = assay_run.ChemblAssayPipeline(config, run_id="test_run")

            # Extract a small sample
            config.cli.limit = 10
            df = pipeline.extract()
            df = pipeline.transform(df)

        # Check format of array fields
        if "assay_classifications" in df.columns:
            classifications = df["assay_classifications"].dropna()
            for value in classifications:
                if value:  # Non-empty string
                    # Should have format: header/row1/row2/...
                    parts = value.split("/", 1)
                    assert len(parts) >= 1, f"Should have at least header, got: {value[:100]}"
                    header = parts[0]
                    # Header should have keys (pipe-separated if multiple, or single key)
                    assert len(header) > 0, f"Header should not be empty, got: {header}"

        if "assay_parameters" in df.columns:
            parameters = df["assay_parameters"].dropna()
            for value in parameters:
                if value:  # Non-empty string
                    # Should have format: header/row1/row2/...
                    parts = value.split("/", 1)
                    assert len(parts) >= 1, f"Should have at least header, got: {value[:100]}"
                    header = parts[0]
                    # Header should have keys (pipe-separated if multiple, or single key)
                    assert len(header) > 0, f"Header should not be empty, got: {header}"<|MERGE_RESOLUTION|>--- conflicted
+++ resolved
@@ -9,13 +9,8 @@
 
 import pytest
 
-<<<<<<< HEAD
-from bioetl.config import load_config
-from bioetl.pipelines.chembl.assay import run as assay_run
-=======
 from bioetl.config import read_pipeline_config
 from bioetl.pipelines.assay.assay import ChemblAssayPipeline
->>>>>>> 83935e4a
 
 
 def create_mock_assay_data(count: int = 5) -> list[dict[str, object]]:
@@ -93,9 +88,7 @@
     class_map_records: list[dict[str, object]] = []
     for assay in mock_assays:
         assay_id = cast(str, assay["assay_chembl_id"])
-        raw_classifications = cast(
-            list[dict[str, object]] | None, assay.get("assay_classifications")
-        )
+        raw_classifications = cast(list[dict[str, object]] | None, assay.get("assay_classifications"))
         classification_items: list[dict[str, object]] = []
         if raw_classifications is not None:
             for item in raw_classifications:
@@ -203,7 +196,7 @@
             return mock_class_map_response
         elif "/assay_classification.json" in url:
             return mock_classification_response
-        elif "/assay_parameter.json" in url:
+        elif "/assay_parameters.json" in url:
             return mock_parameters_response
         # Default fallback
         return mock_assay_response
@@ -233,7 +226,7 @@
         with patch(
             "bioetl.core.client_factory.APIClientFactory.for_source", return_value=mock_client
         ):
-            pipeline = assay_run.ChemblAssayPipeline(config, run_id="test_run")
+            pipeline = ChemblAssayPipeline(config, run_id="test_run")
 
             # Extract a small sample (limit to 5 records)
             config.cli.limit = 5
@@ -241,35 +234,35 @@
             df = pipeline.transform(df)
 
         # Check that array fields are present
-        assert "assay_classifications" in df.columns or "assay_parameters" in df.columns, (
-            "Array fields missing"
-        )
+        assert (
+            "assay_classifications" in df.columns or "assay_parameters" in df.columns
+        ), "Array fields missing"
 
         # Check that array fields are strings (not lists)
         if "assay_classifications" in df.columns:
             classifications = df["assay_classifications"]
             for value in classifications.dropna():
-                assert isinstance(value, str), (
-                    f"assay_classifications should be string, got {type(value)}"
-                )
+                assert isinstance(
+                    value, str
+                ), f"assay_classifications should be string, got {type(value)}"
                 # Check pattern: header+rows format (header/row1/row2/...)
                 # Empty string is valid, or should match pattern ^[^/]+(/.+)?$
                 if value:
-                    assert re.match(r"^[^/]+(/.+)?$", value), (
-                        f"assay_classifications should match header+rows pattern, got: {value[:100]}"
-                    )
+                    assert re.match(
+                        r"^[^/]+(/.+)?$", value
+                    ), f"assay_classifications should match header+rows pattern, got: {value[:100]}"
 
         if "assay_parameters" in df.columns:
             parameters = df["assay_parameters"]
             for value in parameters.dropna():
-                assert isinstance(value, str), (
-                    f"assay_parameters should be string, got {type(value)}"
-                )
+                assert isinstance(
+                    value, str
+                ), f"assay_parameters should be string, got {type(value)}"
                 # Check pattern: header+rows format
                 if value:
-                    assert re.match(r"^[^/]+(/.+)?$", value), (
-                        f"assay_parameters should match header+rows pattern, got: {value[:100]}"
-                    )
+                    assert re.match(
+                        r"^[^/]+(/.+)?$", value
+                    ), f"assay_parameters should match header+rows pattern, got: {value[:100]}"
 
     def test_assay_pipeline_has_all_required_fields(self, tmp_path: Path) -> None:
         """Test that assay pipeline extracts all required scalar fields."""
@@ -288,7 +281,7 @@
         with patch(
             "bioetl.core.client_factory.APIClientFactory.for_source", return_value=mock_client
         ):
-            pipeline = assay_run.ChemblAssayPipeline(config, run_id="test_run")
+            pipeline = ChemblAssayPipeline(config, run_id="test_run")
 
             # Extract a small sample
             config.cli.limit = 5
@@ -341,7 +334,7 @@
         with patch(
             "bioetl.core.client_factory.APIClientFactory.for_source", return_value=mock_client
         ):
-            pipeline = assay_run.ChemblAssayPipeline(config, run_id="test_run")
+            pipeline = ChemblAssayPipeline(config, run_id="test_run")
 
             # Extract a small sample
             config.cli.limit = 10

"""Unit tests for ChemblActivityPipeline transformations."""

from __future__ import annotations

import json
from pathlib import Path
from typing import Any, Mapping
from unittest.mock import MagicMock, patch

import pandas as pd
import pytest
from requests.exceptions import RequestException

from bioetl.clients.entities.client_activity import ChemblActivityClient
from bioetl.config import PipelineConfig
from bioetl.core.api_client import CircuitBreakerOpenError
from bioetl.pipelines.chembl.activity import run
from bioetl.schemas.chembl_activity_schema import ActivitySchema


@pytest.mark.unit
class TestChemblActivityPipelineTransformations:
    """Test suite for ChemblActivityPipeline transformations."""

    def test_normalize_identifiers_valid(
        self, pipeline_config_fixture: PipelineConfig, run_id: str
    ) -> None:
        """Test normalization of valid ChEMBL IDs."""
        pipeline = run.ChemblActivityPipeline(config=pipeline_config_fixture, run_id=run_id)

        df = pd.DataFrame(
            {
                "molecule_chembl_id": ["CHEMBL1", "chembl2", "CHEMBL3"],
                "assay_chembl_id": ["CHEMBL100", "chembl101", None],
                "target_chembl_id": ["CHEMBL200", None, "chembl201"],
            }
        )

        normalized = pipeline._normalize_identifiers(df, MagicMock())  # type: ignore[reportPrivateUsage]

        assert normalized["molecule_chembl_id"].iloc[0] == "CHEMBL1"
        assert normalized["molecule_chembl_id"].iloc[1] == "CHEMBL2"
        assert normalized["molecule_chembl_id"].iloc[2] == "CHEMBL3"

    def test_normalize_identifiers_invalid(
        self, pipeline_config_fixture: PipelineConfig, run_id: str
    ) -> None:
        """Test normalization of invalid ChEMBL IDs."""
        pipeline = run.ChemblActivityPipeline(config=pipeline_config_fixture, run_id=run_id)

        df = pd.DataFrame(
            {
                "molecule_chembl_id": ["INVALID", "CHEMBL1", "not_chembl"],
                "assay_chembl_id": ["CHEMBL100", None, None],
            }
        )

        normalized = pipeline._normalize_identifiers(df, MagicMock())  # type: ignore[reportPrivateUsage]

        # Invalid IDs should be set to None
        assert pd.isna(normalized["molecule_chembl_id"].iloc[0])
        assert normalized["molecule_chembl_id"].iloc[1] == "CHEMBL1"
        assert pd.isna(normalized["molecule_chembl_id"].iloc[2])

    def test_normalize_identifiers_bao(
        self, pipeline_config_fixture: PipelineConfig, run_id: str
    ) -> None:
        """Test normalization of BAO identifiers."""
        pipeline = run.ChemblActivityPipeline(config=pipeline_config_fixture, run_id=run_id)

        df = pd.DataFrame(
            {
                "bao_endpoint": ["BAO_0000001", "bao_0000002", "INVALID"],
                "bao_format": ["BAO_0000003", None, "not_bao"],
            }
        )

        normalized = pipeline._normalize_identifiers(df, MagicMock())  # type: ignore[reportPrivateUsage]

        assert normalized["bao_endpoint"].iloc[0] == "BAO_0000001"
        assert normalized["bao_endpoint"].iloc[1] == "BAO_0000002"
        assert pd.isna(normalized["bao_endpoint"].iloc[2])

    def test_normalize_measurements_standard_value(
        self, pipeline_config_fixture: PipelineConfig, run_id: str
    ) -> None:
        """Test normalization of standard_value."""
        pipeline = run.ChemblActivityPipeline(config=pipeline_config_fixture, run_id=run_id)

        df = pd.DataFrame(
            {
                "standard_value": ["10.5", "20.0", " 5.3 ", "10-20", "invalid"],
            }
        )

        normalized = pipeline._normalize_measurements(df, MagicMock())  # type: ignore[reportPrivateUsage]

        assert normalized["standard_value"].iloc[0] == 10.5
        assert normalized["standard_value"].iloc[1] == 20.0
        assert normalized["standard_value"].iloc[2] == 5.3
        assert normalized["standard_value"].iloc[3] == 10.0  # First value from range
        assert pd.isna(normalized["standard_value"].iloc[4])  # Invalid becomes NaN

    def test_normalize_measurements_negative_values(
        self, pipeline_config_fixture: PipelineConfig, run_id: str
    ) -> None:
        """Test that negative standard_values are set to None."""
        pipeline = run.ChemblActivityPipeline(config=pipeline_config_fixture, run_id=run_id)

        df = pd.DataFrame(
            {
                "standard_value": [-10.0, 10.0, -5.5],
            }
        )

        normalized = pipeline._normalize_measurements(df, MagicMock())  # type: ignore[reportPrivateUsage]

        assert pd.isna(normalized["standard_value"].iloc[0])
        assert normalized["standard_value"].iloc[1] == 10.0
        assert pd.isna(normalized["standard_value"].iloc[2])

    def test_normalize_measurements_standard_relation(
        self, pipeline_config_fixture: PipelineConfig, run_id: str
    ) -> None:
        """Test normalization of standard_relation."""
        pipeline = run.ChemblActivityPipeline(config=pipeline_config_fixture, run_id=run_id)

        df = pd.DataFrame(
            {
                "standard_relation": ["=", "<=", "≥", "≤", "invalid"],
                "relation": ["=", " ≤", "≥", "invalid", None],
            }
        )

        normalized = pipeline._normalize_measurements(df, MagicMock())  # type: ignore[reportPrivateUsage]

        assert normalized["standard_relation"].iloc[0] == "="
        # "<=" не входит в RELATIONS, поэтому становится None
        assert pd.isna(normalized["standard_relation"].iloc[1])
        # "≥" конвертируется в ">=", но не входит в RELATIONS, поэтому становится None
        assert pd.isna(normalized["standard_relation"].iloc[2])
        # "≤" конвертируется в "<=", но не входит в RELATIONS, поэтому становится None
        assert pd.isna(normalized["standard_relation"].iloc[3])
        assert pd.isna(normalized["standard_relation"].iloc[4])  # Invalid becomes None

        assert normalized["relation"].iloc[0] == "="
        # "≤" конвертируется в "<=", но не входит в RELATIONS, поэтому становится None
        assert pd.isna(normalized["relation"].iloc[1])
        # "≥" конвертируется в ">=", но не входит в RELATIONS, поэтому становится None
        assert pd.isna(normalized["relation"].iloc[2])
        assert pd.isna(normalized["relation"].iloc[3])
        assert pd.isna(normalized["relation"].iloc[4])

    def test_normalize_measurements_standard_type(
        self, pipeline_config_fixture: PipelineConfig, run_id: str
    ) -> None:
        """Test normalization of standard_type."""
        pipeline = run.ChemblActivityPipeline(config=pipeline_config_fixture, run_id=run_id)

        df = pd.DataFrame(
            {
                "standard_type": ["IC50", "EC50", "invalid_type", None],
            }
        )

        normalized = pipeline._normalize_measurements(df, MagicMock())  # type: ignore[reportPrivateUsage]

        assert normalized["standard_type"].iloc[0] == "IC50"
        # "EC50" не входит в STANDARD_TYPES, поэтому становится None
        assert pd.isna(normalized["standard_type"].iloc[1])
        assert pd.isna(normalized["standard_type"].iloc[2])  # Invalid becomes None
        assert pd.isna(normalized["standard_type"].iloc[3])  # None stays None

    def test_normalize_measurements_standard_units(
        self, pipeline_config_fixture: PipelineConfig, run_id: str
    ) -> None:
        """Test normalization of standard_units."""
        pipeline = run.ChemblActivityPipeline(config=pipeline_config_fixture, run_id=run_id)

        df = pd.DataFrame(
            {
                "standard_units": [
                    "nM",
                    "nanomolar",
                    "μM",
                    "uM",
                    "mM",
                    "millimolar",
                    "%",
                    "percent",
                ],
            }
        )

        normalized = pipeline._normalize_measurements(df, MagicMock())  # type: ignore[reportPrivateUsage]

        assert normalized["standard_units"].iloc[0] == "nM"
        assert normalized["standard_units"].iloc[1] == "nM"  # Normalized
        assert normalized["standard_units"].iloc[2] == "μM"
        assert normalized["standard_units"].iloc[3] == "μM"  # Normalized
        assert normalized["standard_units"].iloc[4] == "mM"
        assert normalized["standard_units"].iloc[5] == "mM"  # Normalized
        assert normalized["standard_units"].iloc[6] == "%"
        assert normalized["standard_units"].iloc[7] == "%"  # Normalized

    def test_normalize_string_fields(
        self, pipeline_config_fixture: PipelineConfig, run_id: str
    ) -> None:
        """Test normalization of string fields."""
        pipeline = run.ChemblActivityPipeline(config=pipeline_config_fixture, run_id=run_id)

        df = pd.DataFrame(
            {
                "canonical_smiles": [" CCO ", "  ", "CCN"],
                "bao_label": ["Binding", "  ", None],
                "target_organism": ["homo sapiens", "mus musculus", None],
                "data_validity_comment": ["Comment", "", None],
                "activity_comment": [" comment ", "", None],
                "standard_text_value": ["  >10 ", "", None],
                "type": ["  IC50  ", "", None],
                "units": ["  nM ", "", None],
            }
        )

        normalized = pipeline._normalize_string_fields(df, MagicMock())  # type: ignore[reportPrivateUsage]

        assert normalized["canonical_smiles"].iloc[0] == "CCO"
        assert pd.isna(normalized["canonical_smiles"].iloc[1])  # Empty becomes None
        assert normalized["canonical_smiles"].iloc[2] == "CCN"

        assert normalized["target_organism"].iloc[0] == "Homo Sapiens"  # Title case
        assert normalized["target_organism"].iloc[1] == "Mus Musculus"

        assert normalized["activity_comment"].iloc[0] == "comment"
        assert pd.isna(normalized["activity_comment"].iloc[1])

        assert normalized["standard_text_value"].iloc[0] == ">10"
        assert pd.isna(normalized["standard_text_value"].iloc[1])

        assert normalized["type"].iloc[0] == "IC50"
        assert pd.isna(normalized["type"].iloc[1])

        assert normalized["units"].iloc[0] == "nM"
        assert pd.isna(normalized["units"].iloc[1])

    def test_normalize_nested_structures(
        self, pipeline_config_fixture: PipelineConfig, run_id: str
    ) -> None:
        """Test normalization of nested structures to JSON strings."""
        pipeline = run.ChemblActivityPipeline(config=pipeline_config_fixture, run_id=run_id)

        df = pd.DataFrame(
            {
                "ligand_efficiency": [{"LE": 0.5}, None, '{"LE": 0.3}'],
                "activity_properties": [
                    {"type": "Ki", "value": 5.0, "units": "nM"},
                    None,
                    [],
                ],
            }
        )

        normalized = pipeline._normalize_nested_structures(df, MagicMock())  # type: ignore[reportPrivateUsage]

        assert isinstance(normalized["ligand_efficiency"].iloc[0], str)
        assert pd.isna(normalized["ligand_efficiency"].iloc[1])
        assert normalized["ligand_efficiency"].iloc[2] == '{"LE": 0.3}'

        props_row = json.loads(normalized["activity_properties"].iloc[0])
        assert props_row == [
            {
                "type": "Ki",
                "relation": None,
                "units": "nM",
                "value": 5.0,
                "text_value": None,
                "result_flag": None,
            }
        ]
        assert pd.isna(normalized["activity_properties"].iloc[1])
        assert json.loads(normalized["activity_properties"].iloc[2]) == []

    def test_normalize_activity_properties_mixed_payloads(
        self, pipeline_config_fixture: PipelineConfig, run_id: str
    ) -> None:
        """Ensure numeric/text payloads and result flag survive normalization."""

        pipeline = run.ChemblActivityPipeline(config=pipeline_config_fixture, run_id=run_id)

        df = pd.DataFrame(
            {
                "activity_properties": [
                    [
                        {
                            "type": "IC50",
                            "relation": "=",
                            "units": "nM",
                            "value": 10.0,
                            "text_value": None,
                            "result_flag": True,
                            "extra": "drop",
                        },
                        {
                            "type": "Comment",
                            "text_value": "Active",
                        },
                    ],
                    '{"type": "Ki", "value": "5", "text_value": "not numeric"}',
                ]
            }
        )

        normalized = pipeline._normalize_nested_structures(df, MagicMock())  # type: ignore[reportPrivateUsage]

        first_payload = json.loads(normalized["activity_properties"].iloc[0])
        assert len(first_payload) == 2
        assert first_payload[0] == {
            "type": "IC50",
            "relation": "=",
            "units": "nM",
            "value": 10.0,
            "text_value": None,
            "result_flag": True,
        }
        assert first_payload[1] == {
            "type": "Comment",
            "relation": None,
            "units": None,
            "value": None,
            "text_value": "Active",
            "result_flag": None,
        }

        second_payload = json.loads(normalized["activity_properties"].iloc[1])
        assert second_payload == [
            {
                "type": "Ki",
                "relation": None,
                "units": None,
                "value": "5",
                "text_value": "not numeric",
                "result_flag": None,
            }
        ]

    def test_normalize_data_types(
        self, pipeline_config_fixture: PipelineConfig, run_id: str
    ) -> None:
        """Test data type conversions."""
        pipeline = run.ChemblActivityPipeline(config=pipeline_config_fixture, run_id=run_id)

        df = pd.DataFrame(
            {
                "activity_id": ["1", "2", "3"],
                "target_tax_id": ["9606", "10090", None],
                "standard_value": ["10.5", "20.0", None],
                "pchembl_value": ["7.98", None, "8.28"],
                "potential_duplicate": [1, 0, None],
                "standard_flag": ["1", "0", None],
                "upper_value": ["15.0", None, "30"],
                "lower_value": [None, "5", "10"],
            }
        )

        log = MagicMock()
        normalized = pipeline._normalize_data_types(df, ActivitySchema, log)  # type: ignore[reportPrivateUsage]

        assert normalized["activity_id"].dtype.name == "Int64"  # type: ignore[reportUnknownMemberType]
        assert normalized["target_tax_id"].dtype.name == "Int64"  # type: ignore[reportUnknownMemberType]
        assert normalized["standard_value"].dtype.name == "float64"  # type: ignore[reportUnknownMemberType]
        assert normalized["pchembl_value"].dtype.name == "float64"  # type: ignore[reportUnknownMemberType]
        assert normalized["potential_duplicate"].dtype.name == "boolean"  # type: ignore[reportUnknownMemberType]
        assert normalized["standard_flag"].dtype.name == "Int64"  # type: ignore[reportUnknownMemberType]
        assert normalized["standard_flag"].tolist() == [1, 0, pd.NA]  # type: ignore[reportUnknownMemberType]
        assert normalized["upper_value"].dtype.name == "float64"  # type: ignore[reportUnknownMemberType]
        assert normalized["lower_value"].dtype.name == "float64"  # type: ignore[reportUnknownMemberType]

    def test_validate_foreign_keys(
        self, pipeline_config_fixture: PipelineConfig, run_id: str
    ) -> None:
        """Test foreign key validation."""
        pipeline = run.ChemblActivityPipeline(config=pipeline_config_fixture, run_id=run_id)

        df = pd.DataFrame(
            {
                "molecule_chembl_id": ["CHEMBL1", "INVALID", "CHEMBL2"],
                "assay_chembl_id": ["CHEMBL100", "CHEMBL101", "invalid"],
            }
        )

        # Should not raise, but log warnings
        normalized = pipeline._validate_foreign_keys(df, MagicMock())  # type: ignore[reportPrivateUsage]

        assert len(normalized) == 3

    def test_check_activity_id_uniqueness(
        self, pipeline_config_fixture: PipelineConfig, run_id: str
    ) -> None:
        """Test activity_id uniqueness check."""
        pipeline = run.ChemblActivityPipeline(config=pipeline_config_fixture, run_id=run_id)

        df_unique = pd.DataFrame({"activity_id": [1, 2, 3]})
        pipeline._check_activity_id_uniqueness(df_unique, MagicMock())  # type: ignore[reportPrivateUsage]
        # Should not raise

        df_duplicate = pd.DataFrame({"activity_id": [1, 1, 2]})
        with pytest.raises(ValueError, match="duplicate activity_id"):
            pipeline._check_activity_id_uniqueness(df_duplicate, MagicMock())  # type: ignore[reportPrivateUsage]

    def test_check_foreign_key_integrity(
        self, pipeline_config_fixture: PipelineConfig, run_id: str
    ) -> None:
        """Test foreign key integrity check."""
        pipeline = run.ChemblActivityPipeline(config=pipeline_config_fixture, run_id=run_id)

        df_valid = pd.DataFrame(
            {
                "assay_chembl_id": ["CHEMBL100", "CHEMBL101", None],
                "molecule_chembl_id": ["CHEMBL1", "CHEMBL2", None],
            }
        )
        pipeline._check_foreign_key_integrity(df_valid, MagicMock())  # type: ignore[reportPrivateUsage]
        # Should not raise

        df_invalid = pd.DataFrame(
            {
                "assay_chembl_id": ["INVALID", "CHEMBL101", None],
                "molecule_chembl_id": ["CHEMBL1", "invalid", None],
            }
        )
        with pytest.raises(ValueError, match="Foreign key integrity check failed"):
            pipeline._check_foreign_key_integrity(df_invalid, MagicMock())  # type: ignore[reportPrivateUsage]

    def test_transform_empty_dataframe(
        self, pipeline_config_fixture: PipelineConfig, run_id: str
    ) -> None:
        """Test transform with empty DataFrame."""
        pipeline = run.ChemblActivityPipeline(config=pipeline_config_fixture, run_id=run_id)

        df_empty = pd.DataFrame()
        result = pipeline.transform(df_empty)

        assert result.empty

    def test_transform_invalid_payload(
        self, pipeline_config_fixture: PipelineConfig, run_id: str
    ) -> None:
        """Test transform with invalid payload type."""
        pipeline = run.ChemblActivityPipeline(config=pipeline_config_fixture, run_id=run_id)

        # transform expects pd.DataFrame, so passing string should raise TypeError or AttributeError
        with pytest.raises((TypeError, AttributeError)):
            pipeline.transform("invalid_payload")  # type: ignore[arg-type]

    def test_transform_harmonizes_identifier_columns(
        self, pipeline_config_fixture: PipelineConfig, run_id: str
    ) -> None:
        """Test that transform harmonizes identifier columns and drops aliases."""
        pipeline = run.ChemblActivityPipeline(config=pipeline_config_fixture, run_id=run_id)

        df = pd.DataFrame(
            {
                "assay_id": ["CHEMBL100", "CHEMBL101"],
                "molecule_chembl_id": ["CHEMBL1", "CHEMBL2"],
                "testitem_id": ["CHEMBL1", "CHEMBL2"],
            }
        )

        transformed = pipeline.transform(df)

        assert "assay_chembl_id" in transformed.columns
        assert "testitem_chembl_id" in transformed.columns
        assert "assay_id" not in transformed.columns
        assert "testitem_id" not in transformed.columns
        assert transformed["assay_chembl_id"].tolist() == ["CHEMBL100", "CHEMBL101"]
        assert transformed["testitem_chembl_id"].equals(transformed["molecule_chembl_id"])

    def test_transform_preserves_raw_measurements(
        self, pipeline_config_fixture: PipelineConfig, run_id: str
    ) -> None:
        """Ensure transform keeps raw measurement fields alongside standardized ones."""

        pipeline = run.ChemblActivityPipeline(config=pipeline_config_fixture, run_id=run_id)

        df = pd.DataFrame(
            {
                "activity_id": [1],
                "assay_chembl_id": ["CHEMBL100"],
                "testitem_chembl_id": ["CHEMBL1"],
                "molecule_chembl_id": ["CHEMBL1"],
                "type": [" Ki "],
                "relation": ["≤"],
                "value": ["~10"],
                "units": [" μM"],
                "standard_type": [None],
                "standard_relation": [None],
                "standard_value": [None],
                "standard_units": [None],
                "standard_text_value": ["  about 10"],
                "standard_flag": ["0"],
                "upper_value": ["15"],
                "lower_value": [5],
                "activity_comment": [" raw measurement"],
            }
        )

        transformed = pipeline.transform(df)

        assert transformed.loc[0, "type"] == "Ki"
        # "≤" конвертируется в "<=", но не входит в RELATIONS, поэтому становится None
        assert pd.isna(transformed.loc[0, "relation"])
        assert transformed.loc[0, "value"] == "~10"
        assert transformed.loc[0, "units"] == "μM"
        assert transformed.loc[0, "standard_flag"] == 0
        assert transformed.loc[0, "upper_value"] == 15.0
        assert transformed.loc[0, "lower_value"] == 5.0
        assert transformed.loc[0, "activity_comment"] == "raw measurement"
        assert pd.isna(transformed.loc[0, "standard_value"])
        assert pd.isna(transformed.loc[0, "standard_type"])

    def test_extract_from_chembl_batches_and_cache(
        self,
        pipeline_config_fixture: PipelineConfig,
        run_id: str,
        tmp_path: Path,
    ) -> None:
        """Ensure batched extraction invokes the API and warms the cache."""

        pipeline_config_fixture.paths.cache_root = str(tmp_path)
<<<<<<< HEAD
        pipeline = run.ChemblActivityPipeline(config=pipeline_config_fixture, run_id=run_id)
        pipeline._chembl_release = "33"  # type: ignore[reportPrivateUsage]
=======
        pipeline = ChemblActivityPipeline(config=pipeline_config_fixture, run_id=run_id)
        pipeline._update_release("33")  # type: ignore[reportPrivateUsage]
>>>>>>> 83935e4a

        dataset = pd.DataFrame({"activity_id": [1, 2, 3]})

        chembl_client_stub = MagicMock()

        iterator_client = MagicMock()

        def paginate(
            endpoint: str, *, params: Mapping[str, Any], page_size: int, items_key: str | None
        ) -> Any:
            values = params["activity_id__in"].split(",")
            payload = [{"activity_id": int(value), "standard_type": "IC50"} for value in values]
            return iter(payload)

        iterator_client.paginate.side_effect = paginate

        activity_iterator = ChemblActivityClient(iterator_client, batch_size=2)

        def passthrough(df: pd.DataFrame, *_: Any, **__: Any) -> pd.DataFrame:
            return df

        with (
            patch.object(pipeline, "_extract_data_validity_descriptions", side_effect=passthrough),
            patch.object(pipeline, "_extract_assay_fields", side_effect=passthrough),
            patch.object(pipeline, "_log_validity_comments_metrics"),
        ):
            result = pipeline._extract_from_chembl(
                dataset,
                chembl_client_stub,
                activity_iterator,
                select_fields=["activity_id", "standard_type"],
            )  # type: ignore[reportPrivateUsage]

        assert list(result["activity_id"]) == [1, 2, 3]
        stats = pipeline._last_batch_extract_stats  # type: ignore[reportPrivateUsage]
        assert stats is not None
        assert stats["api_calls"] == 2
        assert stats["cache_hits"] == 0

        cached_iterator_client = MagicMock()
        cached_iterator_client.paginate.side_effect = AssertionError(
            "paginate should not be called when cache is warm"
        )
        cached_activity_iterator = ChemblActivityClient(cached_iterator_client, batch_size=2)

        with (
            patch.object(pipeline, "_extract_data_validity_descriptions", side_effect=passthrough),
            patch.object(pipeline, "_extract_assay_fields", side_effect=passthrough),
            patch.object(pipeline, "_log_validity_comments_metrics"),
        ):
            cached_result = pipeline._extract_from_chembl(
                dataset,
                chembl_client_stub,
                cached_activity_iterator,
                select_fields=["activity_id", "standard_type"],
            )  # type: ignore[reportPrivateUsage]

        assert list(cached_result["activity_id"]) == [1, 2, 3]
        cached_iterator_client.paginate.assert_not_called()
        cached_stats = pipeline._last_batch_extract_stats  # type: ignore[reportPrivateUsage]
        assert cached_stats is not None
        assert cached_stats["cache_hits"] == 3

    def test_extract_from_chembl_handles_request_error(
        self,
        pipeline_config_fixture: PipelineConfig,
        run_id: str,
        tmp_path: Path,
    ) -> None:
        """Network failures should produce fallback records."""

        pipeline_config_fixture.paths.cache_root = str(tmp_path)
<<<<<<< HEAD
        pipeline = run.ChemblActivityPipeline(config=pipeline_config_fixture, run_id=run_id)
        pipeline._chembl_release = "33"  # type: ignore[reportPrivateUsage]
=======
        pipeline = ChemblActivityPipeline(config=pipeline_config_fixture, run_id=run_id)
        pipeline._update_release("33")  # type: ignore[reportPrivateUsage]
>>>>>>> 83935e4a

        dataset = pd.DataFrame({"activity_id": [10, 11]})
        chembl_client_stub = MagicMock()

        iterator_client = MagicMock()
        iterator_client.paginate.side_effect = RequestException("boom")
        activity_iterator = ChemblActivityClient(iterator_client, batch_size=2)

        def passthrough(df: pd.DataFrame, *_: Any, **__: Any) -> pd.DataFrame:
            return df

        with (
            patch.object(pipeline, "_extract_data_validity_descriptions", side_effect=passthrough),
            patch.object(pipeline, "_extract_assay_fields", side_effect=passthrough),
            patch.object(pipeline, "_log_validity_comments_metrics"),
        ):
            result = pipeline._extract_from_chembl(
                dataset,
                chembl_client_stub,
                activity_iterator,
                select_fields=["activity_id"],
            )  # type: ignore[reportPrivateUsage]

        iterator_client.paginate.assert_called_once()
        assert list(result["activity_id"]) == [10, 11]
        assert all(result["data_validity_comment"].str.contains("Fallback"))  # type: ignore[reportUnknownMemberType]
        metadata = result["activity_properties"].apply(json.loads)  # type: ignore[reportUnknownMemberType]
        for item in metadata:
            assert isinstance(item, list)
            assert len(item) == 1  # type: ignore[reportUnknownArgumentType]
            payload: dict[str, object] = item[0]  # type: ignore[reportUnknownVariableType]
            assert payload["type"] == "fallback_metadata"
            text_value: object = payload["text_value"]  # type: ignore[reportUnknownVariableType]
            assert isinstance(text_value, str)
            details = json.loads(text_value)
            assert details["source_system"] == "ChEMBL_FALLBACK"
        stats = pipeline._last_batch_extract_stats  # type: ignore[reportPrivateUsage]
        assert stats is not None
        assert stats["fallback"] == 2
        assert stats["errors"] == 2

    def test_extract_from_chembl_handles_circuit_breaker(
        self,
        pipeline_config_fixture: PipelineConfig,
        run_id: str,
        tmp_path: Path,
    ) -> None:
        """Circuit breaker errors should also yield fallback records."""

        pipeline_config_fixture.paths.cache_root = str(tmp_path)
<<<<<<< HEAD
        pipeline = run.ChemblActivityPipeline(config=pipeline_config_fixture, run_id=run_id)
        pipeline._chembl_release = "34"  # type: ignore[reportPrivateUsage]
=======
        pipeline = ChemblActivityPipeline(config=pipeline_config_fixture, run_id=run_id)
        pipeline._update_release("34")  # type: ignore[reportPrivateUsage]
>>>>>>> 83935e4a

        dataset = pd.DataFrame({"activity_id": [42]})
        chembl_client_stub = MagicMock()

        iterator_client = MagicMock()
        iterator_client.paginate.side_effect = CircuitBreakerOpenError("open")
        activity_iterator = ChemblActivityClient(iterator_client, batch_size=1)

        def passthrough(df: pd.DataFrame, *_: Any, **__: Any) -> pd.DataFrame:
            return df

        with (
            patch.object(pipeline, "_extract_data_validity_descriptions", side_effect=passthrough),
            patch.object(pipeline, "_extract_assay_fields", side_effect=passthrough),
            patch.object(pipeline, "_log_validity_comments_metrics"),
        ):
            result = pipeline._extract_from_chembl(
                dataset,
                chembl_client_stub,
                activity_iterator,
                select_fields=["activity_id"],
            )  # type: ignore[reportPrivateUsage]

        iterator_client.paginate.assert_called_once()
        assert result.shape[0] == 1
        assert "Fallback" in result["data_validity_comment"].iloc[0]
        stats = pipeline._last_batch_extract_stats  # type: ignore[reportPrivateUsage]
        assert stats is not None
        assert stats["fallback"] == 1
        assert stats["errors"] == 1

    def test_extract_activity_properties_fields_result_flag_priority(
        self, pipeline_config_fixture: PipelineConfig, run_id: str
    ) -> None:
        """Test that elements with result_flag==1 have priority over others."""
        pipeline = run.ChemblActivityPipeline(config=pipeline_config_fixture, run_id=run_id)

        record = {
            "activity_id": 1,
            "value": None,
            "text_value": None,
            "activity_properties": [
                {"type": "IC50", "value": 100.0, "text_value": "~100", "result_flag": 0},
                {"type": "IC50", "value": 50.0, "text_value": "~50%", "result_flag": 1},
            ],
        }

        result = pipeline._extract_activity_properties_fields(record)  # type: ignore[reportPrivateUsage]

        # Элемент с result_flag==1 должен иметь приоритет
        assert result["value"] == 50.0
        assert result["text_value"] == "~50%"

    def test_extract_activity_properties_fields_preserves_existing_values(
        self, pipeline_config_fixture: PipelineConfig, run_id: str
    ) -> None:
        """Test that existing values in record are not overwritten by properties."""
        pipeline = run.ChemblActivityPipeline(config=pipeline_config_fixture, run_id=run_id)

        record = {
            "activity_id": 1,
            "value": 123.0,
            "relation": "=",
            "units": "nM",
            "activity_properties": [
                {"type": "IC50", "value": 200.0, "relation": "<", "units": "μM", "result_flag": 1},
            ],
        }

        result = pipeline._extract_activity_properties_fields(record)  # type: ignore[reportPrivateUsage]

        # Существующие значения не должны перезаписываться
        assert result["value"] == 123.0
        assert result["relation"] == "="
        assert result["units"] == "nM"

    def test_extract_activity_properties_fields_no_standard_fields(
        self, pipeline_config_fixture: PipelineConfig, run_id: str
    ) -> None:
        """Test that standard_* fields are never extracted from properties."""
        pipeline = run.ChemblActivityPipeline(config=pipeline_config_fixture, run_id=run_id)

        record = {
            "activity_id": 1,
            "standard_value": None,
            "standard_units": None,
            "standard_relation": None,
            "standard_type": None,
            "standard_text_value": None,
            "standard_upper_value": None,
            "activity_properties": [
                {
                    "type": "standard_IC50",
                    "value": 10.0,
                    "units": "nM",
                    "relation": "=",
                    "text_value": "standard",
                    "result_flag": 1,
                },
            ],
        }

        result = pipeline._extract_activity_properties_fields(record)  # type: ignore[reportPrivateUsage]

        # Стандартизованные поля не должны заполняться из properties
        assert result["standard_value"] is None
        assert result["standard_units"] is None
        assert result["standard_relation"] is None
        assert result["standard_type"] is None
        assert result["standard_text_value"] is None
        assert result["standard_upper_value"] is None

    def test_extract_activity_properties_fields_data_validity_comment_fallback(
        self, pipeline_config_fixture: PipelineConfig, run_id: str
    ) -> None:
        """Test that data_validity_comment is extracted from properties as fallback when empty."""
        pipeline = run.ChemblActivityPipeline(config=pipeline_config_fixture, run_id=run_id)

        # Тест 1: fallback работает, когда data_validity_comment пустое
        record = {
            "activity_id": 1,
            "data_validity_comment": None,
            "activity_comment": None,
            "activity_properties": [
                {
                    "type": "data_validity",
                    "value": "invalid",
                    "text_value": "Invalid data",
                    "result_flag": 1,
                },
                {
                    "type": "activity_comment",
                    "value": "comment",
                    "text_value": "Some comment",
                    "result_flag": 1,
                },
            ],
        }

        result = pipeline._extract_activity_properties_fields(record)  # type: ignore[reportPrivateUsage]

        # data_validity_comment должен извлекаться из properties как fallback
        assert result["data_validity_comment"] == "Invalid data"
        # activity_comment не должен заполняться из properties
        assert result["activity_comment"] is None

        # Тест 2: прямое поле имеет приоритет над fallback
        record_with_direct = {
            "activity_id": 1,
            "data_validity_comment": "Direct comment",
            "activity_properties": [
                {
                    "type": "data_validity",
                    "text_value": "Fallback comment",
                    "result_flag": 1,
                },
            ],
        }

        result_direct = pipeline._extract_activity_properties_fields(record_with_direct)  # type: ignore[reportPrivateUsage]

        # Прямое поле должно сохраниться, fallback не должен применяться
        assert result_direct["data_validity_comment"] == "Direct comment"

    def test_extract_activity_properties_fields_data_validity_comment_priority(
        self, pipeline_config_fixture: PipelineConfig, run_id: str
    ) -> None:
        """Test that data_validity_comment fallback prioritizes elements with result_flag == 1."""
        pipeline = run.ChemblActivityPipeline(config=pipeline_config_fixture, run_id=run_id)

        # Тест: приоритет элементов с result_flag == 1
        record = {
            "activity_id": 1,
            "data_validity_comment": None,
            "activity_properties": [
                {
                    "type": "data_validity",
                    "text_value": "Non-measured comment",
                    "result_flag": 0,
                },
                {
                    "type": "data_validity",
                    "text_value": "Measured comment",
                    "result_flag": 1,
                },
            ],
        }

        result = pipeline._extract_activity_properties_fields(record)  # type: ignore[reportPrivateUsage]

        # Должен использоваться элемент с result_flag == 1
        assert result["data_validity_comment"] == "Measured comment"

        # Тест: если нет элементов с result_flag == 1, используется первый найденный
        record_no_measured = {
            "activity_id": 1,
            "data_validity_comment": "",
            "activity_properties": [
                {
                    "type": "data_validity",
                    "text_value": "First comment",
                    "result_flag": 0,
                },
                {
                    "type": "data_validity",
                    "text_value": "Second comment",
                    "result_flag": 0,
                },
            ],
        }

        result_no_measured = pipeline._extract_activity_properties_fields(record_no_measured)  # type: ignore[reportPrivateUsage]

        # Должен использоваться первый найденный элемент
        assert result_no_measured["data_validity_comment"] == "First comment"

        # Тест: пустая строка также считается пустым значением
        record_empty_string = {
            "activity_id": 1,
            "data_validity_comment": "   ",
            "activity_properties": [
                {
                    "type": "data_validity",
                    "text_value": "Fallback from whitespace",
                    "result_flag": 1,
                },
            ],
        }

        result_empty_string = pipeline._extract_activity_properties_fields(record_empty_string)  # type: ignore[reportPrivateUsage]

        # Пустая строка должна считаться пустым значением, fallback должен применяться
        assert result_empty_string["data_validity_comment"] == "Fallback from whitespace"

    def test_extract_activity_properties_fields_data_validity_comment_value_only(
        self, pipeline_config_fixture: PipelineConfig, run_id: str
    ) -> None:
        """Test that data_validity_comment is extracted from value when text_value is missing."""
        pipeline = run.ChemblActivityPipeline(config=pipeline_config_fixture, run_id=run_id)

        # Тест: элемент с только value (без text_value)
        record = {
            "activity_id": 1,
            "data_validity_comment": None,
            "activity_properties": [
                {
                    "type": "data_validity",
                    "value": "Manually validated",
                    "result_flag": 1,
                },
            ],
        }

        result = pipeline._extract_activity_properties_fields(record)  # type: ignore[reportPrivateUsage]

        # data_validity_comment должен извлекаться из value
        assert result["data_validity_comment"] == "Manually validated"

        # Тест: приоритет text_value над value, если оба присутствуют
        record_both = {
            "activity_id": 1,
            "data_validity_comment": None,
            "activity_properties": [
                {
                    "type": "data_validity",
                    "value": "Value only",
                    "text_value": "Text value preferred",
                    "result_flag": 1,
                },
            ],
        }

        result_both = pipeline._extract_activity_properties_fields(record_both)  # type: ignore[reportPrivateUsage]

        # text_value должен иметь приоритет над value
        assert result_both["data_validity_comment"] == "Text value preferred"

        # Тест: если text_value пустой, используется value
        record_empty_text = {
            "activity_id": 1,
            "data_validity_comment": None,
            "activity_properties": [
                {
                    "type": "data_validity",
                    "value": "Value fallback",
                    "text_value": "   ",
                    "result_flag": 1,
                },
            ],
        }

        result_empty_text = pipeline._extract_activity_properties_fields(record_empty_text)  # type: ignore[reportPrivateUsage]

        # Если text_value пустой, должен использоваться value
        assert result_empty_text["data_validity_comment"] == "Value fallback"

    def test_extract_activity_properties_fields_invalid_json(
        self, pipeline_config_fixture: PipelineConfig, run_id: str
    ) -> None:
        """Test that invalid JSON in activity_properties returns record unchanged."""
        pipeline = run.ChemblActivityPipeline(config=pipeline_config_fixture, run_id=run_id)

        record = {
            "activity_id": 1,
            "value": 123.0,
            "activity_properties": "{invalid json}",
        }

        result = pipeline._extract_activity_properties_fields(record)  # type: ignore[reportPrivateUsage]

        # При невалидном JSON record должен остаться без изменений
        assert result["value"] == 123.0
        assert result == record

    def test_extract_activity_properties_fields_not_list(
        self, pipeline_config_fixture: PipelineConfig, run_id: str
    ) -> None:
        """Test that non-list activity_properties returns record unchanged."""
        pipeline = run.ChemblActivityPipeline(config=pipeline_config_fixture, run_id=run_id)

        record = {
            "activity_id": 1,
            "value": 123.0,
            "activity_properties": {"not": "a list"},
        }

        result = pipeline._extract_activity_properties_fields(record)  # type: ignore[reportPrivateUsage]

        # При не-списке record должен остаться без изменений
        assert result["value"] == 123.0
        assert result == record

    def test_extract_activity_properties_fields_coordinated_fallback(
        self, pipeline_config_fixture: PipelineConfig, run_id: str
    ) -> None:
        """Test that relation and units are pulled together with value from same element."""
        pipeline = run.ChemblActivityPipeline(config=pipeline_config_fixture, run_id=run_id)

        record = {
            "activity_id": 1,
            "value": None,
            "relation": None,
            "units": None,
            "activity_properties": [
                {
                    "type": "IC50",
                    "value": 10.0,
                    "relation": "=",
                    "units": "nM",
                    "result_flag": 1,
                },
            ],
        }

        result = pipeline._extract_activity_properties_fields(record)  # type: ignore[reportPrivateUsage]

        # При заполнении value должны подтягиваться relation и units из того же элемента
        assert result["value"] == 10.0
        assert result["relation"] == "="
        assert result["units"] == "nM"

    def test_extract_activity_properties_fields_text_value_coordinated_fallback(
        self, pipeline_config_fixture: PipelineConfig, run_id: str
    ) -> None:
        """Test that relation and units are pulled together with text_value from same element."""
        pipeline = run.ChemblActivityPipeline(config=pipeline_config_fixture, run_id=run_id)

        record = {
            "activity_id": 1,
            "text_value": None,
            "relation": None,
            "units": None,
            "activity_properties": [
                {
                    "type": "IC50",
                    "text_value": "~50%",
                    "relation": "<",
                    "units": "%",
                    "result_flag": 1,
                },
            ],
        }

        result = pipeline._extract_activity_properties_fields(record)  # type: ignore[reportPrivateUsage]

        # При заполнении text_value должны подтягиваться relation и units из того же элемента
        assert result["text_value"] == "~50%"
        assert result["relation"] == "<"
        assert result["units"] == "%"

    def test_extract_activity_properties_fields_filters_invalid_items(
        self, pipeline_config_fixture: PipelineConfig, run_id: str
    ) -> None:
        """Test that only items with type and value/text_value are processed."""
        pipeline = run.ChemblActivityPipeline(config=pipeline_config_fixture, run_id=run_id)

        record = {
            "activity_id": 1,
            "value": None,
            "activity_properties": [
                {"type": "IC50", "value": 10.0},  # Valid
                {"type": "IC50"},  # No value or text_value - should be skipped
                {"value": 20.0},  # No type - should be skipped
                {"type": "IC50", "text_value": "~20"},  # Valid
                None,  # Not a mapping - should be skipped
            ],
        }

        result = pipeline._extract_activity_properties_fields(record)  # type: ignore[reportPrivateUsage]

        # Должны обработаться только валидные элементы для fallback
        assert result["value"] == 10.0  # Первый валидный элемент
        assert result["text_value"] == "~20"  # Второй валидный элемент
        # activity_properties должны быть нормализованы и сохранены
        assert "activity_properties" in result
        if result["activity_properties"] is not None:
            props: list[dict[str, Any]] = result["activity_properties"]
            # Должны быть сохранены все валидные свойства
            assert len(props) >= 2  # Минимум 2 валидных свойства

    def test_deduplicate_activity_properties_exact_duplicates(
        self, pipeline_config_fixture: PipelineConfig, run_id: str
    ) -> None:
        """Test that exact duplicates are removed from activity_properties."""
        pipeline = run.ChemblActivityPipeline(config=pipeline_config_fixture, run_id=run_id)

        properties = [
            {
                "type": "pH",
                "relation": "=",
                "units": None,
                "value": 7.4,
                "text_value": None,
                "result_flag": None,
            },
            {
                "type": "pH",
                "relation": "=",
                "units": None,
                "value": 7.4,
                "text_value": None,
                "result_flag": None,
            },  # Exact duplicate
            {
                "type": "Temperature",
                "relation": "=",
                "units": "C",
                "value": 37,
                "text_value": None,
                "result_flag": None,
            },
            {
                "type": "pH",
                "relation": "=",
                "units": None,
                "value": 7.4,
                "text_value": None,
                "result_flag": None,
            },  # Another exact duplicate
        ]

        deduplicated, stats = pipeline._deduplicate_activity_properties(  # type: ignore[reportPrivateUsage]
            properties, MagicMock(), activity_id=1
        )

        assert len(deduplicated) == 2  # Only 2 unique properties
        assert stats["duplicates_removed"] == 2
        assert stats["deduplicated_count"] == 2
        # Check that order is preserved (first occurrence kept)
        assert deduplicated[0]["type"] == "pH"
        assert deduplicated[1]["type"] == "Temperature"

    def test_validate_activity_properties_truv_invariant(
        self, pipeline_config_fixture: PipelineConfig, run_id: str
    ) -> None:
        """Test TRUV validation: value and text_value cannot both be not None."""
        pipeline = run.ChemblActivityPipeline(config=pipeline_config_fixture, run_id=run_id)

        properties = [
            {
                "type": "pH",
                "relation": "=",
                "units": None,
                "value": 7.4,
                "text_value": None,
                "result_flag": None,
            },  # Valid
            {
                "type": "Temperature",
                "relation": "=",
                "units": "C",
                "value": 37,
                "text_value": None,
                "result_flag": None,
            },  # Valid
            {
                "type": "Comment",
                "relation": None,
                "units": None,
                "value": None,
                "text_value": "test",
                "result_flag": None,
            },  # Valid
            {
                "type": "Invalid",
                "relation": "=",
                "units": None,
                "value": 10.0,
                "text_value": "also set",
                "result_flag": None,
            },  # Invalid: both set
            {
                "type": "Invalid2",
                "relation": "invalid",
                "units": None,
                "value": 5.0,
                "text_value": None,
                "result_flag": None,
            },  # Invalid: relation not in RELATIONS
        ]

        validated, stats = pipeline._validate_activity_properties_truv(  # type: ignore[reportPrivateUsage]
            properties, MagicMock(), activity_id=1
        )

        # All properties should be kept (no filtering, only logging)
        assert len(validated) == len(properties)
        assert stats["invalid_count"] == 2  # 2 invalid properties
        assert stats["valid_count"] == len(validated)

    def test_extract_activity_properties_missing_chEMBL_v24(  # noqa: N802
        self, pipeline_config_fixture: PipelineConfig, run_id: str
    ) -> None:
        """Test handling of missing activity_properties (ChEMBL < v24 compatibility)."""
        pipeline = run.ChemblActivityPipeline(config=pipeline_config_fixture, run_id=run_id)

        # Record without activity_properties (ChEMBL < v24)
        record = {
            "activity_id": 1,
            "value": 10.0,
            "standard_value": 10.0,
        }

        result = pipeline._extract_activity_properties_fields(record)  # type: ignore[reportPrivateUsage]

        # Should log warning and set activity_properties to None
        assert "activity_properties" in result
        assert result["activity_properties"] is None

    def test_extract_activity_properties_null_chEMBL_v24(  # noqa: N802
        self, pipeline_config_fixture: PipelineConfig, run_id: str
    ) -> None:
        """Test handling of null activity_properties (ChEMBL < v24 compatibility)."""
        pipeline = run.ChemblActivityPipeline(config=pipeline_config_fixture, run_id=run_id)

        # Record with activity_properties = None (ChEMBL < v24)
        record = {
            "activity_id": 1,
            "value": 10.0,
            "standard_value": 10.0,
            "activity_properties": None,
        }

        result = pipeline._extract_activity_properties_fields(record)  # type: ignore[reportPrivateUsage]

        # Should log debug and return record unchanged
        assert "activity_properties" in result
        assert result["activity_properties"] is None

    def test_extract_activity_properties_preserves_all_properties(
        self, pipeline_config_fixture: PipelineConfig, run_id: str
    ) -> None:
        """Test that all properties are preserved without filtering."""
        pipeline = run.ChemblActivityPipeline(config=pipeline_config_fixture, run_id=run_id)

        record = {
            "activity_id": 1,
            "activity_properties": [
                {"type": "pH", "relation": "=", "units": None, "value": 7.4, "text_value": None},
                {
                    "type": "Temperature",
                    "relation": "=",
                    "units": "C",
                    "value": 37,
                    "text_value": None,
                },
                {
                    "type": "Invalid",
                    "relation": "=",
                    "units": None,
                    "value": 10.0,
                    "text_value": "also set",
                },  # Invalid but kept
            ],
        }

        result = pipeline._extract_activity_properties_fields(record)  # type: ignore[reportPrivateUsage]

        # All properties should be preserved (normalized and deduplicated, but not filtered)
        assert "activity_properties" in result
        assert result["activity_properties"] is not None
        props: list[dict[str, Any]] = result["activity_properties"]
        assert isinstance(props, list)
        # All 3 properties should be present (invalid one is kept but logged)
        assert len(props) == 3<|MERGE_RESOLUTION|>--- conflicted
+++ resolved
@@ -4,18 +4,17 @@
 
 import json
 from pathlib import Path
-from typing import Any, Mapping
-from unittest.mock import MagicMock, patch
+from typing import Any
+from unittest.mock import MagicMock
 
 import pandas as pd
 import pytest
 from requests.exceptions import RequestException
 
-from bioetl.clients.entities.client_activity import ChemblActivityClient
 from bioetl.config import PipelineConfig
 from bioetl.core.api_client import CircuitBreakerOpenError
-from bioetl.pipelines.chembl.activity import run
-from bioetl.schemas.chembl_activity_schema import ActivitySchema
+from bioetl.pipelines.activity.activity import ChemblActivityPipeline
+from bioetl.schemas.activity import ActivitySchema
 
 
 @pytest.mark.unit
@@ -26,7 +25,7 @@
         self, pipeline_config_fixture: PipelineConfig, run_id: str
     ) -> None:
         """Test normalization of valid ChEMBL IDs."""
-        pipeline = run.ChemblActivityPipeline(config=pipeline_config_fixture, run_id=run_id)
+        pipeline = ChemblActivityPipeline(config=pipeline_config_fixture, run_id=run_id)
 
         df = pd.DataFrame(
             {
@@ -46,7 +45,7 @@
         self, pipeline_config_fixture: PipelineConfig, run_id: str
     ) -> None:
         """Test normalization of invalid ChEMBL IDs."""
-        pipeline = run.ChemblActivityPipeline(config=pipeline_config_fixture, run_id=run_id)
+        pipeline = ChemblActivityPipeline(config=pipeline_config_fixture, run_id=run_id)
 
         df = pd.DataFrame(
             {
@@ -66,7 +65,7 @@
         self, pipeline_config_fixture: PipelineConfig, run_id: str
     ) -> None:
         """Test normalization of BAO identifiers."""
-        pipeline = run.ChemblActivityPipeline(config=pipeline_config_fixture, run_id=run_id)
+        pipeline = ChemblActivityPipeline(config=pipeline_config_fixture, run_id=run_id)
 
         df = pd.DataFrame(
             {
@@ -85,7 +84,7 @@
         self, pipeline_config_fixture: PipelineConfig, run_id: str
     ) -> None:
         """Test normalization of standard_value."""
-        pipeline = run.ChemblActivityPipeline(config=pipeline_config_fixture, run_id=run_id)
+        pipeline = ChemblActivityPipeline(config=pipeline_config_fixture, run_id=run_id)
 
         df = pd.DataFrame(
             {
@@ -105,7 +104,7 @@
         self, pipeline_config_fixture: PipelineConfig, run_id: str
     ) -> None:
         """Test that negative standard_values are set to None."""
-        pipeline = run.ChemblActivityPipeline(config=pipeline_config_fixture, run_id=run_id)
+        pipeline = ChemblActivityPipeline(config=pipeline_config_fixture, run_id=run_id)
 
         df = pd.DataFrame(
             {
@@ -123,7 +122,7 @@
         self, pipeline_config_fixture: PipelineConfig, run_id: str
     ) -> None:
         """Test normalization of standard_relation."""
-        pipeline = run.ChemblActivityPipeline(config=pipeline_config_fixture, run_id=run_id)
+        pipeline = ChemblActivityPipeline(config=pipeline_config_fixture, run_id=run_id)
 
         df = pd.DataFrame(
             {
@@ -155,7 +154,7 @@
         self, pipeline_config_fixture: PipelineConfig, run_id: str
     ) -> None:
         """Test normalization of standard_type."""
-        pipeline = run.ChemblActivityPipeline(config=pipeline_config_fixture, run_id=run_id)
+        pipeline = ChemblActivityPipeline(config=pipeline_config_fixture, run_id=run_id)
 
         df = pd.DataFrame(
             {
@@ -175,7 +174,7 @@
         self, pipeline_config_fixture: PipelineConfig, run_id: str
     ) -> None:
         """Test normalization of standard_units."""
-        pipeline = run.ChemblActivityPipeline(config=pipeline_config_fixture, run_id=run_id)
+        pipeline = ChemblActivityPipeline(config=pipeline_config_fixture, run_id=run_id)
 
         df = pd.DataFrame(
             {
@@ -207,7 +206,7 @@
         self, pipeline_config_fixture: PipelineConfig, run_id: str
     ) -> None:
         """Test normalization of string fields."""
-        pipeline = run.ChemblActivityPipeline(config=pipeline_config_fixture, run_id=run_id)
+        pipeline = ChemblActivityPipeline(config=pipeline_config_fixture, run_id=run_id)
 
         df = pd.DataFrame(
             {
@@ -247,7 +246,7 @@
         self, pipeline_config_fixture: PipelineConfig, run_id: str
     ) -> None:
         """Test normalization of nested structures to JSON strings."""
-        pipeline = run.ChemblActivityPipeline(config=pipeline_config_fixture, run_id=run_id)
+        pipeline = ChemblActivityPipeline(config=pipeline_config_fixture, run_id=run_id)
 
         df = pd.DataFrame(
             {
@@ -285,7 +284,7 @@
     ) -> None:
         """Ensure numeric/text payloads and result flag survive normalization."""
 
-        pipeline = run.ChemblActivityPipeline(config=pipeline_config_fixture, run_id=run_id)
+        pipeline = ChemblActivityPipeline(config=pipeline_config_fixture, run_id=run_id)
 
         df = pd.DataFrame(
             {
@@ -347,7 +346,7 @@
         self, pipeline_config_fixture: PipelineConfig, run_id: str
     ) -> None:
         """Test data type conversions."""
-        pipeline = run.ChemblActivityPipeline(config=pipeline_config_fixture, run_id=run_id)
+        pipeline = ChemblActivityPipeline(config=pipeline_config_fixture, run_id=run_id)
 
         df = pd.DataFrame(
             {
@@ -379,7 +378,7 @@
         self, pipeline_config_fixture: PipelineConfig, run_id: str
     ) -> None:
         """Test foreign key validation."""
-        pipeline = run.ChemblActivityPipeline(config=pipeline_config_fixture, run_id=run_id)
+        pipeline = ChemblActivityPipeline(config=pipeline_config_fixture, run_id=run_id)
 
         df = pd.DataFrame(
             {
@@ -397,7 +396,7 @@
         self, pipeline_config_fixture: PipelineConfig, run_id: str
     ) -> None:
         """Test activity_id uniqueness check."""
-        pipeline = run.ChemblActivityPipeline(config=pipeline_config_fixture, run_id=run_id)
+        pipeline = ChemblActivityPipeline(config=pipeline_config_fixture, run_id=run_id)
 
         df_unique = pd.DataFrame({"activity_id": [1, 2, 3]})
         pipeline._check_activity_id_uniqueness(df_unique, MagicMock())  # type: ignore[reportPrivateUsage]
@@ -411,7 +410,7 @@
         self, pipeline_config_fixture: PipelineConfig, run_id: str
     ) -> None:
         """Test foreign key integrity check."""
-        pipeline = run.ChemblActivityPipeline(config=pipeline_config_fixture, run_id=run_id)
+        pipeline = ChemblActivityPipeline(config=pipeline_config_fixture, run_id=run_id)
 
         df_valid = pd.DataFrame(
             {
@@ -435,7 +434,7 @@
         self, pipeline_config_fixture: PipelineConfig, run_id: str
     ) -> None:
         """Test transform with empty DataFrame."""
-        pipeline = run.ChemblActivityPipeline(config=pipeline_config_fixture, run_id=run_id)
+        pipeline = ChemblActivityPipeline(config=pipeline_config_fixture, run_id=run_id)
 
         df_empty = pd.DataFrame()
         result = pipeline.transform(df_empty)
@@ -446,7 +445,7 @@
         self, pipeline_config_fixture: PipelineConfig, run_id: str
     ) -> None:
         """Test transform with invalid payload type."""
-        pipeline = run.ChemblActivityPipeline(config=pipeline_config_fixture, run_id=run_id)
+        pipeline = ChemblActivityPipeline(config=pipeline_config_fixture, run_id=run_id)
 
         # transform expects pd.DataFrame, so passing string should raise TypeError or AttributeError
         with pytest.raises((TypeError, AttributeError)):
@@ -456,7 +455,7 @@
         self, pipeline_config_fixture: PipelineConfig, run_id: str
     ) -> None:
         """Test that transform harmonizes identifier columns and drops aliases."""
-        pipeline = run.ChemblActivityPipeline(config=pipeline_config_fixture, run_id=run_id)
+        pipeline = ChemblActivityPipeline(config=pipeline_config_fixture, run_id=run_id)
 
         df = pd.DataFrame(
             {
@@ -480,7 +479,7 @@
     ) -> None:
         """Ensure transform keeps raw measurement fields alongside standardized ones."""
 
-        pipeline = run.ChemblActivityPipeline(config=pipeline_config_fixture, run_id=run_id)
+        pipeline = ChemblActivityPipeline(config=pipeline_config_fixture, run_id=run_id)
 
         df = pd.DataFrame(
             {
@@ -527,45 +526,26 @@
         """Ensure batched extraction invokes the API and warms the cache."""
 
         pipeline_config_fixture.paths.cache_root = str(tmp_path)
-<<<<<<< HEAD
-        pipeline = run.ChemblActivityPipeline(config=pipeline_config_fixture, run_id=run_id)
-        pipeline._chembl_release = "33"  # type: ignore[reportPrivateUsage]
-=======
         pipeline = ChemblActivityPipeline(config=pipeline_config_fixture, run_id=run_id)
         pipeline._update_release("33")  # type: ignore[reportPrivateUsage]
->>>>>>> 83935e4a
 
         dataset = pd.DataFrame({"activity_id": [1, 2, 3]})
 
-        chembl_client_stub = MagicMock()
-
-        iterator_client = MagicMock()
-
-        def paginate(
-            endpoint: str, *, params: Mapping[str, Any], page_size: int, items_key: str | None
-        ) -> Any:
-            values = params["activity_id__in"].split(",")
-            payload = [{"activity_id": int(value), "standard_type": "IC50"} for value in values]
-            return iter(payload)
-
-        iterator_client.paginate.side_effect = paginate
-
-        activity_iterator = ChemblActivityClient(iterator_client, batch_size=2)
-
-        def passthrough(df: pd.DataFrame, *_: Any, **__: Any) -> pd.DataFrame:
-            return df
-
-        with (
-            patch.object(pipeline, "_extract_data_validity_descriptions", side_effect=passthrough),
-            patch.object(pipeline, "_extract_assay_fields", side_effect=passthrough),
-            patch.object(pipeline, "_log_validity_comments_metrics"),
-        ):
-            result = pipeline._extract_from_chembl(
-                dataset,
-                chembl_client_stub,
-                activity_iterator,
-                select_fields=["activity_id", "standard_type"],
-            )  # type: ignore[reportPrivateUsage]
+        client = MagicMock()
+        response_batch_one = MagicMock()
+        response_batch_one.json.return_value = {
+            "activities": [
+                {"activity_id": 1, "standard_type": "IC50"},
+                {"activity_id": 2, "standard_type": "IC50"},
+            ]
+        }
+        response_batch_two = MagicMock()
+        response_batch_two.json.return_value = {
+            "activities": [{"activity_id": 3, "standard_type": "IC50"}]
+        }
+        client.get.side_effect = [response_batch_one, response_batch_two]
+
+        result = pipeline._extract_from_chembl(dataset, client, batch_size=2)  # type: ignore[reportPrivateUsage]
 
         assert list(result["activity_id"]) == [1, 2, 3]
         stats = pipeline._last_batch_extract_stats  # type: ignore[reportPrivateUsage]
@@ -573,26 +553,11 @@
         assert stats["api_calls"] == 2
         assert stats["cache_hits"] == 0
 
-        cached_iterator_client = MagicMock()
-        cached_iterator_client.paginate.side_effect = AssertionError(
-            "paginate should not be called when cache is warm"
-        )
-        cached_activity_iterator = ChemblActivityClient(cached_iterator_client, batch_size=2)
-
-        with (
-            patch.object(pipeline, "_extract_data_validity_descriptions", side_effect=passthrough),
-            patch.object(pipeline, "_extract_assay_fields", side_effect=passthrough),
-            patch.object(pipeline, "_log_validity_comments_metrics"),
-        ):
-            cached_result = pipeline._extract_from_chembl(
-                dataset,
-                chembl_client_stub,
-                cached_activity_iterator,
-                select_fields=["activity_id", "standard_type"],
-            )  # type: ignore[reportPrivateUsage]
+        cached_client = MagicMock()
+        cached_result = pipeline._extract_from_chembl(dataset, cached_client, batch_size=2)  # type: ignore[reportPrivateUsage]
 
         assert list(cached_result["activity_id"]) == [1, 2, 3]
-        cached_iterator_client.paginate.assert_not_called()
+        assert cached_client.get.call_count == 0
         cached_stats = pipeline._last_batch_extract_stats  # type: ignore[reportPrivateUsage]
         assert cached_stats is not None
         assert cached_stats["cache_hits"] == 3
@@ -606,37 +571,16 @@
         """Network failures should produce fallback records."""
 
         pipeline_config_fixture.paths.cache_root = str(tmp_path)
-<<<<<<< HEAD
-        pipeline = run.ChemblActivityPipeline(config=pipeline_config_fixture, run_id=run_id)
-        pipeline._chembl_release = "33"  # type: ignore[reportPrivateUsage]
-=======
         pipeline = ChemblActivityPipeline(config=pipeline_config_fixture, run_id=run_id)
         pipeline._update_release("33")  # type: ignore[reportPrivateUsage]
->>>>>>> 83935e4a
 
         dataset = pd.DataFrame({"activity_id": [10, 11]})
-        chembl_client_stub = MagicMock()
-
-        iterator_client = MagicMock()
-        iterator_client.paginate.side_effect = RequestException("boom")
-        activity_iterator = ChemblActivityClient(iterator_client, batch_size=2)
-
-        def passthrough(df: pd.DataFrame, *_: Any, **__: Any) -> pd.DataFrame:
-            return df
-
-        with (
-            patch.object(pipeline, "_extract_data_validity_descriptions", side_effect=passthrough),
-            patch.object(pipeline, "_extract_assay_fields", side_effect=passthrough),
-            patch.object(pipeline, "_log_validity_comments_metrics"),
-        ):
-            result = pipeline._extract_from_chembl(
-                dataset,
-                chembl_client_stub,
-                activity_iterator,
-                select_fields=["activity_id"],
-            )  # type: ignore[reportPrivateUsage]
-
-        iterator_client.paginate.assert_called_once()
+        client = MagicMock()
+        client.get.side_effect = RequestException("boom")
+
+        result = pipeline._extract_from_chembl(dataset, client, batch_size=2)  # type: ignore[reportPrivateUsage]
+
+        assert client.get.call_count == 1
         assert list(result["activity_id"]) == [10, 11]
         assert all(result["data_validity_comment"].str.contains("Fallback"))  # type: ignore[reportUnknownMemberType]
         metadata = result["activity_properties"].apply(json.loads)  # type: ignore[reportUnknownMemberType]
@@ -663,37 +607,16 @@
         """Circuit breaker errors should also yield fallback records."""
 
         pipeline_config_fixture.paths.cache_root = str(tmp_path)
-<<<<<<< HEAD
-        pipeline = run.ChemblActivityPipeline(config=pipeline_config_fixture, run_id=run_id)
-        pipeline._chembl_release = "34"  # type: ignore[reportPrivateUsage]
-=======
         pipeline = ChemblActivityPipeline(config=pipeline_config_fixture, run_id=run_id)
         pipeline._update_release("34")  # type: ignore[reportPrivateUsage]
->>>>>>> 83935e4a
 
         dataset = pd.DataFrame({"activity_id": [42]})
-        chembl_client_stub = MagicMock()
-
-        iterator_client = MagicMock()
-        iterator_client.paginate.side_effect = CircuitBreakerOpenError("open")
-        activity_iterator = ChemblActivityClient(iterator_client, batch_size=1)
-
-        def passthrough(df: pd.DataFrame, *_: Any, **__: Any) -> pd.DataFrame:
-            return df
-
-        with (
-            patch.object(pipeline, "_extract_data_validity_descriptions", side_effect=passthrough),
-            patch.object(pipeline, "_extract_assay_fields", side_effect=passthrough),
-            patch.object(pipeline, "_log_validity_comments_metrics"),
-        ):
-            result = pipeline._extract_from_chembl(
-                dataset,
-                chembl_client_stub,
-                activity_iterator,
-                select_fields=["activity_id"],
-            )  # type: ignore[reportPrivateUsage]
-
-        iterator_client.paginate.assert_called_once()
+        client = MagicMock()
+        client.get.side_effect = CircuitBreakerOpenError("open")
+
+        result = pipeline._extract_from_chembl(dataset, client, batch_size=1)  # type: ignore[reportPrivateUsage]
+
+        assert client.get.call_count == 1
         assert result.shape[0] == 1
         assert "Fallback" in result["data_validity_comment"].iloc[0]
         stats = pipeline._last_batch_extract_stats  # type: ignore[reportPrivateUsage]
@@ -705,7 +628,7 @@
         self, pipeline_config_fixture: PipelineConfig, run_id: str
     ) -> None:
         """Test that elements with result_flag==1 have priority over others."""
-        pipeline = run.ChemblActivityPipeline(config=pipeline_config_fixture, run_id=run_id)
+        pipeline = ChemblActivityPipeline(config=pipeline_config_fixture, run_id=run_id)
 
         record = {
             "activity_id": 1,
@@ -727,7 +650,7 @@
         self, pipeline_config_fixture: PipelineConfig, run_id: str
     ) -> None:
         """Test that existing values in record are not overwritten by properties."""
-        pipeline = run.ChemblActivityPipeline(config=pipeline_config_fixture, run_id=run_id)
+        pipeline = ChemblActivityPipeline(config=pipeline_config_fixture, run_id=run_id)
 
         record = {
             "activity_id": 1,
@@ -750,7 +673,7 @@
         self, pipeline_config_fixture: PipelineConfig, run_id: str
     ) -> None:
         """Test that standard_* fields are never extracted from properties."""
-        pipeline = run.ChemblActivityPipeline(config=pipeline_config_fixture, run_id=run_id)
+        pipeline = ChemblActivityPipeline(config=pipeline_config_fixture, run_id=run_id)
 
         record = {
             "activity_id": 1,
@@ -786,7 +709,7 @@
         self, pipeline_config_fixture: PipelineConfig, run_id: str
     ) -> None:
         """Test that data_validity_comment is extracted from properties as fallback when empty."""
-        pipeline = run.ChemblActivityPipeline(config=pipeline_config_fixture, run_id=run_id)
+        pipeline = ChemblActivityPipeline(config=pipeline_config_fixture, run_id=run_id)
 
         # Тест 1: fallback работает, когда data_validity_comment пустое
         record = {
@@ -838,7 +761,7 @@
         self, pipeline_config_fixture: PipelineConfig, run_id: str
     ) -> None:
         """Test that data_validity_comment fallback prioritizes elements with result_flag == 1."""
-        pipeline = run.ChemblActivityPipeline(config=pipeline_config_fixture, run_id=run_id)
+        pipeline = ChemblActivityPipeline(config=pipeline_config_fixture, run_id=run_id)
 
         # Тест: приоритет элементов с result_flag == 1
         record = {
@@ -908,7 +831,7 @@
         self, pipeline_config_fixture: PipelineConfig, run_id: str
     ) -> None:
         """Test that data_validity_comment is extracted from value when text_value is missing."""
-        pipeline = run.ChemblActivityPipeline(config=pipeline_config_fixture, run_id=run_id)
+        pipeline = ChemblActivityPipeline(config=pipeline_config_fixture, run_id=run_id)
 
         # Тест: элемент с только value (без text_value)
         record = {
@@ -970,7 +893,7 @@
         self, pipeline_config_fixture: PipelineConfig, run_id: str
     ) -> None:
         """Test that invalid JSON in activity_properties returns record unchanged."""
-        pipeline = run.ChemblActivityPipeline(config=pipeline_config_fixture, run_id=run_id)
+        pipeline = ChemblActivityPipeline(config=pipeline_config_fixture, run_id=run_id)
 
         record = {
             "activity_id": 1,
@@ -988,7 +911,7 @@
         self, pipeline_config_fixture: PipelineConfig, run_id: str
     ) -> None:
         """Test that non-list activity_properties returns record unchanged."""
-        pipeline = run.ChemblActivityPipeline(config=pipeline_config_fixture, run_id=run_id)
+        pipeline = ChemblActivityPipeline(config=pipeline_config_fixture, run_id=run_id)
 
         record = {
             "activity_id": 1,
@@ -1006,7 +929,7 @@
         self, pipeline_config_fixture: PipelineConfig, run_id: str
     ) -> None:
         """Test that relation and units are pulled together with value from same element."""
-        pipeline = run.ChemblActivityPipeline(config=pipeline_config_fixture, run_id=run_id)
+        pipeline = ChemblActivityPipeline(config=pipeline_config_fixture, run_id=run_id)
 
         record = {
             "activity_id": 1,
@@ -1035,7 +958,7 @@
         self, pipeline_config_fixture: PipelineConfig, run_id: str
     ) -> None:
         """Test that relation and units are pulled together with text_value from same element."""
-        pipeline = run.ChemblActivityPipeline(config=pipeline_config_fixture, run_id=run_id)
+        pipeline = ChemblActivityPipeline(config=pipeline_config_fixture, run_id=run_id)
 
         record = {
             "activity_id": 1,
@@ -1064,7 +987,7 @@
         self, pipeline_config_fixture: PipelineConfig, run_id: str
     ) -> None:
         """Test that only items with type and value/text_value are processed."""
-        pipeline = run.ChemblActivityPipeline(config=pipeline_config_fixture, run_id=run_id)
+        pipeline = ChemblActivityPipeline(config=pipeline_config_fixture, run_id=run_id)
 
         record = {
             "activity_id": 1,
@@ -1094,7 +1017,7 @@
         self, pipeline_config_fixture: PipelineConfig, run_id: str
     ) -> None:
         """Test that exact duplicates are removed from activity_properties."""
-        pipeline = run.ChemblActivityPipeline(config=pipeline_config_fixture, run_id=run_id)
+        pipeline = ChemblActivityPipeline(config=pipeline_config_fixture, run_id=run_id)
 
         properties = [
             {
@@ -1146,7 +1069,7 @@
         self, pipeline_config_fixture: PipelineConfig, run_id: str
     ) -> None:
         """Test TRUV validation: value and text_value cannot both be not None."""
-        pipeline = run.ChemblActivityPipeline(config=pipeline_config_fixture, run_id=run_id)
+        pipeline = ChemblActivityPipeline(config=pipeline_config_fixture, run_id=run_id)
 
         properties = [
             {
@@ -1200,11 +1123,11 @@
         assert stats["invalid_count"] == 2  # 2 invalid properties
         assert stats["valid_count"] == len(validated)
 
-    def test_extract_activity_properties_missing_chEMBL_v24(  # noqa: N802
+    def test_extract_activity_properties_missing_chEMBL_v24(
         self, pipeline_config_fixture: PipelineConfig, run_id: str
     ) -> None:
         """Test handling of missing activity_properties (ChEMBL < v24 compatibility)."""
-        pipeline = run.ChemblActivityPipeline(config=pipeline_config_fixture, run_id=run_id)
+        pipeline = ChemblActivityPipeline(config=pipeline_config_fixture, run_id=run_id)
 
         # Record without activity_properties (ChEMBL < v24)
         record = {
@@ -1219,11 +1142,11 @@
         assert "activity_properties" in result
         assert result["activity_properties"] is None
 
-    def test_extract_activity_properties_null_chEMBL_v24(  # noqa: N802
+    def test_extract_activity_properties_null_chEMBL_v24(
         self, pipeline_config_fixture: PipelineConfig, run_id: str
     ) -> None:
         """Test handling of null activity_properties (ChEMBL < v24 compatibility)."""
-        pipeline = run.ChemblActivityPipeline(config=pipeline_config_fixture, run_id=run_id)
+        pipeline = ChemblActivityPipeline(config=pipeline_config_fixture, run_id=run_id)
 
         # Record with activity_properties = None (ChEMBL < v24)
         record = {
@@ -1243,7 +1166,7 @@
         self, pipeline_config_fixture: PipelineConfig, run_id: str
     ) -> None:
         """Test that all properties are preserved without filtering."""
-        pipeline = run.ChemblActivityPipeline(config=pipeline_config_fixture, run_id=run_id)
+        pipeline = ChemblActivityPipeline(config=pipeline_config_fixture, run_id=run_id)
 
         record = {
             "activity_id": 1,

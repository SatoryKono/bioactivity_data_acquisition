"""Tests for the PubChem API client wrapper."""

from __future__ import annotations

from bioetl.config.loader import load_config
from bioetl.sources.pubchem.client.pubchem_client import PubChemClient
from tests.sources.pubchem import StubUnifiedAPIClient


def test_resolve_cids_batch_uppercases_inchikeys() -> None:
    stub = StubUnifiedAPIClient(
        responses={"/compound/inchikey/ABCDEF/cids/JSON": {"IdentifierList": {"CID": [42]}}}
    )
    client = PubChemClient(stub)

    results = client.resolve_cids_batch(["abcdef"])

    assert results["ABCDEF"]["cid"] == 42
    assert stub.requests == ["/compound/inchikey/ABCDEF/cids/JSON"]


def test_fetch_properties_batch_returns_records() -> None:
    payload = {
        "PropertyTable": {
            "Properties": [
                {"CID": 1, "CanonicalSMILES": "C"},
                {"CID": 2, "CanonicalSMILES": "CC"},
            ]
        }
    }
    stub = StubUnifiedAPIClient(
        responses={
            "/compound/cid/1,2/property/MolecularFormula,MolecularWeight,CanonicalSMILES,IsomericSMILES,InChI,InChIKey,IUPACName/JSON": payload
        }
    )
    client = PubChemClient(stub)

    records = client.fetch_properties_batch([1, 2])

    assert len(records) == 2


def test_enrich_batch_combines_resolution_and_properties() -> None:
    stub = StubUnifiedAPIClient(
        responses={
            "/compound/inchikey/KEYONE/cids/JSON": {"IdentifierList": {"CID": [111]}},
            "/compound/cid/111/property/MolecularFormula,MolecularWeight,CanonicalSMILES,IsomericSMILES,InChI,InChIKey,IUPACName/JSON": {
                "PropertyTable": {
                    "Properties": [
                        {
                            "CID": 111,
                            "CanonicalSMILES": "CC",
                            "IsomericSMILES": "C[C@H]H",
                        }
                    ]
                }
            },
            "/compound/cid/111/synonyms/JSON": {
                "InformationList": {
                    "Information": [
                        {
                            "CID": 111,
                            "Synonym": ["ethane"],
                        }
                    ]
                }
            },
<<<<<<< HEAD
            "/compound/cid/111/xrefs/RegistryID/JSON": {
                "InformationList": {
                    "Information": [
                        {
                            "CID": 111,
                            "RegistryID": ["64-17-5"],
                        }
                    ]
                }
            },
            "/compound/cid/111/xrefs/RN/JSON": {
=======
            "/compound/cid/111/xrefs/RegistryID,RN/JSON": {
>>>>>>> 469fd9fe
                "InformationList": {
                    "Information": [
                        {
                            "CID": 111,
                            "RN": ["64-17-5"],
<<<<<<< HEAD
=======
                            "RegistryID": ["64-17-5"],
>>>>>>> 469fd9fe
                        }
                    ]
                }
            },
        }
    )
    client = PubChemClient(stub, batch_size=10)

    records = client.enrich_batch(["keyone"])

    assert records[0]["CID"] == 111
    assert records[0]["CanonicalSMILES"] == "CC"
    assert records[0]["RegistryID"] == "64-17-5"
    assert records[0]["RN"] == "64-17-5"
    assert records[0]["Synonym"] == ["ethane"]
    assert records[0]["_source_identifier"] == "KEYONE"


def test_from_config_respects_disabled_source(monkeypatch) -> None:
    config = load_config("configs/pipelines/pubchem.yaml").model_copy(deep=True)
    config.sources["pubchem"].enabled = False

    client, api_client = PubChemClient.from_config(config)

    assert client is None
    assert api_client is None<|MERGE_RESOLUTION|>--- conflicted
+++ resolved
@@ -65,30 +65,13 @@
                     ]
                 }
             },
-<<<<<<< HEAD
-            "/compound/cid/111/xrefs/RegistryID/JSON": {
-                "InformationList": {
-                    "Information": [
-                        {
-                            "CID": 111,
-                            "RegistryID": ["64-17-5"],
-                        }
-                    ]
-                }
-            },
-            "/compound/cid/111/xrefs/RN/JSON": {
-=======
             "/compound/cid/111/xrefs/RegistryID,RN/JSON": {
->>>>>>> 469fd9fe
                 "InformationList": {
                     "Information": [
                         {
                             "CID": 111,
                             "RN": ["64-17-5"],
-<<<<<<< HEAD
-=======
                             "RegistryID": ["64-17-5"],
->>>>>>> 469fd9fe
                         }
                     ]
                 }

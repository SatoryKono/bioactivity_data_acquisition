"""Tests for the Typer-based CLI."""

from __future__ import annotations

from pathlib import Path

import pandas as pd
import pytest
import responses
import yaml
from typer.testing import CliRunner

from bioactivity.cli import app


@pytest.fixture()
def runner() -> CliRunner:
    return CliRunner()


@pytest.fixture()
def sample_config(tmp_path: Path) -> Path:
    config_path = tmp_path / "config.yaml"
    output_path = tmp_path / "bioactivities.csv"
    qc_path = tmp_path / "qc.csv"
    corr_path = tmp_path / "corr.csv"

    config_path.write_text(
        yaml.safe_dump(
            {
<<<<<<< HEAD
                "http": {
                    "global": {
                        "timeout": 5,
                        "retries": {"max_tries": 2, "backoff_multiplier": 1.0},
                        "headers": {"User-Agent": "pytest"},
                    }
                },
                "sources": {
                    "chembl": {
                        "name": "chembl",
                        "endpoint": "activities",
                        "pagination": {
                            "page_param": "page",
=======
                "io": {
                    "output": {
                        "data_path": str(output_path),
                        "qc_report_path": str(qc_path),
                        "correlation_path": str(corr_path),
                    }
                },
                "http": {"retry": {"max_tries": 2, "backoff_multiplier": 1.0}},
                "sources": {
                    "chembl": {
                        "name": "chembl",
                        "url": "https://example.com/activities",
                        "pagination": {
                            "param": "page",
>>>>>>> 818aa254
                            "size_param": "page_size",
                            "size": 50,
                            "max_pages": 1,
                        },
<<<<<<< HEAD
                        "http": {
                            "base_url": "https://example.com",
                            "headers": {"Accept": "application/json"},
                        },
                    }
                },
                "io": {
                    "output": {
                        "data_path": str(output_path),
                        "qc_report_path": str(qc_path),
                        "correlation_path": str(corr_path),
                        "format": "csv",
                        "csv": {"encoding": "utf-8", "float_format": "%.6f"},
                    }
                },
                "determinism": {
                    "sort": {
                        "by": ["compound_id", "target"],
                        "ascending": [True, True],
                        "na_position": "last",
                    },
                    "column_order": [
                        "compound_id",
                        "target",
                        "activity_value",
                        "activity_unit",
                        "source",
                        "retrieved_at",
                        "smiles",
                    ],
                },
                "transforms": {
                    "unit_conversion": {"nM": 1.0, "uM": 1000.0, "pM": 0.001}
                },
                "logging": {"level": "INFO"},
                "validation": {
                    "strict": True,
                    "qc": {
                        "max_missing_fraction": 1.0,
                        "max_duplicate_fraction": 1.0,
                    },
                },
                "postprocess": {"qc": {"enabled": True}, "correlation": {"enabled": True}},
=======
                    }
                },
>>>>>>> 818aa254
            }
        ),
        encoding="utf-8",
    )
    return config_path


@responses.activate
def test_cli_pipeline_command(runner: CliRunner, sample_config: Path) -> None:
    """Test that the CLI pipeline command works correctly."""
    responses.add(
        responses.GET,
        "https://example.com/activities",
        json={
            "results": [
                {
                    "compound_id": "CHEMBL1",
                    "target_pref_name": "Protein X",
                    "activity_value": 1.0,
                    "activity_units": "uM",
                    "source": "chembl",
                    "retrieved_at": "2024-01-01T00:00:00Z",
                    "smiles": "C1=CC=CC=C1",
                }
            ]
        },
    )

    result = runner.invoke(app, ["pipeline", "--config", str(sample_config)])
    assert result.exit_code == 0
    
    # Check that output files were created
    output_path = sample_config.parent / "bioactivities.csv"
    qc_path = sample_config.parent / "qc.csv"
    corr_path = sample_config.parent / "corr.csv"
    
    assert output_path.exists()
    frame = pd.read_csv(output_path)
    assert list(frame.columns) == [
        "compound_id",
        "target",
        "activity_value",
        "activity_unit",
        "source",
        "retrieved_at",
        "smiles",
    ]
    assert frame.loc[0, "activity_unit"] == "nM"
    assert frame.loc[0, "activity_value"] == pytest.approx(1000.0, rel=1e-6)
    assert qc_path.exists()
    assert corr_path.exists()<|MERGE_RESOLUTION|>--- conflicted
+++ resolved
@@ -28,7 +28,6 @@
     config_path.write_text(
         yaml.safe_dump(
             {
-<<<<<<< HEAD
                 "http": {
                     "global": {
                         "timeout": 5,
@@ -42,27 +41,10 @@
                         "endpoint": "activities",
                         "pagination": {
                             "page_param": "page",
-=======
-                "io": {
-                    "output": {
-                        "data_path": str(output_path),
-                        "qc_report_path": str(qc_path),
-                        "correlation_path": str(corr_path),
-                    }
-                },
-                "http": {"retry": {"max_tries": 2, "backoff_multiplier": 1.0}},
-                "sources": {
-                    "chembl": {
-                        "name": "chembl",
-                        "url": "https://example.com/activities",
-                        "pagination": {
-                            "param": "page",
->>>>>>> 818aa254
                             "size_param": "page_size",
                             "size": 50,
                             "max_pages": 1,
                         },
-<<<<<<< HEAD
                         "http": {
                             "base_url": "https://example.com",
                             "headers": {"Accept": "application/json"},
@@ -106,10 +88,6 @@
                     },
                 },
                 "postprocess": {"qc": {"enabled": True}, "correlation": {"enabled": True}},
-=======
-                    }
-                },
->>>>>>> 818aa254
             }
         ),
         encoding="utf-8",

--- conflicted
+++ resolved
@@ -163,7 +163,6 @@
     assert "summary_statistics" in qc_artifacts
     assert "dataset_metrics" in qc_artifacts
 
-<<<<<<< HEAD
 
 @pytest.mark.integration
 def test_pipeline_run_fails_on_schema_registry_order_mismatch(
@@ -187,7 +186,6 @@
 
     with pytest.raises(ValueError, match="columns do not match"):
         pipeline.run(output_path)
-=======
     manifest_path = artifacts.manifest
     assert manifest_path is not None and manifest_path.exists()
 
@@ -202,5 +200,4 @@
         artifacts.correlation_report
     )
     assert manifest["checksums"] == metadata["file_checksums"]
-    assert manifest["schema"] == {"id": None, "version": None}
->>>>>>> 14949822
+    assert manifest["schema"] == {"id": None, "version": None}
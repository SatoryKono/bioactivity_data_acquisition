from __future__ import annotations

import json
import types
from pathlib import Path

import pandas as pd
import pytest
import yaml

from bioetl.pandera_pandas import DataFrameModel
from bioetl.pandera_typing import Series
from bioetl.pipelines.base import PipelineBase
from bioetl.schemas.registry import schema_registry


pytestmark = pytest.mark.integration


class _ExtendedArtifactsPipeline(PipelineBase):
    """Minimal pipeline used to exercise extended artefact generation."""

    def extract(self, *args, **kwargs):  # type: ignore[override]
        return pd.DataFrame(
            {
                "numeric_a": [1, 2, 3, 4],
                "numeric_b": [4, 3, 2, 1],
                "category": ["a", "b", "c", "d"],
            }
        )

    def transform(self, df: pd.DataFrame) -> pd.DataFrame:  # type: ignore[override]
        # Mimic production pipelines by materialising export metadata during
        # transformation so ``UnifiedOutputWriter`` receives a fully populated
        # contract.
        self.set_export_metadata_from_dataframe(
            df,
            pipeline_version=self.config.pipeline.version,
            source_system=self.config.pipeline.entity,
            chembl_release=None,
        )
        return df

    def validate(self, df: pd.DataFrame) -> pd.DataFrame:  # type: ignore[override]
        return df

    def close_resources(self) -> None:  # type: ignore[override]
        """No-op resource cleanup for the test pipeline."""
        return None


@pytest.fixture
def integration_schema_registration() -> type[DataFrameModel]:
    """Register a minimal schema for integration order checks."""

    class IntegrationSchema(DataFrameModel):
        numeric_a: Series[int]
        numeric_b: Series[int]
        category: Series[str]

        @classmethod
        def get_column_order(cls) -> list[str]:
            return ["numeric_a", "numeric_b", "category"]

        _column_order = ["numeric_a", "numeric_b", "category"]

    entity = "integration.order-check"
    version = "1.0.0"
    schema_registry.register(entity, version, IntegrationSchema)

    try:
        yield IntegrationSchema
    finally:
        registry_entry = schema_registry._registry.get(entity)
        if registry_entry is not None:
            registry_entry.pop(version, None)
            if not registry_entry:
                schema_registry._registry.pop(entity, None)
        schema_registry._metadata.pop((entity, version), None)


def _make_config() -> types.SimpleNamespace:
    pipeline_section = types.SimpleNamespace(
        name="integration",
        entity="integration",
        version="1.2.3",
    )
    qc_section = types.SimpleNamespace(severity_threshold="error")
    determinism_section = types.SimpleNamespace(
        column_order=[],
        float_precision=6,
        datetime_format="iso8601",
        sort=types.SimpleNamespace(by=[], ascending=[]),
    )
    sources = {
        "chembl": types.SimpleNamespace(enabled=True),
        "pubchem": types.SimpleNamespace(enabled=False),
    }
    return types.SimpleNamespace(
        version=1,
        pipeline=pipeline_section,
        qc=qc_section,
        cli={},
        determinism=determinism_section,
        config_hash="integration-hash",
        sources=sources,
    )


@pytest.mark.integration
def test_pipeline_run_emits_extended_artifacts(tmp_path: Path) -> None:
    """Running with ``extended=True`` should persist correlation and QC artefacts."""

    config = _make_config()
    pipeline = _ExtendedArtifactsPipeline(config, run_id="integration-test")

    output_path = tmp_path / "integration" / "datasets" / "integration.csv"
    artifacts = pipeline.run(output_path, extended=True)

    assert artifacts.correlation_report is not None
    assert artifacts.correlation_report.exists()
    assert artifacts.qc_summary_statistics is not None
    assert artifacts.qc_summary_statistics.exists()
    assert artifacts.qc_dataset_metrics is not None
    assert artifacts.qc_dataset_metrics.exists()

    correlation_df = pd.read_csv(artifacts.correlation_report)
    assert not correlation_df.empty
    assert set(correlation_df.columns) == {"feature_x", "feature_y", "correlation"}

    summary_df = pd.read_csv(artifacts.qc_summary_statistics)
    assert "column" in summary_df.columns
    assert set(summary_df["column"]) >= {"numeric_a", "numeric_b", "category"}

    metrics_df = pd.read_csv(artifacts.qc_dataset_metrics)
    assert {"metric", "value"}.issubset(metrics_df.columns)
    assert "row_count" in metrics_df["metric"].values

    meta_path = artifacts.metadata
    assert meta_path is not None and meta_path.exists()
    with meta_path.open("r", encoding="utf-8") as handle:
        metadata = yaml.safe_load(handle)

    assert metadata["run_id"] == "integration-test"
    assert metadata["pipeline_version"] == config.pipeline.version
    assert metadata["source_system"] == config.pipeline.entity
    assert metadata["chembl_release"] is None
    assert metadata["config_hash"] == config.config_hash
    assert metadata.get("git_commit") is None
    assert metadata["sources"] == ["chembl"]
    assert metadata["schema_id"] is None
    assert metadata["schema_version"] is None
    assert metadata["column_order"] == ["numeric_a", "numeric_b", "category"]
    assert metadata["column_count"] == 3
    assert metadata["row_count"] == 4
    assert metadata["file_checksums"]
    timestamp = metadata["extraction_timestamp"]
    assert timestamp.endswith("Z") or timestamp.endswith("+00:00")
    assert metadata["artifacts"]["dataset"] == str(artifacts.dataset)
    assert metadata["artifacts"]["quality_report"] == str(artifacts.quality_report)
    assert metadata["checksum_algorithm"] == "sha256"

    quantitative_metrics = metadata["quantitative_metrics"]
    assert quantitative_metrics["row_count"] == 4
    assert "duplicate_rows" in quantitative_metrics

    stage_durations = metadata["stage_durations"]
    for stage in ("extract", "transform", "validate", "load"):
        assert stage in stage_durations
        assert stage_durations[stage] >= 0

    assert metadata["sort_keys"] == []
    assert metadata["sort_directions"] == []

    pii_policy = metadata["pii_secrets_policy"]
    assert pii_policy["pii_expected"] is False
    assert "secret_management" in pii_policy

    qc_artifacts = metadata["artifacts"].get("qc", {})
    assert "correlation_report" in qc_artifacts
    assert "summary_statistics" in qc_artifacts
    assert "dataset_metrics" in qc_artifacts

    assert metadata["config_version"] == "1"
    durations = metadata["stage_durations_ms"]
    assert {"extract", "transform", "validate", "load"}.issubset(durations)
    assert all(value >= 0 for value in durations.values())
    sort_keys = metadata["sort_keys"]
    assert sort_keys.get("by") == []
    assert sort_keys.get("stable") is False
    pii_policy = metadata["pii_secrets_policy"]
    assert pii_policy["artifact_secrets"] == "forbidden"
    assert pii_policy["policy_reference"].endswith("#pii-and-secrets")


@pytest.mark.integration
def test_pipeline_run_fails_on_schema_registry_order_mismatch(
    tmp_path: Path, integration_schema_registration: type[DataFrameModel]
) -> None:
    """Pipelines with registered schemas should fail-fast on column order drift."""

    config = _make_config()

    class _OrderSensitivePipeline(_ExtendedArtifactsPipeline):
        def __init__(self, config, run_id):
            super().__init__(config, run_id)
            self.primary_schema = integration_schema_registration

        def transform(self, df: pd.DataFrame) -> pd.DataFrame:  # type: ignore[override]
            df = super().transform(df)
            return df[["category", "numeric_a", "numeric_b"]]

    pipeline = _OrderSensitivePipeline(config, run_id="integration-order-mismatch")
    output_path = tmp_path / "integration" / "datasets" / "integration.csv"

    with pytest.raises(ValueError, match="columns do not match"):
<<<<<<< HEAD
        pipeline.run(output_path)
=======
        pipeline.run(output_path)
    assert set(pipeline.stage_durations_ms) == {"extract", "transform", "validate"}
>>>>>>> 1a41c98c
<|MERGE_RESOLUTION|>--- conflicted
+++ resolved
@@ -214,9 +214,5 @@
     output_path = tmp_path / "integration" / "datasets" / "integration.csv"
 
     with pytest.raises(ValueError, match="columns do not match"):
-<<<<<<< HEAD
         pipeline.run(output_path)
-=======
-        pipeline.run(output_path)
-    assert set(pipeline.stage_durations_ms) == {"extract", "transform", "validate"}
->>>>>>> 1a41c98c
+    assert set(pipeline.stage_durations_ms) == {"extract", "transform", "validate"}
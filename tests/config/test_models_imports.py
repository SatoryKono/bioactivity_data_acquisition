--- conflicted
+++ resolved
@@ -8,7 +8,6 @@
 
 
 @pytest.mark.unit
-<<<<<<< HEAD
 @pytest.mark.parametrize(
     ("module_name", "attributes"),
     [
@@ -26,16 +25,14 @@
 
     for attr in attributes:
         assert hasattr(module, attr), f"Модуль {module_name} не содержит {attr}"
-=======
-def test_legacy_models_reexports_pipeline_config() -> None:
-    """Ensure the deprecated module re-exports the canonical classes."""
-    sys.modules.pop("bioetl.config.models", None)
 
+
+@pytest.mark.unit
+def test_legacy_models_module_emits_deprecation_and_reexports() -> None:
     with pytest.warns(DeprecationWarning):
         legacy_module = importlib.import_module("bioetl.config.models")
 
     from bioetl.config.models.models import PipelineConfig, PipelineMetadata
 
     assert legacy_module.PipelineConfig is PipelineConfig
-    assert legacy_module.PipelineMetadata is PipelineMetadata
->>>>>>> aa72f2cd
+    assert legacy_module.PipelineMetadata is PipelineMetadata
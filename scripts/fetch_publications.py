--- conflicted
+++ resolved
@@ -1,11 +1,8 @@
 """CLI entry point orchestrating the publication fetching pipeline."""
 from __future__ import annotations
 
-<<<<<<< HEAD
+import sys
 from collections.abc import Iterable
-=======
-import sys
->>>>>>> 795d1657
 from pathlib import Path
 
 import pandas as pd
@@ -174,7 +171,6 @@
     config: Path | None = CONFIG_OPTION,
     overrides: list[str] = OVERRIDE_OPTION,
 ) -> None:
-<<<<<<< HEAD
     parsed_overrides = _parse_override_args(overrides)
     config_model = Config.load(config, overrides=parsed_overrides)
     chembl_cfg = _resolve_source(config_model, "chembl")
@@ -184,9 +180,6 @@
     chembl_url = chembl_cfg.resolved_base_url
     crossref_url = crossref_cfg.resolved_base_url
     pubmed_url = pubmed_cfg.resolved_base_url
-=======
-    config_model = load_config(config)
->>>>>>> 795d1657
     logger = setup_logging(log_dir=log_dir).bind(run_id=run_id)
     logger.info("starting pipeline", stage="cli")
 

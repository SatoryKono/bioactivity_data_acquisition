--- conflicted
+++ resolved
@@ -1,7 +1,6 @@
 """Utilities for joining source payloads."""
 from __future__ import annotations
 
-<<<<<<< HEAD
 from collections import defaultdict
 from collections.abc import Iterable
 
@@ -27,6 +26,23 @@
     return flat
 
 
+def merge_records(base: dict[str, object], records: list[dict[str, object]]) -> dict[str, object]:
+    """Merge records with preference for first value and alternatives tracking."""
+    result = base.copy()
+    for record in records:
+        for key, value in record.items():
+            if key not in result:
+                result[key] = value
+            elif result[key] != value:
+                alt_key = f"{key}__alternatives"
+                if alt_key not in result:
+                    result[alt_key] = [result[key]]
+                alt_list = result.get(alt_key)
+                # Ensure alt_list is a list before checking and appending
+                if isinstance(alt_list, list) and value not in alt_list:
+                    alt_list.append(value)
+    return result
+
 def ordered_sources(sources: Iterable[str]) -> list[str]:
     """Return sources in deterministic order for output columns."""
     priority = ["chembl", "pubmed", "semscholar", "crossref", "openalex"]
@@ -39,51 +55,4 @@
     for src in sources:
         if src not in seen:
             ordered.append(src)
-    return ordered
-=======
-from typing import Iterable, Sequence
-
-import pandas as pd
-
-
-def safe_left_join(
-    left: pd.DataFrame,
-    right: pd.DataFrame,
-    *,
-    on: Sequence[str] | str,
-    suffixes: tuple[str, str] = ("_left", "_right"),
-    validate: str = "one_to_many",
-) -> pd.DataFrame:
-    """Perform a left join with validation and deterministic column ordering."""
-
-    merged = left.merge(right, how="left", on=on, suffixes=suffixes, validate=validate)
-
-    merged_columns = list(merged.columns)
-    ordered_columns: list[str] = []
-    seen: set[str] = set()
-
-    def extend_with(columns: Sequence[str], suffix: str) -> None:
-        for column in columns:
-            candidates = [column]
-            if suffix:
-                candidates.append(f"{column}{suffix}")
-            for candidate in candidates:
-                if candidate in merged_columns and candidate not in seen:
-                    ordered_columns.append(candidate)
-                    seen.add(candidate)
-                    break
-
-    extend_with(list(left.columns), suffixes[0])
-    extend_with(list(right.columns), suffixes[1])
-
-    ordered_columns.extend([column for column in merged_columns if column not in seen])
-    return merged.loc[:, ordered_columns]
-
-
-def ensure_unique(left: pd.DataFrame, subset: Iterable[str]) -> pd.DataFrame:
-    """Return a DataFrame without duplicate rows on the provided subset."""
-
-    deduplicated = left.drop_duplicates(subset=list(subset))
-    deduplicated.reset_index(drop=True, inplace=True)
-    return deduplicated
->>>>>>> ca0af80a
+    return ordered
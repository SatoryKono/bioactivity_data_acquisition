--- conflicted
+++ resolved
@@ -48,11 +48,9 @@
 ## Development
 
 ```bash
-<<<<<<< HEAD
 # Run linting (same as CI)
 ruff check src/bioetl src/library tests
 ruff format --check src/bioetl src/library tests
-=======
 # Run tests
 pytest tests/ -v
 
@@ -65,7 +63,6 @@
 
 # Lint
 ruff check src/ tests/
->>>>>>> f46f3bd5
 
 # Type check
 mypy --config-file=pyproject.toml src/bioetl src/library

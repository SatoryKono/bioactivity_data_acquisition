--- conflicted
+++ resolved
@@ -15,13 +15,13 @@
 
 pre-commit install
 
-<<<<<<< HEAD
-```text
-=======
-# Install test dependencies only
+```
+
+### Install test dependencies only
+
+```bash
 pip install -r requirements.txt
 ```
->>>>>>> 89bd152d
 
 > **Note:** The test suite relies on [Faker](https://faker.readthedocs.io/en/master/)
 > for deterministic fixture data. Installing the development extras or the
@@ -125,16 +125,10 @@
 pytest tests/ --cov=src/bioetl --cov-report=html
 
 # Run specific test suite
-<<<<<<< HEAD
-
-pytest tests/unit/ -v              # Unit tests only
-pytest tests/integration/ -v       # Integration tests only
-=======
 make test-unit                     # Unit tests only (directory scoped)
 make test-integration              # Integration tests only (directory scoped)
 pytest tests/unit/ -v              # Direct pytest invocation for unit tests
 pytest tests/integration/ -v       # Direct pytest invocation for integration tests
->>>>>>> 89bd152d
 
 # Lint
 

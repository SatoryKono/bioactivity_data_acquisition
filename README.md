--- conflicted
+++ resolved
@@ -1,15 +1,3 @@
-<<<<<<< HEAD
-# bioactivity_data_acquisition
-
-Пайплайн извлечения метаданных публикаций для документов ChEMBL. Репозиторий содержит:
-
-- библиотечные модули с утилитами нормализации и клиентов HTTP;
-- схемы Pandera для валидации входных и выходных таблиц;
-- CLI `scripts/fetch_publications.py` на Typer;
-- тесты Pytest, покрывающие функции нормализации и полный ETL-поток.
-
-## Установка окружения
-=======
 # Bioactivity Data Acquisition
 
 A modular ETL pipeline for downloading bioactivity data via HTTP APIs, validating it with
@@ -23,38 +11,16 @@
 - **Data validation** with Pandera schemas for both raw and normalized data.
 - **Deterministic outputs** including QC metrics and correlation matrices.
 - **Typer-based CLI** for orchestrating the pipeline.
-- **Comprehensive QA** with pytest (coverage ≥ 90 %), mypy `--strict`, ruff, and black.
+- **Comprehensive QA** with pytest (coverage ≥ 90 %), mypy `--strict`, ruff, and black.
 
 ## Installation
 
 Create and activate a virtual environment (Python ≥ 3.10), then install the project with the
 development dependencies:
->>>>>>> ed88d13c
 
 ```bash
 python -m venv .venv
 source .venv/bin/activate
-<<<<<<< HEAD
-pip install -e .[dev]
-```
-
-## Запуск пайплайна
-
-```bash
-python scripts/fetch_publications.py run INPUT.csv OUTPUT.csv \
-  --run-id local-run \
-  --log-dir logs
-```
-
-Входной CSV должен содержать колонку `document_chembl_id` и, опционально, `doi`, `pmid`.
-Результат — отсортированный CSV с колонками `document_chembl_id`, `doi_key`, `pmid`,
-`chembl_title`, `chembl_doi`, `crossref_title`, `pubmed_title`.
-
-Логи выводятся в stdout в формате JSON и дублируются в директорию `logs/`. Ошибки
-по источникам попадают в файлы вида `<source>.error`.
-
-## Тестирование
-=======
 pip install --upgrade pip
 pip install .[dev]
 ```
@@ -114,16 +80,12 @@
 
 ## Testing and Quality Gates
 
-Run the full validation suite (coverage threshold 90 % is enforced by pytest):
->>>>>>> ed88d13c
+Run the full validation suite (coverage threshold 90 % is enforced by pytest):
 
 ```bash
 pytest
 ```
 
-<<<<<<< HEAD
-Тесты проверяют нормализацию полей и работу CLI через `typer.testing.CliRunner`.
-=======
 Type-check the codebase with mypy in strict mode:
 
 ```bash
@@ -149,5 +111,4 @@
 ## Continuous Integration
 
 GitHub Actions workflow `.github/workflows/ci.yaml` runs linting (ruff, black), strict mypy, and the
-pytest suite on every push and pull request targeting `main`.
->>>>>>> ed88d13c
+pytest suite on every push and pull request targeting `main`.
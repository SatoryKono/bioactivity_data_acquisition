--- conflicted
+++ resolved
@@ -6,13 +6,11 @@
 секретам осуществляется через менеджер секретов (Vault) или через переменные
 окружения, прокинутые в рантайм пайплайнов и CI.
 
-<<<<<<< HEAD
 ## Топология репозитория
 
 Слои кода, тестов, конфигураций и артефактов описаны в разделе
 [Repository Topology](docs/repository_topology.md). Используйте его как точку
 старта для навигации по проекту и проверки правил размещения артефактов.
-=======
 ## Каталоги данных и образцы
 
 - Полноразмерные выгрузки пайплайнов и отчёты перены в бакет `s3://bioactivity-data-lake/output`
@@ -21,7 +19,6 @@
   каталоги из `data/output` (например, `data/samples/_documents/documents_sample_20251021.csv`).
 - Каталог `data/output/` очищен; в гите остаётся только `.gitkeep`, а попытки добавить крупные
   файлы блокируются новым pre-commit хуком и шагом CI `scripts/check_output_artifacts.py`.
->>>>>>> b8618848
 
 ## Стратегия хранения
 

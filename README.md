--- conflicted
+++ resolved
@@ -1,90 +1,25 @@
 # BioETL
 
-<<<<<<< HEAD
 ## Что это и зачем {#what-this-and-why}
 
-BioETL объединяет пайплайны извлечения, нормализации и детерминированной
-материализации биоактивных данных из ChEMBL и сопряжённых источников. Каждая
-реализация наследует базовую оркестрацию
+BioETL объединяет ETL-пайплайны для загрузки данных ChEMBL и внешних энрихеров
+с детерминированной загрузкой в CSV/Parquet. Каркас построен на `PipelineBase`
+с унифицированными стадиями `extract → transform → validate → write → run`,
+типобезопасных конфигурациях и стандартизованном логировании. Каждая реализация
+наследует базовую оркестрацию
 [`PipelineBase`][ref: repo:src/bioetl/pipelines/base.py@test_refactoring_32]
 и использует строгие схемы Pandera, HTTP-клиенты с backoff и единый логгер.
-Публичное API описано в документации, на которую ссылается этот README.
+Бизнес-логика живёт в модулях `src/bioetl/pipelines/` и `src/bioetl/sources/`,
+где каждый источник реализует клиентов, пагинацию, парсеры и нормализаторы с
+Pandera-схемами. Публичное API описано в документации, на которую ссылается этот
+README.
 
 ## Быстрый старт {#quick-start}
 
-=======
-## что-это-и-зачем
-BioETL объединяет ETL-пайплайны для загрузки данных ChEMBL и внешних энрихеров
-с детерминированной загрузкой в CSV/Parquet. Каркас построен на `PipelineBase`
-с унифицированными стадиями `extract → transform → validate → write → run`,
-типобезопасных конфигурациях и стандартизованном логировании. Бизнес-логика
-живёт в модулях `src/bioetl/pipelines/` и `src/bioetl/sources/`, где каждый
-источник реализует клиентов, пагинацию, парсеры и нормализаторы с Pandera-
-схемами.[ref: repo:src/bioetl/pipelines/base.py@test_refactoring_32]
-
-## быстрый-старт
->>>>>>> 099362ba
 ```bash
 python -m venv .venv
 source .venv/bin/activate
 pip install -e ".[dev]"
-<<<<<<< HEAD
-
-# выполнение производственного пайплайна activity с профилем dev
-python -m bioetl.cli.main activity \
-  --config src/bioetl/configs/pipelines/activity.yaml \
-  --input data/input/activity.csv \
-  --output-dir data/output/activity
-
-```
-
-Команда автоматически применяет структуру конфигурации
-[`PipelineConfig`][ref: repo:src/bioetl/configs/models.py@test_refactoring_32]
-и включённые значения из `base.yaml` и `determinism.yaml`.
-
-## Где искать документацию {#where-to-find-docs}
-
-- Навигация: [`docs/INDEX.md`][ref: repo:docs/INDEX.md@test_refactoring_32]
-- Архитектура уровней и глоссарий:
-  [`docs/requirements/00-architecture-overview.md`][ref: repo:docs/requirements/00-architecture-overview.md@test_refactoring_32]
-- Источники данных и схемы:
-  [`docs/requirements/03-data-sources-and-spec.md`][ref: repo:docs/requirements/03-data-sources-and-spec.md@test_refactoring_32]
-- Контракты пайплайнов:
-  [`docs/pipelines/PIPELINES.md`][ref: repo:docs/pipelines/PIPELINES.md@test_refactoring_32]
-- Конфигурации и профили:
-  [`docs/configs/CONFIGS.md`][ref: repo:docs/configs/CONFIGS.md@test_refactoring_32]
-- CLI и команды:
-  [`docs/cli/CLI.md`][ref: repo:docs/cli/CLI.md@test_refactoring_32]
-- Контроль качества и тесты:
-  [`docs/qc/QA_QC.md`][ref: repo:docs/qc/QA_QC.md@test_refactoring_32]
-
-## Поддерживаемые источники данных и их статус {#supported-sources}
-
-### Пайплайны ChEMBL
-
-| Пайплайн | Основной источник | CLI команда | Конфигурация | Статус |
-| --- | --- | --- | --- | --- |
-| Activity | ChEMBL `/activity.json` | `bioetl.cli.main activity` | [`pipelines/activity.yaml`][ref: repo:src/bioetl/configs/pipelines/activity.yaml@test_refactoring_32] | Production (unit + integration тесты) |
-| Assay | ChEMBL `/assay.json` | `bioetl.cli.main assay` | [`pipelines/assay.yaml`][ref: repo:src/bioetl/configs/pipelines/assay.yaml@test_refactoring_32] | Production |
-| Target | ChEMBL `/target.json` + UniProt/IUPHAR обогащения | `bioetl.cli.main target` | [`pipelines/target.yaml`][ref: repo:src/bioetl/configs/pipelines/target.yaml@test_refactoring_32] | Production |
-| Document | ChEMBL документы + PubMed/Crossref/OpenAlex/Semantic Scholar | `bioetl.cli.main document` | [`pipelines/document.yaml`][ref: repo:src/bioetl/configs/pipelines/document.yaml@test_refactoring_32] | Production |
-| TestItem | ChEMBL молекулы с обогащением PubChem | `bioetl.cli.main testitem` | [`pipelines/testitem.yaml`][ref: repo:src/bioetl/configs/pipelines/testitem.yaml@test_refactoring_32] | Production |
-
-### Внешние энричеры и standalone источники
-
-| Пайплайн | Источник | CLI команда | Конфигурация | Статус |
-| --- | --- | --- | --- | --- |
-| PubChem | PubChem PUG REST | `bioetl.cli.main pubchem` | [`pipelines/pubchem.yaml`][ref: repo:src/bioetl/configs/pipelines/pubchem.yaml@test_refactoring_32] | Production |
-| UniProt | UniProt REST API | `bioetl.cli.main uniprot` | [`pipelines/uniprot.yaml`][ref: repo:src/bioetl/configs/pipelines/uniprot.yaml@test_refactoring_32] | Production |
-| GtP IUPHAR | Guide to Pharmacology API | `bioetl.cli.main gtp_iuphar` | [`pipelines/iuphar.yaml`][ref: repo:src/bioetl/configs/pipelines/iuphar.yaml@test_refactoring_32] | Production |
-
-## Лицензия и обратная связь {#license-and-feedback}
-
-Проект распространяется по лицензии MIT, указанной в
-[`pyproject.toml`][ref: repo:pyproject.toml@test_refactoring_32]. Ошибки и
-предложения отправляйте через задачи в репозитории или по контактам команды
-BioETL.
-=======
 python -m bioetl.cli.main list
 python -m bioetl.cli.main activity \
   --config src/bioetl/configs/pipelines/activity.yaml \
@@ -95,40 +30,77 @@
 Команда `list` показывает все зарегистрированные пайплайны Typer, а запуск в
 режиме `--dry-run` выполняет стадии до записи файла и валидирует конфигурацию
 без побочных эффектов.[ref: repo:src/scripts/__init__.py@test_refactoring_32]
+Команда автоматически применяет структуру конфигурации
+[`PipelineConfig`][ref: repo:src/bioetl/configs/models.py@test_refactoring_32]
+и включённые значения из `base.yaml` и `determinism.yaml`.
 
-## где-искать-документацию
-- [docs/INDEX.md](docs/INDEX.md) — единая точка входа и карта разделов.
-- [docs/requirements/00-architecture-overview.md](docs/requirements/00-architecture-overview.md) — архитектура, глоссарий и диаграммы.
-- [docs/requirements/03-data-sources-and-spec.md](docs/requirements/03-data-sources-and-spec.md) — источники, схемы и инварианты.
-- [docs/pipelines/PIPELINES.md](docs/pipelines/PIPELINES.md) — публичные контракты пайплайнов и примеры конфигов.
-- [docs/cli/CLI.md](docs/cli/CLI.md) и [docs/qc/QA_QC.md](docs/qc/QA_QC.md) — CLI и гарантии качества.
+## Где искать документацию {#where-to-find-docs}
 
-## поддерживаемые-источники-данных-и-статус
-### первичные-пайплайны
-| Пайплайн | Основной источник | Целевые сущности | Статус | Примечания |
-| --- | --- | --- | --- | --- |
-| `activity` | ChEMBL Activity API | Активности | Stable | Бэтч-запросы по `activity_id` с fallback-записями.[ref: repo:src/bioetl/sources/chembl/activity/pipeline.py@test_refactoring_32]
-| `assay` | ChEMBL Assay API | Ассайы | Stable | Гармонизация BAO и Pandera-проверки схем.[ref: repo:src/bioetl/sources/chembl/assay/pipeline.py@test_refactoring_32]
-| `target` | ChEMBL Target API | Таргеты + обогащение UniProt/IUPHAR | Stable | Многоступенчатый энрихмент, материализация gold-слоя.[ref: repo:src/bioetl/sources/chembl/target/pipeline.py@test_refactoring_32]
-| `document` | ChEMBL Document API | Документы | Stable | Режимы `chembl` и `all` с внешними адаптерами.[ref: repo:src/bioetl/sources/chembl/document/pipeline.py@test_refactoring_32]
-| `testitem` | ChEMBL Molecule API | Тест-айтемы | Stable | Обогащение PubChem по CID и синонимам.[ref: repo:src/bioetl/sources/chembl/testitem/pipeline.py@test_refactoring_32]
-| `pubchem` | PubChem PUG-REST | Свойства молекул | Stable | Standalone dataset для энрихмента молекул.[ref: repo:src/bioetl/sources/pubchem/pipeline.py@test_refactoring_32]
-| `gtp_iuphar` | Guide to Pharmacology | Таргеты и классификации | Beta | Пагинация по страницам и дополнительные таблицы классификаций.[ref: repo:src/bioetl/sources/iuphar/pipeline.py@test_refactoring_32]
-| `uniprot` | UniProt REST | Белковые записи | Beta | Используется как самостоятельный энрихер и в таргет-пайплайне.[ref: repo:src/bioetl/sources/uniprot/pipeline.py@test_refactoring_32]
+- Навигация: [`docs/INDEX.md`][ref: repo:docs/INDEX.md@test_refactoring_32] —
 
-### внешние-адаптеры
+  единая точка входа и карта разделов.
+
+- Архитектура уровней и глоссарий:
+
+  [`docs/requirements/00-architecture-overview.md`][ref: repo:docs/requirements/00-architecture-overview.md@test_refactoring_32]
+
+- Источники данных и схемы:
+
+  [`docs/requirements/03-data-sources-and-spec.md`][ref: repo:docs/requirements/03-data-sources-and-spec.md@test_refactoring_32]
+
+- Контракты пайплайнов:
+
+  [`docs/pipelines/PIPELINES.md`][ref: repo:docs/pipelines/PIPELINES.md@test_refactoring_32]
+
+- Конфигурации и профили:
+
+  [`docs/configs/CONFIGS.md`][ref: repo:docs/configs/CONFIGS.md@test_refactoring_32]
+
+- CLI и команды:
+
+  [`docs/cli/CLI.md`][ref: repo:docs/cli/CLI.md@test_refactoring_32]
+
+- Контроль качества и тесты:
+
+  [`docs/qc/QA_QC.md`][ref: repo:docs/qc/QA_QC.md@test_refactoring_32]
+
+## Поддерживаемые источники данных и их статус {#supported-sources}
+
+### Пайплайны ChEMBL
+
+| Пайплайн | Основной источник | Целевые сущности | CLI команда | Конфигурация | Статус |
+| --- | --- | --- | --- | --- | --- |
+| Activity | ChEMBL `/activity.json` | Активности | `bioetl.cli.main activity` | [`pipelines/activity.yaml`][ref: repo:src/bioetl/configs/pipelines/activity.yaml@test_refactoring_32] | Production |
+| Assay | ChEMBL `/assay.json` | Ассайы | `bioetl.cli.main assay` | [`pipelines/assay.yaml`][ref: repo:src/bioetl/configs/pipelines/assay.yaml@test_refactoring_32] | Production |
+| Target | ChEMBL `/target.json` + UniProt/IUPHAR обогащения | Таргеты + обогащение | `bioetl.cli.main target` | [`pipelines/target.yaml`][ref: repo:src/bioetl/configs/pipelines/target.yaml@test_refactoring_32] | Production |
+| Document | ChEMBL документы + PubMed/Crossref/OpenAlex/Semantic Scholar | Документы | `bioetl.cli.main document` | [`pipelines/document.yaml`][ref: repo:src/bioetl/configs/pipelines/document.yaml@test_refactoring_32] | Production |
+| TestItem | ChEMBL молекулы с обогащением PubChem | Тест-айтемы | `bioetl.cli.main testitem` | [`pipelines/testitem.yaml`][ref: repo:src/bioetl/configs/pipelines/testitem.yaml@test_refactoring_32] | Production |
+
+### Внешние энричеры и standalone источники
+
+| Пайплайн | Источник | Целевые сущности | CLI команда | Конфигурация | Статус |
+| --- | --- | --- | --- | --- | --- |
+| PubChem | PubChem PUG REST | Свойства молекул | `bioetl.cli.main pubchem` | [`pipelines/pubchem.yaml`][ref: repo:src/bioetl/configs/pipelines/pubchem.yaml@test_refactoring_32] | Production |
+| UniProt | UniProt REST API | Белковые записи | `bioetl.cli.main uniprot` | [`pipelines/uniprot.yaml`][ref: repo:src/bioetl/configs/pipelines/uniprot.yaml@test_refactoring_32] | Beta |
+| GtP IUPHAR | Guide to Pharmacology API | Таргеты и классификации | `bioetl.cli.main gtp_iuphar` | [`pipelines/iuphar.yaml`][ref: repo:src/bioetl/configs/pipelines/iuphar.yaml@test_refactoring_32] | Beta |
+
+### Внешние адаптеры
+
 | Адаптер | API | Использование | Лимиты/аутентификация | Статус |
 | --- | --- | --- | --- | --- |
-| PubMed | E-utilities (`efetch`, `esearch`) | Документ-пайплайн | `tool`, `email`, `api_key`; 3 req/sec без ключа.[ref: repo:src/bioetl/sources/pubmed/request/builder.py@test_refactoring_32]
-| Crossref | REST `/works` | Документ-пайплайн | `mailto` в User-Agent, 2 req/sec конфигом.[ref: repo:src/bioetl/configs/pipelines/document.yaml@test_refactoring_32]
-| OpenAlex | REST `/works` | Документ-пайплайн | `mailto`, 10 req/sec конфигом.[ref: repo:src/bioetl/configs/pipelines/document.yaml@test_refactoring_32]
-| Semantic Scholar | Graph API `/paper/batch` | Документ-пайплайн | API key опционален, 1 req/1.25s без ключа.[ref: repo:src/bioetl/configs/pipelines/document.yaml@test_refactoring_32]
-| UniProt ID Mapping | REST `/idmapping` | Таргет-пайплайн | Квота 2 req/sec, кэширование включено.[ref: repo:src/bioetl/configs/pipelines/target.yaml@test_refactoring_32]
-| IUPHAR | `/targets`, `/targets/families` | Таргет и GTP-IUPHAR пайплайны | `x-api-key`, 6 req/sec.[ref: repo:src/bioetl/configs/pipelines/target.yaml@test_refactoring_32]
+| PubMed | E-utilities (`efetch`, `esearch`) | Документ-пайплайн | `tool`, `email`, `api_key`; 3 req/sec без ключа.[ref: repo:src/bioetl/sources/pubmed/request/builder.py@test_refactoring_32] | Production |
+| Crossref | REST `/works` | Документ-пайплайн | `mailto` в User-Agent, 2 req/sec конфигом.[ref: repo:src/bioetl/configs/pipelines/document.yaml@test_refactoring_32] | Production |
+| OpenAlex | REST `/works` | Документ-пайплайн | `mailto`, 10 req/sec конфигом.[ref: repo:src/bioetl/configs/pipelines/document.yaml@test_refactoring_32] | Production |
+| Semantic Scholar | Graph API `/paper/batch` | Документ-пайплайн | API key опционален, 1 req/1.25s без ключа.[ref: repo:src/bioetl/configs/pipelines/document.yaml@test_refactoring_32] | Production |
+| UniProt ID Mapping | REST `/idmapping` | Таргет-пайплайн | Квота 2 req/sec, кэширование включено.[ref: repo:src/bioetl/configs/pipelines/target.yaml@test_refactoring_32] | Production |
+| IUPHAR | `/targets`, `/targets/families` | Таргет и GTP-IUPHAR пайплайны | `x-api-key`, 6 req/sec.[ref: repo:src/bioetl/configs/pipelines/target.yaml@test_refactoring_32] | Production |
 
-## лицензия-и-обратная-связь
-Проект распространяется по лицензии MIT. Вопросы и предложения по качеству
-данных и пайплайнам направляйте через issues или PR, соблюдая правила из
-PROJECT_RULES.md и USER_RULES.md. Для срочных вопросов используйте e-mail,
-указанный в `CROSSREF_MAILTO`/`OPENALEX_MAILTO` в локальной конфигурации.
->>>>>>> 099362ba
+## Лицензия и обратная связь {#license-and-feedback}
+
+Проект распространяется по лицензии MIT, указанной в
+[`pyproject.toml`][ref: repo:pyproject.toml@test_refactoring_32]. Ошибки и
+предложения отправляйте через задачи в репозитории или по контактам команды
+BioETL. Вопросы и предложения по качеству данных и пайплайнам направляйте через
+issues или PR, соблюдая правила из PROJECT_RULES.md и USER_RULES.md. Для срочных
+вопросов используйте e-mail, указанный в `CROSSREF_MAILTO`/`OPENALEX_MAILTO` в
+локальной конфигурации.
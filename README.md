--- conflicted
+++ resolved
@@ -1,6 +1,5 @@
 # Bioactivity Data Acquisition
 
-<<<<<<< HEAD
 A modular ETL pipeline for downloading bioactivity data via HTTP APIs, validating it with
 [Pandera](https://pandera.readthedocs.io/), transforming it into a normalized representation, and
 exporting deterministic CSV outputs together with QC reports.
@@ -19,14 +18,6 @@
 Create and activate a virtual environment (Python ≥ 3.10), then install the project with the
 development dependencies:
 
-=======
-Bioactivity data acquisition is a modular ETL pipeline for downloading ChEMBL bioactivity
-records, normalising them with Pandas/Pandera, and exporting deterministic CSV artefacts.
-The project targets Python 3.10+ and emphasises reliability, testability, and observability.
-
-## Installation
-
->>>>>>> d54e78af
 ```bash
 python -m venv .venv
 source .venv/bin/activate
@@ -34,28 +25,12 @@
 pip install .[dev]
 ```
 
-<<<<<<< HEAD
 If you only need the runtime dependencies, drop the `[dev]` extra.
 
 ## Configuration
 
-Pipeline behaviour is controlled via YAML configuration files. Use `configs/example.yaml` as a
+Pipeline behaviour is controlled via YAML configuration files. Use `configs/config.example.yaml` as a
 starting point:
-
-```yaml
-clients:
-  - name: chembl
-    url: "https://example.com/api"
-    pagination_param: "page"
-    page_size_param: "page_size"
-    page_size: 100
-output:
-  data_path: "data/output/bioactivity.csv"
-=======
-## Configuration
-
-Pipeline behaviour is configured via YAML. Use `configs/config.example.yaml` as a starting
-point. The structure is:
 
 ```yaml
 sources:
@@ -65,73 +40,19 @@
     page_size: 200
 output:
   output_path: "data/output/bioactivities.csv"
->>>>>>> d54e78af
   qc_report_path: "data/output/qc_report.csv"
   correlation_path: "data/output/correlation.csv"
 retries:
   max_tries: 5
-<<<<<<< HEAD
-  backoff_multiplier: 1.0
-logging:
-  level: INFO
-validation:
-  strict: true
-```
-
-- **clients** – API sources with optional pagination settings.
-- **output** – destinations for normalized data, QC metrics, and correlation matrices.
-- **retries** – `backoff` configuration for HTTP resilience.
-- **logging** – structlog log level.
-- **validation** – toggle strict schema validation.
-
-Store secrets such as API tokens in environment variables (consider using `.env` files with
-`python-dotenv`).
-
-## Running the CLI
-
-Use the Typer app to execute the pipeline:
-
-```bash
-bioactivity-etl pipeline --config configs/example.yaml
-```
-
-Or, if you prefer running the module directly:
-
-```bash
-python -m library.cli pipeline --config configs/example.yaml
-```
-
-The command fetches data from all configured sources, applies normalization, and writes CSV outputs
-and QC artefacts to the paths defined in the configuration file.
-
-## Testing and Quality Gates
-
-Run the full validation suite (coverage threshold 90 % is enforced by pytest):
-
-```bash
-pytest
-```
-
-Type-check the codebase with mypy in strict mode:
-
-```bash
-mypy --strict library
-```
-
-Lint and format using ruff and black:
-
-```bash
-ruff check .
-black --check .
-```
-
-## Pre-commit Hooks
-
-Install the hooks locally to guard commits:
-=======
 log_level: INFO
 strict_validation: true
 ```
+
+- **sources** – API sources with endpoint configuration and pagination settings.
+- **output** – destinations for normalized data, QC metrics, and correlation matrices.
+- **retries** – retry configuration for HTTP resilience.
+- **log_level** – structlog log level.
+- **strict_validation** – toggle strict schema validation.
 
 Authentication tokens can be injected through an optional `.env` file placed alongside the
 configuration. Declare keys matching `<SOURCE_NAME>_AUTH_TOKEN` (e.g. `CHEMBL_AUTH_TOKEN`).
@@ -150,33 +71,30 @@
 bioactivity-data-acquisition pipeline --config configs/config.example.yaml --env-file .env
 ```
 
-## Development Workflow
+## Testing and Quality Gates
 
-### Formatting and Linting
+Run the full validation suite (coverage threshold 90 % is enforced by pytest):
+
+```bash
+pytest
+```
+
+Type-check the codebase with mypy in strict mode:
+
+```bash
+mypy src
+```
+
+Lint and format using ruff and black:
 
 ```bash
 ruff check .
 black .
 ```
 
-### Static Typing
-
-```bash
-mypy src
-```
-
-### Tests
-
-Pytest is configured with coverage ≥90 %:
-
-```bash
-pytest
-```
-
-### Pre-commit Hooks
+## Pre-commit Hooks
 
 Install pre-commit hooks to run Ruff, Black, mypy, and pytest automatically:
->>>>>>> d54e78af
 
 ```bash
 pre-commit install
@@ -185,10 +103,6 @@
 
 ## Continuous Integration
 
-<<<<<<< HEAD
-GitHub Actions workflow `.github/workflows/ci.yaml` runs linting (ruff, black), strict mypy, and the
-pytest suite on every push and pull request targeting `main`.
-=======
 The GitHub Actions workflow (`.github/workflows/ci.yaml`) runs Ruff, Black, mypy, and pytest
 on each push and pull request targeting `main` or `work`.
 
@@ -198,5 +112,4 @@
 
 - **Bioactivities CSV** – sorted deterministic dataset.
 - **QC report** – summary metrics (row counts, duplicates, missing values).
-- **Correlation matrix** – numeric correlations saved as CSV.
->>>>>>> d54e78af
+- **Correlation matrix** – numeric correlations saved as CSV.
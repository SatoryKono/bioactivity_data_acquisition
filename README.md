--- conflicted
+++ resolved
@@ -1,10 +1,8 @@
 # BioETL
-
 Unified ETL framework for bioactivity data extraction from ChEMBL and
 external sources with full determinism and reproducibility.
 
 ## Installation
-
 ```bash
 
 # Install in development mode
@@ -16,21 +14,17 @@
 pre-commit install
 
 ```
-
 ### Install test dependencies only
-
 ```bash
 pip install -r requirements.txt
 
 ```
-
 > **Note:** The test suite relies on [Faker](https://faker.readthedocs.io/en/master/)
 > for deterministic fixture data. Installing the development extras or the
 > pinned requirements file above ensures the dependency is available before
 > running `pytest`.
 
 ## Quick Start
-
 ```bash
 
 # Load configuration
@@ -44,9 +38,7 @@
 UnifiedLogger.get('test').info('Hello World')"
 
 ```
-
 ## Environment variables
-
 Все обязательные переменные перечислены в файле [`.env.example`](.env.example) с
 комментариями по формату значений. Скопируйте его и заполните реальные данные:
 
@@ -54,14 +46,12 @@
 cp .env.example .env
 ${SHELL:-bash} -lc 'set -a; source .env; set +a'
 ```
-
 Команда `set -a` экспортирует все переменные из `.env` в текущую сессию. В
 CI/CD можно использовать аналогичный подход (например, `python -m dotenv load`
 или встроенные менеджеры секретов) до вызова CLI.
 
-<<<<<<< HEAD
+
 ```
-=======
 | Переменная | Назначение | Обязательность |
 | --- | --- | --- |
 | `PUBMED_TOOL` | Значение параметра `tool` для обращения к NCBI E-utilities. | Да — требуется документному пайплайну. |
@@ -70,7 +60,6 @@
 | `CROSSREF_MAILTO` | E-mail для polite pool Crossref API. | Да — требуется документному пайплайну. |
 | `SEMANTIC_SCHOLAR_API_KEY` | Токен Semantic Scholar Graph API. | Необязательная локально, обязательна для production. |
 | `IUPHAR_API_KEY` | Ключ доступа к Guide to Pharmacology API. | Да — требуется target-пайплайну. |
->>>>>>> 6c6391e6
 
 Если `IUPHAR_API_KEY` не задан, загрузчик конфигурации завершится ошибкой,
 предотвращая случайную отправку плейсхолдеров `${IUPHAR_API_KEY}` в HTTP-заголовки.
@@ -81,17 +70,13 @@
 поэтому консольный интерфейс всегда отражает актуальные пайплайны.
 
 ```bash
-
 # Просмотреть доступные команды и флаги
-
 python -m bioetl.cli.main --help
 
 # Список зарегистрированных пайплайнов
-
 python -m bioetl.cli.main list
 
 # Пример запуска пайплайна в режиме dry-run
-
 python -m bioetl.cli.main activity \
   --config configs/pipelines/activity.yaml \
   --dry-run \
@@ -102,7 +87,6 @@
 ## Structure
 
 ```text
-
 src/bioetl/
   ├── core/          # Logger, API client, output writer
   ├── config/        # Configuration system
@@ -127,41 +111,32 @@
 ## Development
 
 ```bash
-
 # Run linting (same as CI)
-
 ruff check src/bioetl src/library tests
 ruff format --check src/bioetl src/library tests
 
 # Run tests
-
 pytest tests/ -v
 
 # Run with coverage
-
 pytest tests/ --cov=src/bioetl --cov-report=html
 
 # Run specific test suite
-
 make test-unit                     # Unit tests only (directory scoped)
 make test-integration              # Integration tests only (directory scoped)
 pytest tests/unit/ -v              # Direct pytest invocation for unit tests
 pytest tests/integration/ -v       # Direct pytest invocation for integration tests
 
 # Lint
-
 ruff check src/ tests/
 
 # Type check
-
 mypy --config-file=pyproject.toml src/bioetl src/library
 
 # Execute the full test matrix
-
 pytest tests/unit tests/integration tests/schemas
 
 # Run every hook locally
-
 pre-commit run --all-files
 
 ```
@@ -209,4 +184,4 @@
 
 ## License
 
-MIT
+MIT
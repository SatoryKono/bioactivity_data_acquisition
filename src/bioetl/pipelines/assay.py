"""Assay Pipeline - ChEMBL assay data extraction."""

import json
import subprocess
from collections.abc import Iterable
from datetime import datetime, timezone
from pathlib import Path
from typing import Any

import pandas as pd
<<<<<<< HEAD
import requests
=======
from pandera.errors import SchemaErrors
>>>>>>> 0c6bd22d

from bioetl.config import PipelineConfig
from bioetl.core.api_client import APIConfig, CircuitBreakerOpenError, UnifiedAPIClient
from bioetl.core.logger import UnifiedLogger
from bioetl.pipelines.base import PipelineBase
from bioetl.schemas import AssaySchema
from bioetl.schemas.registry import schema_registry

logger = UnifiedLogger.get(__name__)

# Register schema
schema_registry.register("assay", "1.0.0", AssaySchema)


TARGET_ENRICHMENT_WHITELIST = [
    "target_chembl_id",
    "pref_name",
    "organism",
    "target_type",
    "species_group_flag",
    "tax_id",
    "component_count",
]

ASSAY_CLASS_ENRICHMENT_WHITELIST = {
    "assay_class_id": "assay_class_id",
    "bao_id": "assay_class_bao_id",
    "class_type": "assay_class_type",
    "l1": "assay_class_l1",
    "l2": "assay_class_l2",
    "l3": "assay_class_l3",
    "description": "assay_class_description",
}


class AssayPipeline(PipelineBase):
    """Pipeline for extracting ChEMBL assay data."""

    def __init__(self, config: PipelineConfig, run_id: str):
        super().__init__(config, run_id)

        chembl_source = config.sources.get("chembl")
        default_base_url = "https://www.ebi.ac.uk/chembl/api/data"
        base_url = getattr(chembl_source, "base_url", default_base_url)
        batch_size = getattr(chembl_source, "batch_size", 25) or 25

        chembl_config = APIConfig(
            name="chembl",
            base_url=base_url,
            cache_enabled=config.cache.enabled,
            cache_ttl=config.cache.ttl,
        )
        self.api_client = UnifiedAPIClient(chembl_config)

        self.batch_size = batch_size
        self.chembl_base_url = base_url
        self.chembl_release: str | None = None
        self.git_commit = self._resolve_git_commit()
        self.config_hash = config.config_hash
        self.run_metadata: dict[str, Any] = {
            "run_id": run_id,
            "git_commit": self.git_commit,
            "config_hash": self.config_hash,
            "chembl_base_url": self.chembl_base_url,
            "chembl_release": None,
        }

        self._cache_enabled = bool(config.cache.enabled)
        self._assay_cache: dict[str, dict[str, Any]] = {}
        self._status_payload: dict[str, Any] | None = None

        self._initialize_status()

    @staticmethod
    def _resolve_git_commit() -> str:
        """Return the current git commit SHA or 'unknown'."""
        try:
            output = subprocess.check_output([
                "git",
                "rev-parse",
                "HEAD",
            ], stderr=subprocess.DEVNULL)
            return output.decode().strip()
        except (subprocess.CalledProcessError, FileNotFoundError, OSError):
            return "unknown"

    def _initialize_status(self) -> None:
        """Capture ChEMBL status to anchor the run's release metadata."""
        try:
            status = self.api_client.request_json("/status.json")
        except CircuitBreakerOpenError as exc:
            logger.error("chembl_status_circuit_open", error=str(exc))
            self.run_metadata["status_error"] = str(exc)
            return
        except Exception as exc:  # noqa: BLE001 - propagate as metadata for observability
            logger.warning("chembl_status_unavailable", error=str(exc))
            self.run_metadata["status_error"] = str(exc)
            return

        self._status_payload = status if isinstance(status, dict) else {}
        release: str | None = None
        if isinstance(status, dict):
            release_value = status.get("chembl_db_version") or status.get("chembl_release")
            if release_value:
                release = str(release_value)
        else:
            logger.warning(
                "chembl_status_unexpected_payload",
                payload_type=type(status).__name__,
            )

        if release:
            self.chembl_release = release
            self.run_metadata["chembl_release"] = release
            logger.info("chembl_status_captured", chembl_release=release, base_url=self.chembl_base_url)
        else:
            logger.warning("chembl_status_missing_release", base_url=self.chembl_base_url)

        self.run_metadata["status_checked_at"] = datetime.now(timezone.utc).isoformat()

    def _make_cache_key(self, assay_id: str) -> str:
        """Compose release-qualified cache key for assay payloads."""
        release = self.chembl_release or "unknown"
        return f"assay:{release}:{assay_id}"

    def _cache_get(self, assay_id: str) -> dict[str, Any] | None:
        """Return cached assay payload if caching is enabled."""
        if not self._cache_enabled:
            return None
        key = self._make_cache_key(assay_id)
        cached = self._assay_cache.get(key)
        if cached is not None:
            logger.debug("assay_cache_hit", key=key)
            return cached.copy()
        return None

    def _cache_set(self, assay_id: str, payload: dict[str, Any]) -> None:
        """Persist payload to in-memory cache if enabled."""
        if not self._cache_enabled:
            return
        key = self._make_cache_key(assay_id)
        self._assay_cache[key] = payload.copy()
        logger.debug("assay_cache_store", key=key)

    def _normalize_assay_record(self, assay: dict[str, Any]) -> dict[str, Any]:
        """Normalize raw assay payload from ChEMBL."""
        classifications = assay.get("assay_classifications")
        classifications_str = None
        if classifications:
            try:
                classifications_str = json.dumps(
                    classifications,
                    ensure_ascii=False,
                    sort_keys=True,
                )
            except (TypeError, ValueError):
                try:
                    classifications_str = " | ".join(classifications)
                except TypeError:
                    classifications_str = None

        params = assay.get("assay_parameters")
        params_json = json.dumps(params, ensure_ascii=False) if params is not None else None

        record: dict[str, Any] = {
            "assay_chembl_id": assay.get("assay_chembl_id"),
            "assay_type": assay.get("assay_type"),
            "assay_category": assay.get("assay_category"),
            "assay_cell_type": assay.get("assay_cell_type"),
            "assay_classifications": classifications_str,
            "assay_group": assay.get("assay_group"),
            "assay_organism": assay.get("assay_organism"),
            "assay_parameters_json": params_json,
            "assay_strain": assay.get("assay_strain"),
            "assay_subcellular_fraction": assay.get("assay_subcellular_fraction"),
            "assay_tax_id": assay.get("assay_tax_id"),
            "assay_test_type": assay.get("assay_test_type"),
            "assay_tissue": assay.get("assay_tissue"),
            "assay_type_description": assay.get("assay_type_description"),
            "bao_format": assay.get("bao_format"),
            "bao_label": assay.get("bao_label"),
            "bao_endpoint": assay.get("bao_endpoint"),
            "cell_chembl_id": assay.get("cell_chembl_id"),
            "confidence_description": assay.get("confidence_description"),
            "confidence_score": assay.get("confidence_score"),
            "assay_description": assay.get("description"),
            "document_chembl_id": assay.get("document_chembl_id"),
            "relationship_description": assay.get("relationship_description"),
            "relationship_type": assay.get("relationship_type"),
            "src_assay_id": assay.get("src_assay_id"),
            "src_id": assay.get("src_id"),
            "target_chembl_id": assay.get("target_chembl_id"),
            "tissue_chembl_id": assay.get("tissue_chembl_id"),
        }

        assay_class = assay.get("assay_class")
        if isinstance(assay_class, dict):
            record.update({
                "assay_class_id": assay_class.get("assay_class_id"),
                "assay_class_bao_id": assay_class.get("bao_id"),
                "assay_class_type": assay_class.get("assay_class_type"),
                "assay_class_l1": assay_class.get("class_level_1"),
                "assay_class_l2": assay_class.get("class_level_2"),
                "assay_class_l3": assay_class.get("class_level_3"),
                "assay_class_description": assay_class.get("assay_class_description"),
            })

        variant_sequences = assay.get("variant_sequence")
        variant_sequence_json = None
        if variant_sequences:
            if isinstance(variant_sequences, list) and variant_sequences:
                variant = variant_sequences[0]
                if isinstance(variant, dict):
                    record.update({
                        "variant_id": variant.get("variant_id"),
                        "variant_base_accession": variant.get("base_accession"),
                        "variant_mutation": variant.get("mutation"),
                        "variant_sequence": variant.get("variant_seq"),
                        "variant_accession_reported": variant.get("accession_reported"),
                    })
                variant_sequence_json = json.dumps(variant_sequences, ensure_ascii=False)
            elif isinstance(variant_sequences, dict):
                record.update({
                    "variant_id": variant_sequences.get("variant_id"),
                    "variant_base_accession": variant_sequences.get("base_accession"),
                    "variant_mutation": variant_sequences.get("mutation"),
                    "variant_sequence": variant_sequences.get("variant_seq"),
                    "variant_accession_reported": variant_sequences.get("accession_reported"),
                })
                variant_sequence_json = json.dumps([variant_sequences], ensure_ascii=False)

        record["variant_sequence_json"] = variant_sequence_json
        record["source_system"] = "chembl"
        record["chembl_release"] = self.chembl_release
        return record

    def _create_fallback_record(self, assay_id: str, error: Exception | None = None) -> dict[str, Any]:
        """Generate fallback payload when API data cannot be retrieved."""
        http_status: int | None = None
        retry_after: float | None = None
        error_code: Any | None = getattr(error, "code", None)
        attempt: Any | None = getattr(error, "attempt", None)

        if isinstance(error, requests.exceptions.HTTPError) and error.response is not None:
            http_status = error.response.status_code
            retry_after_header = error.response.headers.get("Retry-After")
            if retry_after_header:
                try:
                    retry_after = float(retry_after_header)
                except ValueError:
                    retry_after = None
        else:
            http_status = getattr(error, "status", None)
            retry_after = getattr(error, "retry_after", None)

        message = str(error) if error else "Fallback: API unavailable"

        record: dict[str, Any] = {
            "assay_chembl_id": assay_id,
            "source_system": "ChEMBL_FALLBACK",
            "chembl_release": self.chembl_release,
            "error_code": error_code,
            "http_status": http_status,
            "error_message": message,
            "retry_after_sec": retry_after,
            "attempt": attempt,
            "run_id": self.run_id,
            "git_commit": self.git_commit,
            "config_hash": self.config_hash,
        }
        return record

    def extract(self, input_file: Path | None = None) -> pd.DataFrame:
        """Extract assay data from input file."""
        if input_file is None:
            # Default to data/input/assay.csv
            input_file = Path("data/input/assay.csv")

        logger.info("reading_input", path=input_file)
        df = pd.read_csv(input_file)  # Read all records

        # Create output DataFrame with just assay_chembl_id for API lookup
        result = pd.DataFrame()
        result["assay_chembl_id"] = df["assay_chembl_id"] if "assay_chembl_id" in df.columns else df["assay_chembl_id"]

        logger.info("extraction_completed", rows=len(result))
        return result

    def _fetch_assay_data(self, assay_ids: list[str]) -> pd.DataFrame:
        """Fetch assay data from ChEMBL API with release-scoped caching."""
        if not assay_ids:
            return pd.DataFrame()

        results: list[dict[str, Any]] = []
        pending: list[str] = []
        seen: set[str] = set()

        for assay_id in assay_ids:
            if not assay_id or assay_id in seen:
                continue
            seen.add(assay_id)
            cached = self._cache_get(assay_id)
            if cached is not None:
                results.append(cached)
            else:
                pending.append(assay_id)

        if not pending:
            logger.info("assay_fetch_served_from_cache", count=len(results))
            return pd.DataFrame(results)

        for index in range(0, len(pending), self.batch_size):
            batch_ids = pending[index : index + self.batch_size]
            logger.info(
                "fetching_batch",
                batch=index // self.batch_size + 1,
                size=len(batch_ids),
            )

            try:
                response = self.api_client.request_json(
                    "/assay.json",
                    params={"assay_chembl_id__in": ",".join(batch_ids)},
                )
            except CircuitBreakerOpenError as exc:
                logger.error("assay_fetch_circuit_open", error=str(exc), batch_ids=batch_ids)
                for assay_id in batch_ids:
                    fallback = self._create_fallback_record(assay_id, exc)
                    self._cache_set(assay_id, fallback)
                    results.append(fallback)
                continue
            except requests.exceptions.RequestException as exc:
                logger.error("assay_fetch_request_exception", error=str(exc), batch_ids=batch_ids)
                for assay_id in batch_ids:
                    fallback = self._create_fallback_record(assay_id, exc)
                    self._cache_set(assay_id, fallback)
                    results.append(fallback)
                continue
            except Exception as exc:  # noqa: BLE001 - capture for fallback creation
                logger.error("assay_fetch_failed", error=str(exc), batch_ids=batch_ids)
                for assay_id in batch_ids:
                    fallback = self._create_fallback_record(assay_id, exc)
                    self._cache_set(assay_id, fallback)
                    results.append(fallback)
                continue

            assays_payload = []
            if isinstance(response, dict):
                assays_payload = response.get("assays", []) or []
            if not isinstance(assays_payload, list):
                assays_payload = []

            assays_by_id: dict[str, dict[str, Any]] = {}
            for assay in assays_payload:
                assay_id = assay.get("assay_chembl_id")
                if assay_id:
                    assays_by_id[str(assay_id)] = assay

            for assay_id in batch_ids:
                payload = assays_by_id.get(assay_id)
                if payload:
                    normalized = self._normalize_assay_record(payload)
                    self._cache_set(assay_id, normalized)
                    results.append(normalized)
                else:
                    logger.warning("assay_missing_from_response", assay_id=assay_id)
                    fallback = self._create_fallback_record(assay_id)
                    self._cache_set(assay_id, fallback)
                    results.append(fallback)

        if not results:
            logger.warning("no_results_from_api")
            return pd.DataFrame()

        df = pd.DataFrame(results)
        logger.info("api_extraction_completed", rows=len(df))
        return df

    def _expand_assay_parameters_long(self, df: pd.DataFrame) -> pd.DataFrame:
        """Expand assay parameters JSON into long-format rows."""

        if "assay_parameters_json" not in df.columns:
            return pd.DataFrame(columns=["assay_chembl_id", "row_subtype", "row_index"])

        records: list[dict[str, object]] = []

        for _, row in df.iterrows():
            params_raw = row.get("assay_parameters_json")
            if not params_raw or (isinstance(params_raw, float) and pd.isna(params_raw)):
                continue

            try:
                params = json.loads(params_raw) if isinstance(params_raw, str) else params_raw
            except (TypeError, ValueError):
                logger.warning("assay_param_parse_failed", assay_chembl_id=row.get("assay_chembl_id"))
                continue

            if not isinstance(params, Iterable):
                continue

            index = 0
            for param in params:
                if not isinstance(param, dict):
                    continue

                record = {
                    "assay_chembl_id": row.get("assay_chembl_id"),
                    "row_subtype": "param",
                    "row_index": index,
                    "assay_param_type": param.get("type"),
                    "assay_param_relation": param.get("relation"),
                    "assay_param_value": param.get("value"),
                    "assay_param_units": param.get("units"),
                    "assay_param_text_value": param.get("text_value"),
                    "assay_param_standard_type": param.get("standard_type"),
                    "assay_param_standard_value": param.get("standard_value"),
                    "assay_param_standard_units": param.get("standard_units"),
                }
                records.append(record)
                index += 1

        if not records:
            return pd.DataFrame(columns=["assay_chembl_id", "row_subtype", "row_index"])

        return pd.DataFrame(records)

    def _expand_variant_sequences(self, df: pd.DataFrame) -> pd.DataFrame:
        """Expand variant sequences JSON into long-format rows."""

        if "variant_sequence_json" not in df.columns:
            return pd.DataFrame(columns=["assay_chembl_id", "row_subtype", "row_index"])

        records: list[dict[str, object]] = []

        for _, row in df.iterrows():
            variant_raw = row.get("variant_sequence_json")
            if not variant_raw or (isinstance(variant_raw, float) and pd.isna(variant_raw)):
                continue

            try:
                variants = json.loads(variant_raw) if isinstance(variant_raw, str) else variant_raw
            except (TypeError, ValueError):
                logger.warning("variant_parse_failed", assay_chembl_id=row.get("assay_chembl_id"))
                continue

            if not isinstance(variants, Iterable):
                continue

            index = 0
            for variant in variants:
                if not isinstance(variant, dict):
                    continue

                record = {
                    "assay_chembl_id": row.get("assay_chembl_id"),
                    "row_subtype": "variant",
                    "row_index": index,
                    "variant_id": variant.get("variant_id"),
                    "variant_base_accession": variant.get("base_accession"),
                    "variant_mutation": variant.get("mutation"),
                    "variant_sequence": variant.get("variant_seq"),
                    "variant_accession_reported": variant.get("accession_reported"),
                }
                records.append(record)
                index += 1

        if not records:
            return pd.DataFrame(columns=["assay_chembl_id", "row_subtype", "row_index"])

        return pd.DataFrame(records)

    def _expand_assay_classifications(self, df: pd.DataFrame) -> pd.DataFrame:
        """Expand assay classifications JSON into long-format rows."""

        if "assay_classifications" not in df.columns:
            return pd.DataFrame(columns=["assay_chembl_id", "row_subtype", "row_index"])

        records: list[dict[str, object]] = []

        for _, row in df.iterrows():
            class_raw = row.get("assay_classifications")
            if not class_raw or (isinstance(class_raw, float) and pd.isna(class_raw)):
                continue

            parsed: Iterable[dict[str, object]] | None = None
            if isinstance(class_raw, str):
                try:
                    parsed_json = json.loads(class_raw)
                    if isinstance(parsed_json, list):
                        parsed = parsed_json
                except (TypeError, ValueError):
                    logger.warning(
                        "assay_class_parse_failed",
                        assay_chembl_id=row.get("assay_chembl_id"),
                    )
            elif isinstance(class_raw, Iterable):
                parsed = class_raw  # type: ignore[assignment]

            if not parsed:
                continue

            index = 0
            for classification in parsed:
                if not isinstance(classification, dict):
                    continue

                record = {
                    "assay_chembl_id": row.get("assay_chembl_id"),
                    "row_subtype": "class",
                    "row_index": index,
                    "assay_class_id": classification.get("assay_class_id"),
                    "assay_class_bao_id": classification.get("bao_id"),
                    "assay_class_type": classification.get("class_type"),
                    "assay_class_l1": classification.get("l1"),
                    "assay_class_l2": classification.get("l2"),
                    "assay_class_l3": classification.get("l3"),
                    "assay_class_description": classification.get("description"),
                }
                records.append(record)
                index += 1

        if not records:
            return pd.DataFrame(columns=["assay_chembl_id", "row_subtype", "row_index"])

        return pd.DataFrame(records)

    def _fetch_target_reference_data(self, target_ids: list[str]) -> pd.DataFrame:
        """Fetch whitelisted target reference data for enrichment."""

        if not target_ids:
            return pd.DataFrame(columns=TARGET_ENRICHMENT_WHITELIST)

        records: list[dict[str, object]] = []

        for target_id in sorted(set(filter(None, target_ids))):
            try:
                url = f"{self.api_client.config.base_url}/target/{target_id}.json"
                response = self.api_client.request_json(url)
                target_data = response.get("target") if isinstance(response, dict) and "target" in response else response

                if not isinstance(target_data, dict):
                    continue

                record = {
                    field: target_data.get(field)
                    for field in TARGET_ENRICHMENT_WHITELIST
                }
                records.append(record)
            except Exception as exc:
                logger.warning("target_enrichment_failed", target_id=target_id, error=str(exc))

        if not records:
            return pd.DataFrame(columns=TARGET_ENRICHMENT_WHITELIST)

        return pd.DataFrame(records)

    def _fetch_assay_class_reference_data(self, class_ids: Iterable[int | str]) -> pd.DataFrame:
        """Fetch whitelisted assay class reference data for enrichment."""

        normalized_ids = [class_id for class_id in sorted(set(class_ids)) if class_id is not None]
        if not normalized_ids:
            return pd.DataFrame(columns=ASSAY_CLASS_ENRICHMENT_WHITELIST.values())

        records: list[dict[str, object]] = []

        for class_id in normalized_ids:
            try:
                url = f"{self.api_client.config.base_url}/assay_class/{class_id}.json"
                response = self.api_client.request_json(url)
                class_data = (
                    response.get("assay_class")
                    if isinstance(response, dict) and "assay_class" in response
                    else response
                )

                if not isinstance(class_data, dict):
                    continue

                record = {
                    output_field: class_data.get(input_field)
                    for input_field, output_field in ASSAY_CLASS_ENRICHMENT_WHITELIST.items()
                }
                records.append(record)
            except Exception as exc:
                logger.warning("assay_class_enrichment_failed", assay_class_id=class_id, error=str(exc))

        output_columns = list(ASSAY_CLASS_ENRICHMENT_WHITELIST.values())
        if not records:
            return pd.DataFrame(columns=output_columns)

        return pd.DataFrame(records)

    def transform(self, df: pd.DataFrame) -> pd.DataFrame:
        """Transform assay data with explode functionality."""
        if df.empty:
            # Return empty DataFrame with all required columns from schema
            return pd.DataFrame(columns=AssaySchema.get_column_order())

        from bioetl.normalizers import registry

        # Fetch assay data from ChEMBL API
        assay_ids = df["assay_chembl_id"].unique().tolist()
        assay_data = self._fetch_assay_data(assay_ids)
        
        # Merge with existing data
        if not assay_data.empty:
            df = df.merge(assay_data, on="assay_chembl_id", how="left", suffixes=("", "_api"))
            # Remove duplicate columns from API merge (keep original, remove _api suffix)
            df = df.loc[:, ~df.columns.str.endswith("_api")]

        # Normalize strings
        if "assay_description" in df.columns:
            df["assay_description"] = df["assay_description"].apply(
                lambda x: registry.normalize("string", x) if pd.notna(x) else None
            )

        if "assay_type" in df.columns:
            df["assay_type"] = df["assay_type"].apply(
                lambda x: registry.normalize("string", x) if pd.notna(x) else None
            )

        base_df = df.copy()
        base_df["row_subtype"] = "assay"
        base_df["row_index"] = 0

        # Target enrichment
        target_ids_series = base_df.get("target_chembl_id")
        if target_ids_series is not None:
            target_id_list = [tid for tid in target_ids_series.dropna().tolist() if tid]
            if target_id_list:
                target_reference = self._fetch_target_reference_data(target_id_list)
                matched_targets: set[str] = set()
                missing_count = 0

                if not target_reference.empty:
                    allowed_columns = [
                        col for col in target_reference.columns if col in TARGET_ENRICHMENT_WHITELIST
                    ]
                    target_reference = target_reference[allowed_columns]
                    base_df = base_df.merge(
                        target_reference,
                        on="target_chembl_id",
                        how="left",
                        suffixes=("", "_ref"),
                    )
                    matched_targets = set(
                        target_reference["target_chembl_id"].dropna().astype(str).unique().tolist()
                    )
                    if "pref_name" in base_df.columns:
                        pref_loss_mask = base_df["target_chembl_id"].notna() & base_df["pref_name"].isna()
                        missing_count = int(pref_loss_mask.sum())
                else:
                    missing_count = len(target_id_list)

                missing_targets = set(map(str, target_id_list)) - matched_targets
                missing_count = max(missing_count, len(missing_targets))

                if missing_count:
                    logger.warning("target_enrichment_join_loss", missing_count=missing_count)

        # Explode nested structures into long format dataframes
        params_df = self._expand_assay_parameters_long(base_df)
        variants_df = self._expand_variant_sequences(base_df)
        classes_df = self._expand_assay_classifications(base_df)

        # Assay class enrichment applied to classification rows
        if not classes_df.empty and "assay_class_id" in classes_df.columns:
            class_ids = [cid for cid in classes_df["assay_class_id"].dropna().tolist() if cid is not None]
            if class_ids:
                class_reference = self._fetch_assay_class_reference_data(class_ids)
                matched_classes: set[str] = set()
                missing_count = 0

                if not class_reference.empty:
                    allowed_columns = [
                        col for col in class_reference.columns if col in ASSAY_CLASS_ENRICHMENT_WHITELIST.values()
                    ]
                    class_reference = class_reference[allowed_columns]
                    classes_df = classes_df.merge(
                        class_reference,
                        on="assay_class_id",
                        how="left",
                        suffixes=("", "_ref"),
                    )
                    matched_classes = set(
                        class_reference["assay_class_id"].dropna().astype(str).unique().tolist()
                    )
                    for column in ASSAY_CLASS_ENRICHMENT_WHITELIST.values():
                        if column == "assay_class_id":
                            continue
                        ref_column = f"{column}_ref"
                        if ref_column in classes_df.columns:
                            classes_df[column] = classes_df[column].fillna(classes_df[ref_column])
                            classes_df.drop(columns=[ref_column], inplace=True)

                    missing_count = int(
                        (classes_df["assay_class_id"].notna() & classes_df["assay_class_bao_id"].isna()).sum()
                    )
                else:
                    missing_count = len(class_ids)

                missing_classes = set(map(str, class_ids)) - matched_classes
                missing_count = max(missing_count, len(missing_classes))

                if missing_count:
                    logger.warning("assay_class_enrichment_join_loss", missing_count=missing_count)

        frames = [base_df]
        for expanded in (params_df, variants_df, classes_df):
            if not expanded.empty:
                frames.append(expanded)

        df = pd.concat(frames, ignore_index=True, sort=False)

        # Ensure row_index is deterministic Int64
        if "row_index" in df.columns:
            df["row_index"] = df["row_index"].fillna(0).astype("Int64")
        else:
            df["row_index"] = 0

        # Add pipeline metadata
        df["pipeline_version"] = "1.0.0"
        if "source_system" in df.columns:
            df["source_system"] = df["source_system"].fillna("chembl")
        else:
            df["source_system"] = "chembl"
        df["chembl_release"] = self.chembl_release
        df["extracted_at"] = pd.Timestamp.now(tz="UTC").isoformat()

        # Generate hash fields for data integrity
        from bioetl.core.hashing import generate_hash_business_key, generate_hash_row

        df["hash_business_key"] = df["assay_chembl_id"].apply(generate_hash_business_key)
        df["hash_row"] = df.apply(lambda row: generate_hash_row(row.to_dict()), axis=1)

        # Generate deterministic index
        df = df.sort_values(["assay_chembl_id", "row_subtype", "row_index"])  # Sort by primary key
        df["index"] = range(len(df))

        # Reorder columns according to schema and add missing columns with None
        from bioetl.schemas import AssaySchema

        expected_cols = AssaySchema.get_column_order()
        if expected_cols:
            # Add missing columns with None values
            for col in expected_cols:
                if col not in df.columns:
                    df[col] = None

            # Reorder to match schema column_order
            df = df[expected_cols]

        return df

    def validate(self, df: pd.DataFrame) -> pd.DataFrame:
        """Validate assay data against schema and referential integrity."""
        self.validation_issues.clear()

        if df.empty:
            logger.info("validation_skipped_empty", rows=0)
            return df

        if "confidence_score" in df.columns:
            try:
                df["confidence_score"] = pd.to_numeric(
                    df["confidence_score"], errors="coerce"
                ).astype("Int64")
            except Exception as exc:  # pragma: no cover - defensive
                logger.warning("confidence_score_cast_failed", error=str(exc))

        try:
            validated_df = AssaySchema.validate(df, lazy=True)
        except SchemaErrors as exc:
            schema_issues = self._summarize_schema_errors(exc.failure_cases)
            for issue in schema_issues:
                self.record_validation_issue(issue)
                logger.error(
                    "schema_validation_error",
                    column=issue.get("column"),
                    check=issue.get("check"),
                    count=issue.get("count"),
                    severity=issue.get("severity"),
                )

            summary = "; ".join(
                f"{issue.get('column')}: {issue.get('check')} ({issue.get('count')} cases)"
                for issue in schema_issues
            )
            raise ValueError(f"Schema validation failed: {summary}") from exc
        except Exception as exc:  # pragma: no cover - defensive
            logger.error("schema_validation_unexpected_error", error=str(exc))
            raise

        self._check_referential_integrity(validated_df)

        logger.info(
            "validation_completed",
            rows=len(validated_df),
            issues=len(self.validation_issues),
        )
        return validated_df

    def _summarize_schema_errors(self, failure_cases: pd.DataFrame) -> list[dict[str, Any]]:
        """Convert Pandera failure cases to structured validation issues."""

        issues: list[dict[str, Any]] = []
        if failure_cases.empty:
            return issues

        for column, group in failure_cases.groupby("column", dropna=False):
            column_name = (
                str(column)
                if column is not None and not (isinstance(column, float) and pd.isna(column))
                else "<dataframe>"
            )
            checks = sorted({str(check) for check in group["check"].dropna().unique()})
            details = ", ".join(
                group["failure_case"].dropna().astype(str).unique().tolist()[:5]
            )
            issues.append(
                {
                    "issue_type": "schema",
                    "severity": "error",
                    "column": column_name,
                    "check": ", ".join(checks) if checks else "<unspecified>",
                    "count": int(group.shape[0]),
                    "details": details,
                }
            )

        return issues

    def _load_target_reference_ids(self) -> set[str]:
        """Load known target identifiers for referential integrity checks."""

        target_path = Path(self.config.paths.input_root) / "target.csv"
        if not target_path.exists():
            logger.warning("referential_check_skipped", reason="target_file_missing", path=str(target_path))
            return set()

        try:
            target_df = pd.read_csv(target_path, usecols=["target_chembl_id"])
        except ValueError:
            logger.warning(
                "referential_check_skipped",
                reason="target_column_missing",
                path=str(target_path),
            )
            return set()
        except Exception as exc:  # pragma: no cover - defensive
            logger.warning(
                "referential_check_skipped",
                reason="target_load_failed",
                error=str(exc),
                path=str(target_path),
            )
            return set()

        values = (
            target_df["target_chembl_id"]
            .dropna()
            .astype(str)
            .str.strip()
            .str.upper()
        )
        reference_ids = set(values.tolist())
        logger.debug(
            "referential_reference_loaded",
            path=str(target_path),
            count=len(reference_ids),
        )
        return reference_ids

    def _check_referential_integrity(self, df: pd.DataFrame) -> None:
        """Validate assay → target relationships against reference data."""

        if "target_chembl_id" not in df.columns:
            logger.debug("referential_check_skipped", reason="column_absent")
            return

        reference_ids = self._load_target_reference_ids()
        if not reference_ids:
            return

        target_series = df["target_chembl_id"].astype("string").str.upper()
        missing_mask = target_series.notna() & ~target_series.isin(reference_ids)
        missing_count = int(missing_mask.sum())

        if missing_count == 0:
            logger.info("referential_integrity_passed", relation="assay->target")
            return

        total_rows = len(df)
        missing_ratio = missing_count / total_rows if total_rows else 0.0
        threshold = float(self.config.qc.thresholds.get("assay.target_missing_ratio", 0.0))
        severity = "error" if missing_ratio > threshold else "info"

        sample_targets = (
            target_series[missing_mask]
            .dropna()
            .unique()
            .tolist()[:5]
        )

        issue = {
            "issue_type": "referential_integrity",
            "severity": severity,
            "column": "target_chembl_id",
            "check": "assay->target",
            "count": missing_count,
            "ratio": missing_ratio,
            "threshold": threshold,
            "details": ", ".join(sample_targets),
        }
        self.record_validation_issue(issue)

        log_fn = logger.error if severity == "error" else logger.warning
        log_fn(
            "referential_integrity_failure",
            relation="assay->target",
            missing_count=missing_count,
            missing_ratio=missing_ratio,
            threshold=threshold,
            severity=severity,
        )

        if self._should_fail(severity):
            raise ValueError(
                "Referential integrity violation: assays reference missing targets"
            )
<|MERGE_RESOLUTION|>--- conflicted
+++ resolved
@@ -8,11 +8,8 @@
 from typing import Any
 
 import pandas as pd
-<<<<<<< HEAD
 import requests
-=======
 from pandera.errors import SchemaErrors
->>>>>>> 0c6bd22d
 
 from bioetl.config import PipelineConfig
 from bioetl.core.api_client import APIConfig, CircuitBreakerOpenError, UnifiedAPIClient

"""Activity pipeline implementation for ChEMBL."""

from __future__ import annotations

import hashlib
import json
import re
import time
from collections.abc import Mapping, Sequence
from datetime import datetime, timezone
from pathlib import Path
from typing import Any, cast
from urllib.parse import urlparse

import pandas as pd
import pandera.errors
from requests.exceptions import RequestException

from bioetl.config import PipelineConfig
from bioetl.config.models import SourceConfig
from bioetl.core import APIClientFactory, UnifiedLogger
from bioetl.core.api_client import CircuitBreakerOpenError, UnifiedAPIClient
from bioetl.schemas.activity import COLUMN_ORDER, RELATIONS, STANDARD_TYPES

from ..base import PipelineBase, RunArtifacts, WriteResult


class ChemblActivityPipeline(PipelineBase):
    """ETL pipeline extracting activity records from the ChEMBL API."""

    actor = "activity_chembl"

    def __init__(self, config: PipelineConfig, run_id: str) -> None:
        super().__init__(config, run_id)
        self._client_factory = APIClientFactory(config)
        self._chembl_release: str | None = None
        self._last_batch_extract_stats: dict[str, Any] | None = None

    @property
    def chembl_release(self) -> str | None:
        """Return the cached ChEMBL release captured during extraction."""

        return self._chembl_release

    def extract(self, *args: object, **kwargs: object) -> pd.DataFrame:
        """Fetch activity payloads from ChEMBL using the unified HTTP client."""

        log = UnifiedLogger.get(__name__).bind(component=f"{self.pipeline_code}.extract")
        stage_start = time.perf_counter()

        source_config = self._resolve_source_config("chembl")
        base_url = self._resolve_base_url(source_config.parameters)
        client = self._client_factory.for_source("chembl", base_url=base_url)
        self.register_client("chembl_activity_client", client)

        self._chembl_release = self._fetch_chembl_release(client, log)

        batch_size = self._resolve_batch_size(source_config)
        limit = self.config.cli.limit
        page_size = min(batch_size, 25)
        if limit is not None:
            page_size = min(page_size, limit)
        page_size = max(page_size, 1)

        payload_activity_ids = kwargs.get("activity_ids")
        if payload_activity_ids is not None:
            dataframe = self._extract_from_chembl(
                payload_activity_ids,
                client,
                batch_size=batch_size,
                limit=limit,
            )
            duration_ms = (time.perf_counter() - stage_start) * 1000.0
            batch_stats = self._last_batch_extract_stats or {}
            log.info(  # type: ignore[misc]
                "chembl_activity.extract_summary",
                rows=int(dataframe.shape[0]),
                duration_ms=duration_ms,
                chembl_release=self._chembl_release,
                batches=batch_stats.get("batches"),
                api_calls=batch_stats.get("api_calls"),
                cache_hits=batch_stats.get("cache_hits"),
            )
            return dataframe

        records: list[Mapping[str, Any]] = []
        next_endpoint: str | None = "/activity.json"
        params: Mapping[str, Any] | None = {"limit": page_size}
        pages = 0

        while next_endpoint:
            page_start = time.perf_counter()
            response = client.get(next_endpoint, params=params)
            payload = self._coerce_mapping(response.json())
            page_items = self._extract_page_items(payload)

            if limit is not None:
                remaining = max(limit - len(records), 0)
                if remaining == 0:
                    break
                page_items = page_items[:remaining]

            records.extend(page_items)
            pages += 1
            page_duration_ms = (time.perf_counter() - page_start) * 1000.0
            log.debug(
                "chembl_activity.page_fetched",
                endpoint=next_endpoint,
                batch_size=len(page_items),
                total_records=len(records),
                duration_ms=page_duration_ms,
            )

            next_link = self._next_link(payload, base_url=base_url)
            if not next_link or (limit is not None and len(records) >= limit):
                break
            next_endpoint = next_link
            params = None

<<<<<<< HEAD
        dataframe = pd.DataFrame.from_records(records)
        if not dataframe.empty and "activity_id" in dataframe.columns:
            dataframe = dataframe.sort_values("activity_id").reset_index(drop=True)
=======
        dataframe = pd.DataFrame.from_records(records)  # type: ignore[misc]
        if dataframe.empty:
            dataframe = pd.DataFrame({"activity_id": pd.Series(dtype="Int64")})
        elif "activity_id" in dataframe.columns:
            dataframe = dataframe.sort_values("activity_id").reset_index(drop=True)  # type: ignore[misc]
>>>>>>> 317be403

        duration_ms = (time.perf_counter() - stage_start) * 1000.0
        log.info(
            "chembl_activity.extract_summary",
            rows=int(dataframe.shape[0]),
            duration_ms=duration_ms,
            chembl_release=self._chembl_release,
            pages=pages,
        )
        return dataframe

    def transform(self, payload: object) -> pd.DataFrame:
        """Transform raw activity data by normalizing measurements, identifiers, and data types."""

        log = UnifiedLogger.get(__name__).bind(component=f"{self.pipeline_code}.transform")

        if not isinstance(payload, pd.DataFrame):
            if isinstance(payload, Sequence) and not isinstance(payload, (str, bytes)):
                df = pd.DataFrame(payload)
            elif isinstance(payload, Mapping):
                df = pd.DataFrame([payload])
            else:
                log.warning("transform_invalid_payload", payload_type=type(payload).__name__)
                return pd.DataFrame()
        else:
            df = payload.copy()

        if df.empty:
            log.debug("transform_empty_dataframe")
            return df

        log.info("transform_started", rows=len(df))

        df = self._normalize_identifiers(df, log)
        df = self._normalize_measurements(df, log)
        df = self._normalize_string_fields(df, log)
        df = self._normalize_nested_structures(df, log)
        df = self._normalize_data_types(df, log)
        df = self._validate_foreign_keys(df, log)
        df = self._ensure_schema_columns(df, log)
        df = self._order_schema_columns(df)

        # Add aliases for deterministic sorting when downstream consumers require them
        # assay_id -> assay_chembl_id, testitem_id -> molecule_chembl_id
        if "assay_chembl_id" in df.columns and "assay_id" not in df.columns:
            df["assay_id"] = df["assay_chembl_id"]
        if "molecule_chembl_id" in df.columns and "testitem_id" not in df.columns:
            df["testitem_id"] = df["molecule_chembl_id"]

        log.info("transform_completed", rows=len(df))
        return df

    def validate(self, payload: object) -> pd.DataFrame:
        """Validate payload against ActivitySchema with detailed error handling."""

        log = UnifiedLogger.get(__name__).bind(component=f"{self.pipeline_code}.validate")

        if not isinstance(payload, pd.DataFrame):
            msg = "ChemblActivityPipeline.validate expects a pandas DataFrame payload"
            raise TypeError(msg)

        if payload.empty:
            log.debug("validate_empty_dataframe")
            return payload

<<<<<<< HEAD
        log.info("validate_started", rows=len(payload))
=======
        if self.config.validation.strict:
            allowed_columns = set(COLUMN_ORDER)
            extra_columns = [column for column in payload.columns if column not in allowed_columns]
            if extra_columns:
                log.debug(  # type: ignore[misc]
                    "drop_extra_columns_before_validation",
                    extras=extra_columns,
                )
                payload = payload.drop(columns=extra_columns)

        log.info("validate_started", rows=len(payload))  # type: ignore[misc]
>>>>>>> 317be403

        # Pre-validation checks
        self._check_activity_id_uniqueness(payload, log)
        self._check_foreign_key_integrity(payload, log)

        # Call base validation with error handling
        try:
            validated = super().validate(payload)
            log.info(
                "validate_completed",
                rows=len(validated),
                schema=self.config.validation.schema_out,
                strict=self.config.validation.strict,
                coerce=self.config.validation.coerce,
            )
            return validated
        except pandera.errors.SchemaErrors as exc:
            # Extract detailed error information
            error_count = len(exc.failure_cases) if hasattr(exc, "failure_cases") else 0
            error_summary = self._extract_validation_errors(exc)

            log.error(
                "validation_failed",
                error_count=error_count,
                schema=self.config.validation.schema_out,
                strict=self.config.validation.strict,
                coerce=self.config.validation.coerce,
                error_summary=error_summary,
                exc_info=True,
            )

            # Log detailed failure cases if available
            if hasattr(exc, "failure_cases") and not exc.failure_cases.empty:
                failure_cases_summary = ChemblActivityPipeline._format_failure_cases(
                    exc.failure_cases
                )
                log.error("validation_failure_cases", failure_cases=failure_cases_summary)
                # Log individual errors with row index and activity_id as per documentation
                self._log_detailed_validation_errors(exc.failure_cases, payload, log)

            msg = (
                f"Validation failed with {error_count} error(s) against schema "
                f"{self.config.validation.schema_out}: {error_summary}"
            )
            raise ValueError(msg) from exc
        except Exception as exc:
            log.error(
                "validation_error",
                error=str(exc),
                schema=self.config.validation.schema_out,
                exc_info=True,
            )
            raise

    # ------------------------------------------------------------------
    # Internal helpers
    # ------------------------------------------------------------------

    def _resolve_source_config(self, name: str) -> SourceConfig:
        try:
            return self.config.sources[name]
        except KeyError as exc:  # pragma: no cover - configuration error path
            msg = f"Source '{name}' is not configured for pipeline '{self.pipeline_code}'"
            raise KeyError(msg) from exc

    @staticmethod
    def _resolve_base_url(parameters: Mapping[str, Any]) -> str:
        base_url = parameters.get("base_url")
        if not isinstance(base_url, str) or not base_url.strip():
            msg = "sources.chembl.parameters.base_url must be a non-empty string"
            raise ValueError(msg)
        return base_url

    @staticmethod
    def _resolve_batch_size(source_config: SourceConfig) -> int:
        batch_size: int | None = getattr(source_config, "batch_size", None)
        if batch_size is None:
            parameters = getattr(source_config, "parameters", {})
            if isinstance(parameters, Mapping):
                candidate = parameters.get("batch_size")
                if isinstance(candidate, int) and candidate > 0:
                    batch_size = candidate
        if batch_size is None or batch_size <= 0:
            batch_size = 25
        return batch_size

    def _fetch_chembl_release(
        self,
        client: UnifiedAPIClient,
        log: Any,
    ) -> str | None:
        response = client.get("/status.json")
        status_payload = self._coerce_mapping(response.json())
        release_value = self._extract_chembl_release(status_payload)
        log.info("chembl_activity.status", chembl_release=release_value)
        return release_value

    def _extract_from_chembl(
        self,
        dataset: object,
        client: UnifiedAPIClient,
        *,
        batch_size: int | None = None,
        limit: int | None = None,
    ) -> pd.DataFrame:
        """Extract activity records by batching ``activity_id`` values."""

        log = UnifiedLogger.get(__name__).bind(component=f"{self.pipeline_code}.extract")  # type: ignore[misc]
        method_start = time.perf_counter()
        self._last_batch_extract_stats = None

        if isinstance(dataset, pd.Series):
            input_frame = dataset.to_frame(name="activity_id")
        elif isinstance(dataset, pd.DataFrame):
            input_frame = dataset
        elif isinstance(dataset, Mapping):
            input_frame = pd.DataFrame([dataset])
        elif isinstance(dataset, Sequence) and not isinstance(dataset, (str, bytes)):
            input_frame = pd.DataFrame({"activity_id": list(dataset)})
        else:
            msg = (
                "ChemblActivityPipeline._extract_from_chembl expects a DataFrame, Series, "
                "mapping, or sequence of activity_id values"
            )
            raise TypeError(msg)

        if "activity_id" not in input_frame.columns:
            msg = "Input dataset must contain an 'activity_id' column"
            raise ValueError(msg)

        normalized_ids: list[tuple[int, str]] = []
        invalid_ids: list[Any] = []
        seen: set[str] = set()
        for raw_id in input_frame["activity_id"].tolist():
            if pd.isna(raw_id):  # type: ignore[misc]
                continue
            try:
                if isinstance(raw_id, str):
                    candidate = raw_id.strip()
                    if not candidate:
                        continue
                    numeric_id = int(float(candidate)) if "." in candidate else int(candidate)
                elif isinstance(raw_id, (int, float)):
                    numeric_id = int(raw_id)
                else:
                    numeric_id = int(raw_id)  # type: ignore[arg-type]
            except (TypeError, ValueError):
                invalid_ids.append(raw_id)
                continue
            key = str(numeric_id)
            if key not in seen:
                seen.add(key)
                normalized_ids.append((numeric_id, key))

        if invalid_ids:
            log.warning(  # type: ignore[misc]
                "chembl_activity.invalid_activity_ids",
                invalid_count=len(invalid_ids),
            )

        if limit is not None:
            normalized_ids = normalized_ids[: max(int(limit), 0)]

        if not normalized_ids:
            summary: dict[str, Any] = {
                "total_activities": 0,
                "success": 0,
                "fallback": 0,
                "errors": 0,
                "api_calls": 0,
                "cache_hits": 0,
                "batches": 0,
                "duration_ms": 0.0,
                "success_rate": 0.0,
            }
            self._last_batch_extract_stats = summary
            log.info("chembl_activity.batch_summary", **summary)  # type: ignore[misc]
            return pd.DataFrame()

        effective_batch_size = batch_size or self._resolve_batch_size(self._resolve_source_config("chembl"))
        effective_batch_size = max(min(int(effective_batch_size), 25), 1)

        records: list[Mapping[str, Any]] = []
        success_count = 0
        fallback_count = 0
        error_count = 0
        cache_hits = 0
        api_calls = 0
        total_batches = 0

        for index in range(0, len(normalized_ids), effective_batch_size):
            batch = normalized_ids[index : index + effective_batch_size]
            batch_keys = [key for _, key in batch]
            batch_start = time.perf_counter()
            try:
                cached_records = self._check_cache(batch_keys, self._chembl_release)
                from_cache = cached_records is not None
                batch_records: dict[str, Mapping[str, Any]] = {}
                if cached_records is not None:
                    batch_records = cached_records
                    cache_hits += len(batch_keys)
                else:
                    params = {"activity_id__in": ",".join(batch_keys)}
                    response = client.get("/activity.json", params=params)
                    api_calls += 1
                    payload = self._coerce_mapping(response.json())
                    for item in self._extract_page_items(payload):
                        activity_value = item.get("activity_id")
                        if activity_value is None:
                            continue
                        batch_records[str(activity_value)] = dict(item)
                    self._store_cache(batch_keys, batch_records, self._chembl_release)

                success_in_batch = 0
                for numeric_id, key in batch:
                    record = batch_records.get(key)
                    if record and not record.get("error"):
                        materialised = dict(record)
                        materialised.setdefault("activity_id", numeric_id)
                        records.append(materialised)
                        success_count += 1
                        success_in_batch += 1
                    else:
                        fallback_record = self._create_fallback_record(numeric_id)
                        records.append(fallback_record)
                        fallback_count += 1
                        error_count += 1
                total_batches += 1
                batch_duration_ms = (time.perf_counter() - batch_start) * 1000.0
                log.debug(  # type: ignore[misc]
                    "chembl_activity.batch_processed",
                    batch_size=len(batch_keys),
                    from_cache=from_cache,
                    success_in_batch=success_in_batch,
                    fallback_in_batch=len(batch_keys) - success_in_batch,
                    duration_ms=batch_duration_ms,
                )
            except CircuitBreakerOpenError as exc:
                total_batches += 1
                log.warning(  # type: ignore[misc]
                    "chembl_activity.batch_circuit_breaker",
                    batch_size=len(batch_keys),
                    error=str(exc),
                )
                for numeric_id, _ in batch:
                    records.append(self._create_fallback_record(numeric_id, exc))
                    fallback_count += 1
                    error_count += 1
            except RequestException as exc:
                total_batches += 1
                log.error(  # type: ignore[misc]
                    "chembl_activity.batch_request_error",
                    batch_size=len(batch_keys),
                    error=str(exc),
                )
                for numeric_id, _ in batch:
                    records.append(self._create_fallback_record(numeric_id, exc))
                    fallback_count += 1
                    error_count += 1
            except Exception as exc:  # pragma: no cover - defensive path
                total_batches += 1
                log.error(  # type: ignore[misc]
                    "chembl_activity.batch_unhandled_error",
                    batch_size=len(batch_keys),
                    error=str(exc),
                    exc_info=True,
                )
                for numeric_id, _ in batch:
                    records.append(self._create_fallback_record(numeric_id, exc))
                    fallback_count += 1
                    error_count += 1

        duration_ms = (time.perf_counter() - method_start) * 1000.0
        total_records = len(normalized_ids)
        success_rate = (
            float(success_count + fallback_count) / float(total_records)
            if total_records
            else 0.0
        )
        summary = {
            "total_activities": total_records,
            "success": success_count,
            "fallback": fallback_count,
            "errors": error_count,
            "api_calls": api_calls,
            "cache_hits": cache_hits,
            "batches": total_batches,
            "duration_ms": duration_ms,
            "success_rate": success_rate,
        }
        self._last_batch_extract_stats = summary
        log.info("chembl_activity.batch_summary", **summary)  # type: ignore[misc]

        dataframe = pd.DataFrame.from_records(records)
        if dataframe.empty:
            dataframe = pd.DataFrame({"activity_id": pd.Series(dtype="Int64")})
        elif "activity_id" in dataframe.columns:
            dataframe = dataframe.sort_values("activity_id").reset_index(drop=True)  # type: ignore[misc]
        return dataframe

    def _check_cache(
        self,
        batch_ids: Sequence[str],
        release: str | None,
    ) -> dict[str, Mapping[str, Any]] | None:
        cache_config = self.config.cache
        if not cache_config.enabled:
            return None

        normalized_ids = [str(identifier) for identifier in batch_ids]
        cache_file = self._cache_file_path(normalized_ids, release)
        if not cache_file.exists():
            return None

        try:
            stat = cache_file.stat()
        except OSError:
            return None

        ttl_seconds = int(cache_config.ttl)
        if ttl_seconds > 0 and (time.time() - stat.st_mtime) > ttl_seconds:
            try:
                cache_file.unlink(missing_ok=True)
            except OSError:
                pass
            return None

        try:
            payload = json.loads(cache_file.read_text(encoding="utf-8"))
        except (OSError, json.JSONDecodeError):
            try:
                cache_file.unlink(missing_ok=True)
            except OSError:
                pass
            return None

        if not isinstance(payload, dict):
            return None

        missing = [identifier for identifier in normalized_ids if identifier not in payload]
        if missing:
            return None

        return {identifier: payload[identifier] for identifier in normalized_ids}

    def _store_cache(
        self,
        batch_ids: Sequence[str],
        batch_data: Mapping[str, Mapping[str, Any]],
        release: str | None,
    ) -> None:
        cache_config = self.config.cache
        if not cache_config.enabled or not batch_ids or not batch_data:
            return

        normalized_ids = [str(identifier) for identifier in batch_ids]
        cache_file = self._cache_file_path(normalized_ids, release)
        normalized_set = set(normalized_ids)
        data_to_store = {key: batch_data[key] for key in normalized_set if key in batch_data}
        if not data_to_store:
            return

        try:
            cache_file.parent.mkdir(parents=True, exist_ok=True)
            tmp_path = cache_file.with_suffix(cache_file.suffix + ".tmp")
            tmp_path.write_text(
                json.dumps(data_to_store, sort_keys=True, default=str),
                encoding="utf-8",
            )
            tmp_path.replace(cache_file)
        except Exception as exc:  # pragma: no cover - cache best-effort
            log = UnifiedLogger.get(__name__).bind(component=f"{self.pipeline_code}.extract")  # type: ignore[misc]
            log.debug("chembl_activity.cache_store_failed", error=str(exc))  # type: ignore[misc]

    def _cache_file_path(self, batch_ids: Sequence[str], release: str | None) -> Path:
        directory = self._cache_directory(release)
        cache_key = self._cache_key(batch_ids, release)
        return directory / f"{cache_key}.json"

    def _cache_directory(self, release: str | None) -> Path:
        cache_root = Path(self.config.paths.cache_root)
        directory_name = (self.config.cache.directory or "http_cache").strip() or "http_cache"
        release_component = self._sanitize_cache_component(release or "unknown")
        pipeline_component = self._sanitize_cache_component(self.pipeline_code)
        version_component = self._sanitize_cache_component(self.config.pipeline.version or "unknown")
        return cache_root / directory_name / pipeline_component / release_component / version_component

    def _cache_key(self, batch_ids: Sequence[str], release: str | None) -> str:
        payload = {
            "ids": list(batch_ids),
            "release": release or "unknown",
            "pipeline": self.pipeline_code,
            "pipeline_version": self.config.pipeline.version or "unknown",
        }
        raw = json.dumps(payload, sort_keys=True)
        return hashlib.sha256(raw.encode("utf-8")).hexdigest()

    @staticmethod
    def _sanitize_cache_component(value: str) -> str:
        sanitized = re.sub(r"[^0-9A-Za-z_.-]", "_", value)
        return sanitized or "default"

    def _create_fallback_record(self, activity_id: int, error: Exception | None = None) -> dict[str, Any]:
        """Create fallback record enriched with error metadata."""

        base_message = "Fallback: ChEMBL activity unavailable"
        message = f"{base_message} ({error})" if error else base_message
        timestamp = datetime.now(timezone.utc).isoformat().replace("+00:00", "Z")
        metadata: dict[str, Any] = {
            "source_system": "ChEMBL_FALLBACK",
            "error_type": error.__class__.__name__ if error else None,
            "chembl_release": self._chembl_release,
            "run_id": self.run_id,
            "timestamp": timestamp,
        }
        if isinstance(error, RequestException):
            response = getattr(error, "response", None)
            status_code = getattr(response, "status_code", None)
            if status_code is not None:
                metadata["http_status"] = status_code
            metadata["error_message"] = str(error)
        elif error is not None:
            metadata["error_message"] = str(error)

        return {
            "activity_id": activity_id,
            "data_validity_comment": message,
            "activity_properties": json.dumps(metadata, sort_keys=True, default=str),
        }

    @staticmethod
    def _coerce_mapping(payload: Any) -> Mapping[str, Any]:
        if isinstance(payload, Mapping):
            return payload
        return {}

    @staticmethod
    def _extract_chembl_release(payload: Mapping[str, Any]) -> str | None:
        for key in ("chembl_release", "chembl_db_version", "release", "version"):
            value = payload.get(key)
            if isinstance(value, str) and value.strip():
                return value
            if value is not None:
                return str(value)
        return None

    @staticmethod
    def _extract_page_items(payload: Mapping[str, Any]) -> list[Mapping[str, Any]]:
        candidates: list[Mapping[str, Any]] = []
        for key in ("activities", "data", "items", "results"):
            value = payload.get(key)
            if isinstance(value, Sequence):
                candidates = [item for item in value if isinstance(item, Mapping)]
                if candidates:
                    return candidates
        for key, value in payload.items():
            if key == "page_meta":
                continue
            if isinstance(value, Sequence):
                candidates = [item for item in value if isinstance(item, Mapping)]
                if candidates:
                    return candidates
        return []

    @staticmethod
    def _next_link(payload: Mapping[str, Any], base_url: str) -> str | None:
        page_meta = payload.get("page_meta")
        if isinstance(page_meta, Mapping):
            next_link = page_meta.get("next")
            if isinstance(next_link, str) and next_link:
                # If next_link is a full URL, extract only the relative path
                if next_link.startswith("http://") or next_link.startswith("https://"):
                    parsed = urlparse(next_link)
                    base_parsed = urlparse(base_url)

                    # Extract the path part
                    path = parsed.path
                    base_path = base_parsed.path.rstrip("/")

                    # Remove base_path prefix from path if it exists
                    if base_path and path.startswith(base_path):
                        # Extract the part after base_path
                        relative_path = path[len(base_path) :]
                    else:
                        # If base_path doesn't match, use the path as-is
                        relative_path = path

                    # Ensure relative_path starts with / (but not double //)
                    if not relative_path.startswith("/"):
                        relative_path = f"/{relative_path}"

                    # Add query string if present
                    if parsed.query:
                        relative_path = f"{relative_path}?{parsed.query}"

                    return relative_path
                return next_link
        return None

    # ------------------------------------------------------------------
    # Transformation helpers
    # ------------------------------------------------------------------

    def _normalize_identifiers(self, df: pd.DataFrame, log: Any) -> pd.DataFrame:
        """Normalize ChEMBL and BAO identifiers with regex validation."""

        df = df.copy()
        chembl_id_pattern = re.compile(r"^CHEMBL\d+$")
        bao_id_pattern = re.compile(r"^BAO_\d{7}$")

        chembl_fields = [
            "molecule_chembl_id",
            "assay_chembl_id",
            "target_chembl_id",
            "document_chembl_id",
        ]
        bao_fields = ["bao_endpoint", "bao_format"]

        normalized_count = 0
        invalid_count = 0

        for field in chembl_fields:
            if field not in df.columns:
                continue
            mask = df[field].notna()
            if mask.any():
                df.loc[mask, field] = df.loc[mask, field].astype(str).str.upper().str.strip()
                valid_mask = df[field].str.match(chembl_id_pattern.pattern, na=False)
                invalid_mask = mask & ~valid_mask
                if invalid_mask.any():
                    invalid_count += int(invalid_mask.sum())
                    df.loc[invalid_mask, field] = None
                    normalized_count += int((mask & valid_mask).astype(int).sum())

        for field in bao_fields:
            if field not in df.columns:
                continue
            mask = df[field].notna()
            if mask.any():
                df.loc[mask, field] = df.loc[mask, field].astype(str).str.upper().str.strip()
                valid_mask = df[field].str.match(bao_id_pattern.pattern, na=False)
                invalid_mask = mask & ~valid_mask
                if invalid_mask.any():
                    invalid_count += int(invalid_mask.sum())
                    df.loc[invalid_mask, field] = None
                    normalized_count += int((mask & valid_mask).sum())

        if normalized_count > 0 or invalid_count > 0:
            log.debug(
                "identifiers_normalized",
                normalized_count=normalized_count,
                invalid_count=invalid_count,
            )

        return df

    def _normalize_measurements(self, df: pd.DataFrame, log: Any) -> pd.DataFrame:
        """Normalize standard_value, standard_units, standard_relation, and standard_type."""

        df = df.copy()
        normalized_count = 0

        if "standard_value" in df.columns:
            mask = df["standard_value"].notna()
            if mask.any():
                # Remove non-numeric characters and handle ranges
                # Convert to string first to handle non-numeric values
                series = df.loc[mask, "standard_value"].astype(str).str.strip()

                # Remove common non-numeric characters (spaces, commas, etc.)
                series = series.str.replace(r"[,\s]", "", regex=True)

                # Handle ranges (e.g., "10-20" -> take first value, "10±5" -> take first value)
                # Extract first numeric value from ranges
                series = series.str.extract(r"([+-]?\d*\.?\d+)", expand=False)

                # Convert to numeric (NaN for empty/invalid values)
                df.loc[mask, "standard_value"] = pd.to_numeric(series, errors="coerce")

                # Check for negative values (should be >= 0)
                negative_mask = mask & (df["standard_value"] < 0)
                if negative_mask.any():
                    log.warning("negative_standard_value", count=int(negative_mask.sum()))
                    df.loc[negative_mask, "standard_value"] = None

                normalized_count += int(mask.sum())

        if "standard_relation" in df.columns:
            unicode_to_ascii = {
                "≤": "<=",
                "≥": ">=",
                "≠": "~",
            }
            mask = df["standard_relation"].notna()
            if mask.any():
                series = df.loc[mask, "standard_relation"].astype(str).str.strip()
                for unicode_char, ascii_repl in unicode_to_ascii.items():
                    series = series.str.replace(unicode_char, ascii_repl, regex=False)
                df.loc[mask, "standard_relation"] = series
                invalid_mask = mask & ~df["standard_relation"].isin(RELATIONS)
                if invalid_mask.any():
                    log.warning("invalid_standard_relation", count=int(invalid_mask.sum()))
                    df.loc[invalid_mask, "standard_relation"] = None
                normalized_count += int(mask.sum())

        if "standard_type" in df.columns:
            mask = df["standard_type"].notna()
            if mask.any():
                df.loc[mask, "standard_type"] = (
                    df.loc[mask, "standard_type"].astype(str).str.strip()
                )
                invalid_mask = mask & ~df["standard_type"].isin(STANDARD_TYPES)
                if invalid_mask.any():
                    log.warning("invalid_standard_type", count=int(invalid_mask.sum()))
                    df.loc[invalid_mask, "standard_type"] = None
                normalized_count += int(mask.sum())

        if "standard_units" in df.columns:
            # Normalize unit synonyms: nM, µM/μM, mM, %, ratio
            # Map various representations to canonical forms while preserving unit types
            unit_mapping = {
                # nanomolar variants -> nM
                "nanomolar": "nM",
                "nmol": "nM",
                "nm": "nM",
                "NM": "nM",
                # micromolar variants -> μM
                "µM": "μM",
                "uM": "μM",
                "UM": "μM",
                "micromolar": "μM",
                "microM": "μM",
                "umol": "μM",
                # millimolar variants -> mM
                "millimolar": "mM",
                "milliM": "mM",
                "mmol": "mM",
                "MM": "mM",
                # percentage variants -> %
                "percent": "%",
                "pct": "%",
                # ratio variants -> ratio
                "ratios": "ratio",
            }
            mask = df["standard_units"].notna()
            if mask.any():
                series = df.loc[mask, "standard_units"].astype(str).str.strip()
                for old_unit, new_unit in unit_mapping.items():
                    series = series.str.replace(old_unit, new_unit, regex=False, case=False)
                df.loc[mask, "standard_units"] = series
                normalized_count += int(mask.sum())

        if normalized_count > 0:
            log.debug("measurements_normalized", normalized_count=normalized_count)

        return df

    def _normalize_string_fields(self, df: pd.DataFrame, log: Any) -> pd.DataFrame:
        """Normalize string fields: trim, empty string to null, title-case for organism."""

        df = df.copy()

        string_fields: dict[str, dict[str, Any]] = {
            "canonical_smiles": {"trim": True, "empty_to_null": True},
            "bao_label": {"trim": True, "empty_to_null": True, "max_length": 128},
            "target_organism": {"trim": True, "empty_to_null": True, "title_case": True},
            "data_validity_comment": {"trim": True, "empty_to_null": True},
        }

        for field, options in string_fields.items():
            if field not in df.columns:
                continue
            mask = df[field].notna()
            if mask.any():
                series = df.loc[mask, field].astype(str)
                if options.get("trim"):
                    series = series.str.strip()
                if options.get("title_case"):
                    series = series.str.title()
                if options.get("max_length"):
                    max_len = options.get("max_length")
                    if isinstance(max_len, int):
                        series = series.str[:max_len]
                if options.get("empty_to_null"):
                    series = series.replace("", None)
                df.loc[mask, field] = series

        return df

    def _normalize_nested_structures(self, df: pd.DataFrame, log: Any) -> pd.DataFrame:
        """Serialize nested structures (ligand_efficiency, activity_properties) to JSON strings."""

        df = df.copy()

        nested_fields = ["ligand_efficiency", "activity_properties"]

        for field in nested_fields:
            if field not in df.columns:
                continue
            mask = df[field].notna()
            if mask.any():
                serialized: list[Any] = []
                for idx, value in df.loc[mask, field].items():
                    if isinstance(value, (Mapping, list)):
                        try:
                            serialized.append(json.dumps(value, ensure_ascii=False, sort_keys=True))
                        except (TypeError, ValueError) as exc:
                            log.warning(
                                "nested_serialization_failed",
                                field=field,
                                index=idx,
                                error=str(exc),
                            )
                            serialized.append(None)
                    elif isinstance(value, str):
                        try:
                            json.loads(value)
                            serialized.append(value)
                        except (TypeError, ValueError):
                            serialized.append(None)
                    else:
                        serialized.append(None)
                df.loc[mask, field] = pd.Series(
                    serialized, dtype="object", index=df.loc[mask, field].index
                )

        return df

    def _ensure_schema_columns(self, df: pd.DataFrame, log: Any) -> pd.DataFrame:
        """Ensure all schema columns exist prior to validation."""

        df = df.copy()
        missing_columns = [column for column in COLUMN_ORDER if column not in df.columns]
        for column in missing_columns:
            log.debug("add_missing_column", column=column)  # type: ignore[misc]
            df[column] = pd.NA
        return df

    def _order_schema_columns(self, df: pd.DataFrame) -> pd.DataFrame:
        """Return DataFrame with schema columns ordered ahead of extras."""

        extras = [column for column in df.columns if column not in COLUMN_ORDER]
        if self.config.validation.strict:
            return df[list(COLUMN_ORDER)]
        return df[[*COLUMN_ORDER, *extras]]

    def _normalize_data_types(self, df: pd.DataFrame, log: Any) -> pd.DataFrame:
        """Convert data types according to the Pandera schema."""

        df = df.copy()

        type_mappings = {
            "activity_id": "int64",
            "target_tax_id": "int64",
            "standard_value": "float64",
            "pchembl_value": "float64",
        }

        bool_fields = [
            "is_citation",
            "high_citation_rate",
            "exact_data_citation",
            "rounded_data_citation",
        ]

        for field, dtype in type_mappings.items():
            if field not in df.columns:
                continue
            try:
                if dtype == "int64":
                    df[field] = pd.to_numeric(df[field], errors="coerce").astype("Int64")
                elif dtype == "float64":
                    df[field] = pd.to_numeric(df[field], errors="coerce").astype("float64")
            except (ValueError, TypeError) as exc:
                log.warning("type_conversion_failed", field=field, error=str(exc))

        for field in bool_fields:
            if field not in df.columns:
                continue
            try:
                df[field] = pd.to_numeric(df[field], errors="coerce").fillna(False).astype(bool)
            except (ValueError, TypeError) as exc:
                log.warning("bool_conversion_failed", field=field, error=str(exc))

        return df

    def _validate_foreign_keys(self, df: pd.DataFrame, log: Any) -> pd.DataFrame:
        """Validate foreign key integrity and format of ChEMBL IDs."""

        chembl_id_pattern = re.compile(r"^CHEMBL\d+$")
        chembl_fields = [
            "molecule_chembl_id",
            "assay_chembl_id",
            "target_chembl_id",
            "document_chembl_id",
        ]

        warnings = []

        for field in chembl_fields:
            if field not in df.columns:
                continue
            mask = df[field].notna()
            if mask.any():
                invalid_mask = mask & ~df[field].astype(str).str.match(
                    chembl_id_pattern.pattern, na=False
                )
                if invalid_mask.any():
                    warnings.append(f"{field}: {int(invalid_mask.sum())} invalid format(s)")

        if warnings:
            log.warning("foreign_key_validation", warnings=warnings)

        return df

    def _check_activity_id_uniqueness(self, df: pd.DataFrame, log: Any) -> None:
        """Check uniqueness of activity_id before validation."""

        if "activity_id" not in df.columns:
            log.warning("activity_id_uniqueness_check_skipped", reason="column_not_found")
            return

        duplicates = df[df["activity_id"].duplicated(keep=False)]
        if not duplicates.empty:
            duplicate_count = len(duplicates)
            duplicate_ids = duplicates["activity_id"].unique().tolist()
            log.error(
                "activity_id_duplicates_found",
                duplicate_count=duplicate_count,
                duplicate_ids=duplicate_ids[:10],  # Log first 10 duplicates
                total_duplicate_ids=len(duplicate_ids),
            )
            msg = (
                f"Found {duplicate_count} duplicate activity_id value(s): "
                f"{duplicate_ids[:5]}{'...' if len(duplicate_ids) > 5 else ''}"
            )
            raise ValueError(msg)

        log.debug("activity_id_uniqueness_verified", unique_count=df["activity_id"].nunique())

    def _check_foreign_key_integrity(self, df: pd.DataFrame, log: Any) -> None:
        """Check foreign key integrity for ChEMBL IDs (format validation for non-null values)."""

        reference_fields = [
            "assay_chembl_id",
            "molecule_chembl_id",
            "target_chembl_id",
            "document_chembl_id",
        ]
        chembl_id_pattern = re.compile(r"^CHEMBL\d+$")
        errors: list[str] = []

        for field in reference_fields:
            if field not in df.columns:
                log.debug(
                    "foreign_key_integrity_check_skipped", field=field, reason="column_not_found"
                )
                continue

            mask = df[field].notna()
            if not mask.any():
                log.debug("foreign_key_integrity_check_skipped", field=field, reason="all_null")
                continue

            invalid_mask = mask & ~df[field].astype(str).str.match(
                chembl_id_pattern.pattern, na=False
            )
            if invalid_mask.any():
                invalid_count = int(invalid_mask.sum())
                invalid_samples = df.loc[invalid_mask, field].unique().tolist()[:5]
                errors.append(
                    f"{field}: {invalid_count} invalid format(s), samples: {invalid_samples}"
                )
                log.warning(
                    "foreign_key_integrity_invalid",
                    field=field,
                    invalid_count=invalid_count,
                    samples=invalid_samples,
                )

        if errors:
            log.error("foreign_key_integrity_check_failed", errors=errors)
            msg = f"Foreign key integrity check failed: {'; '.join(errors)}"
            raise ValueError(msg)

        log.debug("foreign_key_integrity_verified")

    @staticmethod
    def _extract_validation_errors(exc: pandera.errors.SchemaErrors) -> dict[str, Any]:
        """Extract structured error information from SchemaErrors."""

        summary: dict[str, Any] = {
            "error_types": [],
            "affected_columns": [],
            "affected_rows": 0,
        }

        if hasattr(exc, "failure_cases") and not exc.failure_cases.empty:
            failure_cases = cast(pd.DataFrame, exc.failure_cases)
            summary["affected_rows"] = int(failure_cases["index"].nunique())

            if "schema_context" in failure_cases.columns:
                error_types = failure_cases["schema_context"].value_counts().to_dict()
                summary["error_types"] = dict(error_types)

            if "column" in failure_cases.columns:
                affected_columns = failure_cases["column"].dropna().unique().tolist()
                summary["affected_columns"] = affected_columns

        if hasattr(exc, "error_counts"):
            summary["error_counts"] = dict(exc.error_counts)

        return summary

    @staticmethod
    def _format_failure_cases(failure_cases: pd.DataFrame) -> dict[str, Any]:
        """Format failure_cases DataFrame for logging."""

        if failure_cases.empty:
            return {}

        formatted: dict[str, Any] = {
            "total_failures": len(failure_cases),
            "unique_rows": int(failure_cases["index"].nunique())
            if "index" in failure_cases.columns
            else 0,
        }

        # Group by error type if schema_context is available
        if "schema_context" in failure_cases.columns:
            error_types = failure_cases["schema_context"].value_counts().head(10).to_dict()
            formatted["error_types"] = dict(error_types)

        # Group by column if available
        if "column" in failure_cases.columns:
            column_errors = failure_cases["column"].value_counts().head(10).to_dict()
            formatted["column_errors"] = dict(column_errors)

        # Sample of failure cases (first 5)
        if len(failure_cases) > 0:
            sample = failure_cases.head(5)
            formatted["sample"] = sample.to_dict("records")

        return formatted

    def _log_detailed_validation_errors(
        self,
        failure_cases: pd.DataFrame,
        payload: pd.DataFrame,
        log: Any,
    ) -> None:
        """Log individual validation errors with row index and activity_id."""

        if failure_cases.empty or payload.empty:
            return

        # Get activity_id column if available
        activity_id_col = "activity_id" if "activity_id" in payload.columns else None
        index_col = "index" if "index" in failure_cases.columns else None

        if index_col is None:
            return

        # Limit to first 20 errors to avoid log spam
        max_errors = 20
        errors_to_log = failure_cases.head(max_errors)

        for _, error_row in errors_to_log.iterrows():
            row_index = error_row.get(index_col)
            if row_index is None:
                continue

            error_details: dict[str, Any] = {
                "row_index": int(row_index)
                if isinstance(row_index, (int, float))
                else str(row_index),
            }

            # Add activity_id if available
            if activity_id_col and row_index in payload.index:
                try:
                    activity_id = payload.at[row_index, activity_id_col]
                except (KeyError, IndexError):
                    activity_id = None
                if activity_id is not None and pd.notna(activity_id):
                    error_details["activity_id"] = (
                        int(activity_id)
                        if isinstance(activity_id, (int, float))
                        else str(activity_id)
                    )

            # Add column name if available
            if "column" in error_row and pd.notna(error_row["column"]):
                error_details["column"] = str(error_row["column"])

            # Add schema context if available
            if "schema_context" in error_row and pd.notna(error_row["schema_context"]):
                error_details["schema_context"] = str(error_row["schema_context"])

            # Add error message if available
            if "failure_case" in error_row and pd.notna(error_row["failure_case"]):
                error_details["failure_case"] = str(error_row["failure_case"])

            log.error("validation_error_detail", **error_details)

        if len(failure_cases) > max_errors:
            log.warning(
                "validation_errors_truncated",
                total_errors=len(failure_cases),
                logged_errors=max_errors,
            )

    def build_quality_report(self, df: pd.DataFrame) -> pd.DataFrame | dict[str, object] | None:
        """Return QC report with activity-specific metrics including distributions."""

        # Build base quality report with activity_id as business key for duplicate checking
        business_key = ["activity_id"] if "activity_id" in df.columns else None
        from bioetl.qc.report import build_quality_report as build_default_quality_report

        base_report = build_default_quality_report(df, business_key_fields=business_key)
        # build_default_quality_report always returns pd.DataFrame by contract

        rows: list[dict[str, Any]] = []
        if not base_report.empty:
            records = base_report.to_dict("records")
            for record in records:
                rows.append({str(k): v for k, v in record.items()})

        # Add foreign key integrity metrics
        chembl_id_pattern = re.compile(r"^CHEMBL\d+$")
        foreign_key_fields = [
            "assay_chembl_id",
            "molecule_chembl_id",
            "target_chembl_id",
            "document_chembl_id",
        ]
        for field in foreign_key_fields:
            if field in df.columns:
                mask = df[field].notna()
                if mask.any():
                    string_series = df[field].astype(str)
                    valid_mask = mask & string_series.str.match(chembl_id_pattern.pattern, na=False)
                    invalid_count = int((mask & ~valid_mask).astype(int).sum())
                    valid_count = int(valid_mask.astype(int).sum())
                    total_count = int(mask.astype(int).sum())
                    integrity_ratio = float(valid_count / total_count) if total_count > 0 else 0.0
                    rows.append(
                        {
                            "section": "foreign_key",
                            "metric": "integrity_ratio",
                            "column": field,
                            "value": float(integrity_ratio),
                            "valid_count": int(valid_count),
                            "invalid_count": int(invalid_count),
                            "total_count": int(total_count),
                        }
                    )

        # Add measurement type distribution
        if "standard_type" in df.columns:
            type_dist = df["standard_type"].value_counts().to_dict()
            for type_value, count in type_dist.items():
                rows.append(
                    {
                        "section": "distribution",
                        "metric": "standard_type_count",
                        "column": "standard_type",
                        "value": str(type_value) if type_value is not None else "null",
                        "count": int(count),
                    }
                )

        # Add unit distribution
        if "standard_units" in df.columns:
            unit_dist = df["standard_units"].value_counts().to_dict()
            for unit_value, count in unit_dist.items():
                rows.append(
                    {
                        "section": "distribution",
                        "metric": "standard_units_count",
                        "column": "standard_units",
                        "value": str(unit_value) if unit_value is not None else "null",
                        "count": int(count),
                    }
                )

        # Add ChEMBL validity flags
        validity_flags = [
            "is_citation",
            "high_citation_rate",
            "exact_data_citation",
            "rounded_data_citation",
        ]
        for flag in validity_flags:
            if flag in df.columns:
                if df[flag].dtype == bool:
                    true_count = int(df[flag].sum())
                else:
                    true_count = int(df[flag].astype(bool).sum())
                rows.append(
                    {
                        "section": "validity",
                        "metric": f"{flag}_count",
                        "column": flag,
                        "value": int(true_count),
                    }
                )

        return pd.DataFrame(rows)

    def write(self, payload: object, artifacts: RunArtifacts) -> WriteResult:
        """Override write() to bind actor and ensure deterministic sorting."""

        if not isinstance(payload, pd.DataFrame):
            msg = "ChemblActivityPipeline.write expects a pandas DataFrame payload"
            raise TypeError(msg)

        log = UnifiedLogger.get(__name__).bind(component=f"{self.pipeline_code}.write")

        # Bind actor to logs for all write operations
        UnifiedLogger.bind(actor=self.actor)

        # Ensure sort configuration is set for activity pipeline
        # Use original column names from schema: assay_chembl_id, molecule_chembl_id, activity_id
        sort_keys = ["assay_chembl_id", "molecule_chembl_id", "activity_id"]

        # Check if all sort keys exist in the DataFrame
        # If DataFrame is empty or missing columns, fall back to original sort config
        if payload.empty or not all(key in payload.columns for key in sort_keys):
            # Use original sort config if DataFrame is empty or missing required columns
            return super().write(payload, artifacts)

        # Temporarily override sort config if not already set
        original_sort_by = self.config.determinism.sort.by
        if not original_sort_by or original_sort_by != sort_keys:
            # Create a modified config with the correct sort keys
            from copy import deepcopy

            from bioetl.config.models import DeterminismSortingConfig

            modified_config = deepcopy(self.config)
            modified_config.determinism.sort = DeterminismSortingConfig(
                by=sort_keys,
                ascending=[True, True, True],
                na_position="last",
            )

            log.debug(
                "write_sort_config_set",
                sort_keys=sort_keys,
                original_sort_keys=list(original_sort_by) if original_sort_by else [],
            )

            # Temporarily replace config
            original_config = self.config
            self.config = modified_config

            try:
                result = super().write(payload, artifacts)
            finally:
                # Restore original config
                self.config = original_config

            return result

        # If sort config already matches, proceed normally
        return super().write(payload, artifacts)<|MERGE_RESOLUTION|>--- conflicted
+++ resolved
@@ -117,17 +117,11 @@
             next_endpoint = next_link
             params = None
 
-<<<<<<< HEAD
-        dataframe = pd.DataFrame.from_records(records)
-        if not dataframe.empty and "activity_id" in dataframe.columns:
-            dataframe = dataframe.sort_values("activity_id").reset_index(drop=True)
-=======
         dataframe = pd.DataFrame.from_records(records)  # type: ignore[misc]
         if dataframe.empty:
             dataframe = pd.DataFrame({"activity_id": pd.Series(dtype="Int64")})
         elif "activity_id" in dataframe.columns:
             dataframe = dataframe.sort_values("activity_id").reset_index(drop=True)  # type: ignore[misc]
->>>>>>> 317be403
 
         duration_ms = (time.perf_counter() - stage_start) * 1000.0
         log.info(
@@ -193,9 +187,6 @@
             log.debug("validate_empty_dataframe")
             return payload
 
-<<<<<<< HEAD
-        log.info("validate_started", rows=len(payload))
-=======
         if self.config.validation.strict:
             allowed_columns = set(COLUMN_ORDER)
             extra_columns = [column for column in payload.columns if column not in allowed_columns]
@@ -207,7 +198,6 @@
                 payload = payload.drop(columns=extra_columns)
 
         log.info("validate_started", rows=len(payload))  # type: ignore[misc]
->>>>>>> 317be403
 
         # Pre-validation checks
         self._check_activity_id_uniqueness(payload, log)

"""Activity pipeline implementation for ChEMBL."""

from __future__ import annotations

import hashlib
import json
import re
import time
from collections.abc import Mapping, Sequence
from datetime import datetime, timezone
from pathlib import Path
from typing import Any, cast
from urllib.parse import urlparse

import pandas as pd
import pandera.errors
from requests.exceptions import RequestException

from bioetl.config import PipelineConfig
from bioetl.config.models import SourceConfig
from bioetl.core import APIClientFactory, UnifiedLogger
<<<<<<< HEAD
from bioetl.core.api_client import CircuitBreakerOpenError, UnifiedAPIClient
=======
from bioetl.core.api_client import UnifiedAPIClient
>>>>>>> 00aadd24
from bioetl.schemas.activity import COLUMN_ORDER, RELATIONS, STANDARD_TYPES

from ..base import PipelineBase, RunArtifacts, WriteResult


class ChemblActivityPipeline(PipelineBase):
    """ETL pipeline extracting activity records from the ChEMBL API."""

    actor = "activity_chembl"

    def __init__(self, config: PipelineConfig, run_id: str) -> None:
        super().__init__(config, run_id)
        self._client_factory = APIClientFactory(config)
        self._chembl_release: str | None = None
        self._last_batch_extract_stats: dict[str, Any] | None = None

    @property
    def chembl_release(self) -> str | None:
        """Return the cached ChEMBL release captured during extraction."""

        return self._chembl_release

    def extract(self, *args: object, **kwargs: object) -> pd.DataFrame:
        """Fetch activity payloads from ChEMBL using the unified HTTP client."""

        log = UnifiedLogger.get(__name__).bind(component=f"{self.pipeline_code}.extract")
        stage_start = time.perf_counter()

        source_config = self._resolve_source_config("chembl")
        base_url = self._resolve_base_url(source_config.parameters)
        client = self._client_factory.for_source("chembl", base_url=base_url)
        self.register_client("chembl_activity_client", client)

        self._chembl_release = self._fetch_chembl_release(client, log)

        batch_size = self._resolve_batch_size(source_config)
        limit = self.config.cli.limit
        page_size = min(batch_size, 25)
        if limit is not None:
            page_size = min(page_size, limit)
        page_size = max(page_size, 1)

        payload_activity_ids = kwargs.get("activity_ids")
        if payload_activity_ids is not None:
            dataframe = self._extract_from_chembl(
                payload_activity_ids,
                client,
                batch_size=batch_size,
                limit=limit,
            )
            duration_ms = (time.perf_counter() - stage_start) * 1000.0
            batch_stats = self._last_batch_extract_stats or {}
            log.info(  # type: ignore[misc]
                "chembl_activity.extract_summary",
                rows=int(dataframe.shape[0]),
                duration_ms=duration_ms,
                chembl_release=self._chembl_release,
                batches=batch_stats.get("batches"),
                api_calls=batch_stats.get("api_calls"),
                cache_hits=batch_stats.get("cache_hits"),
            )
            return dataframe

        records: list[Mapping[str, Any]] = []
        next_endpoint: str | None = "/activity.json"
        params: Mapping[str, Any] | None = {"limit": page_size}
        pages = 0

        while next_endpoint:
            page_start = time.perf_counter()
            response = client.get(next_endpoint, params=params)
            payload = self._coerce_mapping(response.json())
            page_items = self._extract_page_items(payload)

            if limit is not None:
                remaining = max(limit - len(records), 0)
                if remaining == 0:
                    break
                page_items = page_items[:remaining]

            records.extend(page_items)
            pages += 1
            page_duration_ms = (time.perf_counter() - page_start) * 1000.0
            log.debug(
                "chembl_activity.page_fetched",
                endpoint=next_endpoint,
                batch_size=len(page_items),
                total_records=len(records),
                duration_ms=page_duration_ms,
            )

            next_link = self._next_link(payload, base_url=base_url)
            if not next_link or (limit is not None and len(records) >= limit):
                break
            next_endpoint = next_link
            params = None

        dataframe = pd.DataFrame.from_records(records)  # type: ignore[misc]
        if dataframe.empty:
            dataframe = pd.DataFrame({"activity_id": pd.Series(dtype="Int64")})
        elif "activity_id" in dataframe.columns:
            dataframe = dataframe.sort_values("activity_id").reset_index(drop=True)  # type: ignore[misc]

        duration_ms = (time.perf_counter() - stage_start) * 1000.0
        log.info(
            "chembl_activity.extract_summary",
            rows=int(dataframe.shape[0]),
            duration_ms=duration_ms,
            chembl_release=self._chembl_release,
            pages=pages,
        )
        return dataframe

    def transform(self, payload: object) -> pd.DataFrame:
        """Transform raw activity data by normalizing measurements, identifiers, and data types."""

        log = UnifiedLogger.get(__name__).bind(component=f"{self.pipeline_code}.transform")

        if not isinstance(payload, pd.DataFrame):
            if isinstance(payload, Sequence) and not isinstance(payload, (str, bytes)):
                df = pd.DataFrame(payload)
            elif isinstance(payload, Mapping):
                df = pd.DataFrame([payload])
            else:
                log.warning("transform_invalid_payload", payload_type=type(payload).__name__)
                return pd.DataFrame()
        else:
            df = payload.copy()

        df = self._harmonize_identifier_columns(df, log)
        df = self._ensure_schema_columns(df, log)

        if df.empty:
            log.debug("transform_empty_dataframe")
            return df

        log.info("transform_started", rows=len(df))

        df = self._normalize_identifiers(df, log)
        df = self._normalize_measurements(df, log)
        df = self._normalize_string_fields(df, log)
        df = self._normalize_nested_structures(df, log)
        df = self._normalize_data_types(df, log)
        df = self._validate_foreign_keys(df, log)
        df = self._ensure_schema_columns(df, log)
        df = self._order_schema_columns(df)

<<<<<<< HEAD
        # Add aliases for deterministic sorting when downstream consumers require them
        # assay_id -> assay_chembl_id, testitem_id -> molecule_chembl_id
        if "assay_chembl_id" in df.columns and "assay_id" not in df.columns:
            df["assay_id"] = df["assay_chembl_id"]
        if "molecule_chembl_id" in df.columns and "testitem_id" not in df.columns:
            df["testitem_id"] = df["molecule_chembl_id"]
=======
        df = self._finalize_identifier_columns(df, log)
        df = self._finalize_output_columns(df, log)
>>>>>>> 00aadd24

        log.info("transform_completed", rows=len(df))
        return df

    def validate(self, payload: object) -> pd.DataFrame:
        """Validate payload against ActivitySchema with detailed error handling."""

        log = UnifiedLogger.get(__name__).bind(component=f"{self.pipeline_code}.validate")

        if not isinstance(payload, pd.DataFrame):
            msg = "ChemblActivityPipeline.validate expects a pandas DataFrame payload"
            raise TypeError(msg)

        if payload.empty:
            log.debug("validate_empty_dataframe")
            return payload

        if self.config.validation.strict:
            allowed_columns = set(COLUMN_ORDER)
            extra_columns = [column for column in payload.columns if column not in allowed_columns]
            if extra_columns:
                log.debug(  # type: ignore[misc]
                    "drop_extra_columns_before_validation",
                    extras=extra_columns,
                )
                payload = payload.drop(columns=extra_columns)

        log.info("validate_started", rows=len(payload))  # type: ignore[misc]

        # Pre-validation checks
        self._check_activity_id_uniqueness(payload, log)
        self._check_foreign_key_integrity(payload, log)

        # Call base validation with error handling
        try:
            validated = super().validate(payload)
            log.info(
                "validate_completed",
                rows=len(validated),
                schema=self.config.validation.schema_out,
                strict=self.config.validation.strict,
                coerce=self.config.validation.coerce,
            )
            return validated
        except pandera.errors.SchemaErrors as exc:
            # Extract detailed error information
            error_count = len(exc.failure_cases) if hasattr(exc, "failure_cases") else 0
            error_summary = self._extract_validation_errors(exc)

            log.error(
                "validation_failed",
                error_count=error_count,
                schema=self.config.validation.schema_out,
                strict=self.config.validation.strict,
                coerce=self.config.validation.coerce,
                error_summary=error_summary,
                exc_info=True,
            )

            # Log detailed failure cases if available
            if hasattr(exc, "failure_cases") and not exc.failure_cases.empty:
                failure_cases_summary = ChemblActivityPipeline._format_failure_cases(
                    exc.failure_cases
                )
                log.error("validation_failure_cases", failure_cases=failure_cases_summary)
                # Log individual errors with row index and activity_id as per documentation
                self._log_detailed_validation_errors(exc.failure_cases, payload, log)

            msg = (
                f"Validation failed with {error_count} error(s) against schema "
                f"{self.config.validation.schema_out}: {error_summary}"
            )
            raise ValueError(msg) from exc
        except Exception as exc:
            log.error(
                "validation_error",
                error=str(exc),
                schema=self.config.validation.schema_out,
                exc_info=True,
            )
            raise

    # ------------------------------------------------------------------
    # Internal helpers
    # ------------------------------------------------------------------

    def _resolve_source_config(self, name: str) -> SourceConfig:
        try:
            return self.config.sources[name]
        except KeyError as exc:  # pragma: no cover - configuration error path
            msg = f"Source '{name}' is not configured for pipeline '{self.pipeline_code}'"
            raise KeyError(msg) from exc

    @staticmethod
    def _resolve_base_url(parameters: Mapping[str, Any]) -> str:
        base_url = parameters.get("base_url")
        if not isinstance(base_url, str) or not base_url.strip():
            msg = "sources.chembl.parameters.base_url must be a non-empty string"
            raise ValueError(msg)
        return base_url

    @staticmethod
    def _resolve_batch_size(source_config: SourceConfig) -> int:
        batch_size: int | None = getattr(source_config, "batch_size", None)
        if batch_size is None:
            parameters = getattr(source_config, "parameters", {})
            if isinstance(parameters, Mapping):
                candidate = parameters.get("batch_size")
                if isinstance(candidate, int) and candidate > 0:
                    batch_size = candidate
        if batch_size is None or batch_size <= 0:
            batch_size = 25
        return batch_size

    def _fetch_chembl_release(
        self,
        client: UnifiedAPIClient,
        log: Any,
    ) -> str | None:
        response = client.get("/status.json")
        status_payload = self._coerce_mapping(response.json())
        release_value = self._extract_chembl_release(status_payload)
        log.info("chembl_activity.status", chembl_release=release_value)
        return release_value

    def _extract_from_chembl(
        self,
        dataset: object,
        client: UnifiedAPIClient,
        *,
        batch_size: int | None = None,
        limit: int | None = None,
    ) -> pd.DataFrame:
        """Extract activity records by batching ``activity_id`` values."""

        log = UnifiedLogger.get(__name__).bind(component=f"{self.pipeline_code}.extract")  # type: ignore[misc]
        method_start = time.perf_counter()
        self._last_batch_extract_stats = None

        if isinstance(dataset, pd.Series):
            input_frame = dataset.to_frame(name="activity_id")
        elif isinstance(dataset, pd.DataFrame):
            input_frame = dataset
        elif isinstance(dataset, Mapping):
            input_frame = pd.DataFrame([dataset])
        elif isinstance(dataset, Sequence) and not isinstance(dataset, (str, bytes)):
            input_frame = pd.DataFrame({"activity_id": list(dataset)})
        else:
            msg = (
                "ChemblActivityPipeline._extract_from_chembl expects a DataFrame, Series, "
                "mapping, or sequence of activity_id values"
            )
            raise TypeError(msg)

        if "activity_id" not in input_frame.columns:
            msg = "Input dataset must contain an 'activity_id' column"
            raise ValueError(msg)

        normalized_ids: list[tuple[int, str]] = []
        invalid_ids: list[Any] = []
        seen: set[str] = set()
        for raw_id in input_frame["activity_id"].tolist():
            if pd.isna(raw_id):  # type: ignore[misc]
                continue
            try:
                if isinstance(raw_id, str):
                    candidate = raw_id.strip()
                    if not candidate:
                        continue
                    numeric_id = int(float(candidate)) if "." in candidate else int(candidate)
                elif isinstance(raw_id, (int, float)):
                    numeric_id = int(raw_id)
                else:
                    numeric_id = int(raw_id)  # type: ignore[arg-type]
            except (TypeError, ValueError):
                invalid_ids.append(raw_id)
                continue
            key = str(numeric_id)
            if key not in seen:
                seen.add(key)
                normalized_ids.append((numeric_id, key))

        if invalid_ids:
            log.warning(  # type: ignore[misc]
                "chembl_activity.invalid_activity_ids",
                invalid_count=len(invalid_ids),
            )

        if limit is not None:
            normalized_ids = normalized_ids[: max(int(limit), 0)]

        if not normalized_ids:
            summary: dict[str, Any] = {
                "total_activities": 0,
                "success": 0,
                "fallback": 0,
                "errors": 0,
                "api_calls": 0,
                "cache_hits": 0,
                "batches": 0,
                "duration_ms": 0.0,
                "success_rate": 0.0,
            }
            self._last_batch_extract_stats = summary
            log.info("chembl_activity.batch_summary", **summary)  # type: ignore[misc]
            return pd.DataFrame()

        effective_batch_size = batch_size or self._resolve_batch_size(self._resolve_source_config("chembl"))
        effective_batch_size = max(min(int(effective_batch_size), 25), 1)

        records: list[Mapping[str, Any]] = []
        success_count = 0
        fallback_count = 0
        error_count = 0
        cache_hits = 0
        api_calls = 0
        total_batches = 0

        for index in range(0, len(normalized_ids), effective_batch_size):
            batch = normalized_ids[index : index + effective_batch_size]
            batch_keys = [key for _, key in batch]
            batch_start = time.perf_counter()
            try:
                cached_records = self._check_cache(batch_keys, self._chembl_release)
                from_cache = cached_records is not None
                batch_records: dict[str, Mapping[str, Any]] = {}
                if cached_records is not None:
                    batch_records = cached_records
                    cache_hits += len(batch_keys)
                else:
                    params = {"activity_id__in": ",".join(batch_keys)}
                    response = client.get("/activity.json", params=params)
                    api_calls += 1
                    payload = self._coerce_mapping(response.json())
                    for item in self._extract_page_items(payload):
                        activity_value = item.get("activity_id")
                        if activity_value is None:
                            continue
                        batch_records[str(activity_value)] = dict(item)
                    self._store_cache(batch_keys, batch_records, self._chembl_release)

                success_in_batch = 0
                for numeric_id, key in batch:
                    record = batch_records.get(key)
                    if record and not record.get("error"):
                        materialised = dict(record)
                        materialised.setdefault("activity_id", numeric_id)
                        records.append(materialised)
                        success_count += 1
                        success_in_batch += 1
                    else:
                        fallback_record = self._create_fallback_record(numeric_id)
                        records.append(fallback_record)
                        fallback_count += 1
                        error_count += 1
                total_batches += 1
                batch_duration_ms = (time.perf_counter() - batch_start) * 1000.0
                log.debug(  # type: ignore[misc]
                    "chembl_activity.batch_processed",
                    batch_size=len(batch_keys),
                    from_cache=from_cache,
                    success_in_batch=success_in_batch,
                    fallback_in_batch=len(batch_keys) - success_in_batch,
                    duration_ms=batch_duration_ms,
                )
            except CircuitBreakerOpenError as exc:
                total_batches += 1
                log.warning(  # type: ignore[misc]
                    "chembl_activity.batch_circuit_breaker",
                    batch_size=len(batch_keys),
                    error=str(exc),
                )
                for numeric_id, _ in batch:
                    records.append(self._create_fallback_record(numeric_id, exc))
                    fallback_count += 1
                    error_count += 1
            except RequestException as exc:
                total_batches += 1
                log.error(  # type: ignore[misc]
                    "chembl_activity.batch_request_error",
                    batch_size=len(batch_keys),
                    error=str(exc),
                )
                for numeric_id, _ in batch:
                    records.append(self._create_fallback_record(numeric_id, exc))
                    fallback_count += 1
                    error_count += 1
            except Exception as exc:  # pragma: no cover - defensive path
                total_batches += 1
                log.error(  # type: ignore[misc]
                    "chembl_activity.batch_unhandled_error",
                    batch_size=len(batch_keys),
                    error=str(exc),
                    exc_info=True,
                )
                for numeric_id, _ in batch:
                    records.append(self._create_fallback_record(numeric_id, exc))
                    fallback_count += 1
                    error_count += 1

        duration_ms = (time.perf_counter() - method_start) * 1000.0
        total_records = len(normalized_ids)
        success_rate = (
            float(success_count + fallback_count) / float(total_records)
            if total_records
            else 0.0
        )
        summary = {
            "total_activities": total_records,
            "success": success_count,
            "fallback": fallback_count,
            "errors": error_count,
            "api_calls": api_calls,
            "cache_hits": cache_hits,
            "batches": total_batches,
            "duration_ms": duration_ms,
            "success_rate": success_rate,
        }
        self._last_batch_extract_stats = summary
        log.info("chembl_activity.batch_summary", **summary)  # type: ignore[misc]

        dataframe = pd.DataFrame.from_records(records)
        if dataframe.empty:
            dataframe = pd.DataFrame({"activity_id": pd.Series(dtype="Int64")})
        elif "activity_id" in dataframe.columns:
            dataframe = dataframe.sort_values("activity_id").reset_index(drop=True)  # type: ignore[misc]
        return dataframe

    def _check_cache(
        self,
        batch_ids: Sequence[str],
        release: str | None,
    ) -> dict[str, Mapping[str, Any]] | None:
        cache_config = self.config.cache
        if not cache_config.enabled:
            return None

        normalized_ids = [str(identifier) for identifier in batch_ids]
        cache_file = self._cache_file_path(normalized_ids, release)
        if not cache_file.exists():
            return None

        try:
            stat = cache_file.stat()
        except OSError:
            return None

        ttl_seconds = int(cache_config.ttl)
        if ttl_seconds > 0 and (time.time() - stat.st_mtime) > ttl_seconds:
            try:
                cache_file.unlink(missing_ok=True)
            except OSError:
                pass
            return None

        try:
            payload = json.loads(cache_file.read_text(encoding="utf-8"))
        except (OSError, json.JSONDecodeError):
            try:
                cache_file.unlink(missing_ok=True)
            except OSError:
                pass
            return None

        if not isinstance(payload, dict):
            return None

        missing = [identifier for identifier in normalized_ids if identifier not in payload]
        if missing:
            return None

        return {identifier: payload[identifier] for identifier in normalized_ids}

    def _store_cache(
        self,
        batch_ids: Sequence[str],
        batch_data: Mapping[str, Mapping[str, Any]],
        release: str | None,
    ) -> None:
        cache_config = self.config.cache
        if not cache_config.enabled or not batch_ids or not batch_data:
            return

        normalized_ids = [str(identifier) for identifier in batch_ids]
        cache_file = self._cache_file_path(normalized_ids, release)
        normalized_set = set(normalized_ids)
        data_to_store = {key: batch_data[key] for key in normalized_set if key in batch_data}
        if not data_to_store:
            return

        try:
            cache_file.parent.mkdir(parents=True, exist_ok=True)
            tmp_path = cache_file.with_suffix(cache_file.suffix + ".tmp")
            tmp_path.write_text(
                json.dumps(data_to_store, sort_keys=True, default=str),
                encoding="utf-8",
            )
            tmp_path.replace(cache_file)
        except Exception as exc:  # pragma: no cover - cache best-effort
            log = UnifiedLogger.get(__name__).bind(component=f"{self.pipeline_code}.extract")  # type: ignore[misc]
            log.debug("chembl_activity.cache_store_failed", error=str(exc))  # type: ignore[misc]

    def _cache_file_path(self, batch_ids: Sequence[str], release: str | None) -> Path:
        directory = self._cache_directory(release)
        cache_key = self._cache_key(batch_ids, release)
        return directory / f"{cache_key}.json"

    def _cache_directory(self, release: str | None) -> Path:
        cache_root = Path(self.config.paths.cache_root)
        directory_name = (self.config.cache.directory or "http_cache").strip() or "http_cache"
        release_component = self._sanitize_cache_component(release or "unknown")
        pipeline_component = self._sanitize_cache_component(self.pipeline_code)
        version_component = self._sanitize_cache_component(self.config.pipeline.version or "unknown")
        return cache_root / directory_name / pipeline_component / release_component / version_component

    def _cache_key(self, batch_ids: Sequence[str], release: str | None) -> str:
        payload = {
            "ids": list(batch_ids),
            "release": release or "unknown",
            "pipeline": self.pipeline_code,
            "pipeline_version": self.config.pipeline.version or "unknown",
        }
        raw = json.dumps(payload, sort_keys=True)
        return hashlib.sha256(raw.encode("utf-8")).hexdigest()

    @staticmethod
    def _sanitize_cache_component(value: str) -> str:
        sanitized = re.sub(r"[^0-9A-Za-z_.-]", "_", value)
        return sanitized or "default"

    def _create_fallback_record(self, activity_id: int, error: Exception | None = None) -> dict[str, Any]:
        """Create fallback record enriched with error metadata."""

        base_message = "Fallback: ChEMBL activity unavailable"
        message = f"{base_message} ({error})" if error else base_message
        timestamp = datetime.now(timezone.utc).isoformat().replace("+00:00", "Z")
        metadata: dict[str, Any] = {
            "source_system": "ChEMBL_FALLBACK",
            "error_type": error.__class__.__name__ if error else None,
            "chembl_release": self._chembl_release,
            "run_id": self.run_id,
            "timestamp": timestamp,
        }
        if isinstance(error, RequestException):
            response = getattr(error, "response", None)
            status_code = getattr(response, "status_code", None)
            if status_code is not None:
                metadata["http_status"] = status_code
            metadata["error_message"] = str(error)
        elif error is not None:
            metadata["error_message"] = str(error)

        return {
            "activity_id": activity_id,
            "data_validity_comment": message,
            "activity_properties": json.dumps(metadata, sort_keys=True, default=str),
        }

    @staticmethod
    def _coerce_mapping(payload: Any) -> Mapping[str, Any]:
        if isinstance(payload, Mapping):
            return payload
        return {}

    @staticmethod
    def _extract_chembl_release(payload: Mapping[str, Any]) -> str | None:
        for key in ("chembl_release", "chembl_db_version", "release", "version"):
            value = payload.get(key)
            if isinstance(value, str) and value.strip():
                return value
            if value is not None:
                return str(value)
        return None

    @staticmethod
    def _extract_page_items(payload: Mapping[str, Any]) -> list[Mapping[str, Any]]:
        candidates: list[Mapping[str, Any]] = []
        for key in ("activities", "data", "items", "results"):
            value = payload.get(key)
            if isinstance(value, Sequence):
                candidates = [item for item in value if isinstance(item, Mapping)]
                if candidates:
                    return candidates
        for key, value in payload.items():
            if key == "page_meta":
                continue
            if isinstance(value, Sequence):
                candidates = [item for item in value if isinstance(item, Mapping)]
                if candidates:
                    return candidates
        return []

    @staticmethod
    def _next_link(payload: Mapping[str, Any], base_url: str) -> str | None:
        page_meta = payload.get("page_meta")
        if isinstance(page_meta, Mapping):
            next_link = page_meta.get("next")
            if isinstance(next_link, str) and next_link:
                # If next_link is a full URL, extract only the relative path
                if next_link.startswith("http://") or next_link.startswith("https://"):
                    parsed = urlparse(next_link)
                    base_parsed = urlparse(base_url)

                    # Extract the path part
                    path = parsed.path
                    base_path = base_parsed.path.rstrip("/")

                    # Remove base_path prefix from path if it exists
                    if base_path and path.startswith(base_path):
                        # Extract the part after base_path
                        relative_path = path[len(base_path) :]
                    else:
                        # If base_path doesn't match, use the path as-is
                        relative_path = path

                    # Ensure relative_path starts with / (but not double //)
                    if not relative_path.startswith("/"):
                        relative_path = f"/{relative_path}"

                    # Add query string if present
                    if parsed.query:
                        relative_path = f"{relative_path}?{parsed.query}"

                    return relative_path
                return next_link
        return None

    # ------------------------------------------------------------------
    # Transformation helpers
    # ------------------------------------------------------------------

    def _harmonize_identifier_columns(self, df: pd.DataFrame, log: Any) -> pd.DataFrame:
        """Ensure canonical identifier columns are present before normalization."""

        df = df.copy()
        actions: list[str] = []

        if "assay_chembl_id" not in df.columns and "assay_id" in df.columns:
            df["assay_chembl_id"] = df["assay_id"]
            actions.append("assay_id->assay_chembl_id")

        if "testitem_chembl_id" not in df.columns:
            if "testitem_id" in df.columns:
                df["testitem_chembl_id"] = df["testitem_id"]
                actions.append("testitem_id->testitem_chembl_id")
            elif "molecule_chembl_id" in df.columns:
                df["testitem_chembl_id"] = df["molecule_chembl_id"]
                actions.append("molecule_chembl_id->testitem_chembl_id")

        if "molecule_chembl_id" not in df.columns and "testitem_chembl_id" in df.columns:
            df["molecule_chembl_id"] = df["testitem_chembl_id"]
            actions.append("testitem_chembl_id->molecule_chembl_id")

        required_columns = ["activity_id", "assay_chembl_id", "testitem_chembl_id", "molecule_chembl_id"]
        missing_required = [column for column in required_columns if column not in df.columns]
        if missing_required:
            for column in missing_required:
                df[column] = pd.Series([None] * len(df), dtype="object")
            actions.append(f"created_missing:{','.join(missing_required)}")

        alias_columns = [column for column in ("assay_id", "testitem_id") if column in df.columns]
        if alias_columns:
            df = df.drop(columns=alias_columns)
            actions.append(f"dropped_aliases:{','.join(alias_columns)}")

        if actions:
            log.debug("identifier_harmonization", actions=actions)  # type: ignore[misc]

        return df

    def _ensure_schema_columns(self, df: pd.DataFrame, log: Any) -> pd.DataFrame:
        """Add missing schema columns so downstream normalization can operate safely."""

        df = df.copy()
        if df.empty:
            return df

        expected = list(COLUMN_ORDER)
        boolean_columns = {
            "is_citation",
            "high_citation_rate",
            "exact_data_citation",
            "rounded_data_citation",
            "potential_duplicate",
        }

        missing = [column for column in expected if column not in df.columns]
        if missing:
            for column in missing:
                if column in boolean_columns:
                    df[column] = pd.Series([pd.NA] * len(df), dtype="boolean")
                else:
                    df[column] = pd.Series([pd.NA] * len(df), dtype="object")
            log.debug("schema_columns_added", columns=missing)  # type: ignore[misc]

        return df

    def _normalize_identifiers(self, df: pd.DataFrame, log: Any) -> pd.DataFrame:
        """Normalize ChEMBL and BAO identifiers with regex validation."""

        df = df.copy()
        chembl_id_pattern = re.compile(r"^CHEMBL\d+$")
        bao_id_pattern = re.compile(r"^BAO_\d{7}$")

        chembl_fields = [
<<<<<<< HEAD
            "molecule_chembl_id",
            "assay_chembl_id",
=======
            "assay_chembl_id",
            "testitem_chembl_id",
            "molecule_chembl_id",
>>>>>>> 00aadd24
            "target_chembl_id",
            "document_chembl_id",
        ]
        bao_fields = ["bao_endpoint", "bao_format"]

        normalized_count = 0
        invalid_count = 0

        for field in chembl_fields:
            if field not in df.columns:
                continue
            mask = df[field].notna()
            if mask.any():
                df.loc[mask, field] = df.loc[mask, field].astype(str).str.upper().str.strip()
                valid_mask = df[field].str.match(chembl_id_pattern.pattern, na=False)
                invalid_mask = mask & ~valid_mask
                if invalid_mask.any():
                    invalid_count += int(invalid_mask.sum())
                    df.loc[invalid_mask, field] = None
                    normalized_count += int((mask & valid_mask).astype(int).sum())

        for field in bao_fields:
            if field not in df.columns:
                continue
            mask = df[field].notna()
            if mask.any():
                df.loc[mask, field] = df.loc[mask, field].astype(str).str.upper().str.strip()
                valid_mask = df[field].str.match(bao_id_pattern.pattern, na=False)
                invalid_mask = mask & ~valid_mask
                if invalid_mask.any():
                    invalid_count += int(invalid_mask.sum())
                    df.loc[invalid_mask, field] = None
                    normalized_count += int((mask & valid_mask).sum())

        if normalized_count > 0 or invalid_count > 0:
            log.debug(
                "identifiers_normalized",
                normalized_count=normalized_count,
                invalid_count=invalid_count,
            )

        return df

    def _finalize_identifier_columns(self, df: pd.DataFrame, log: Any) -> pd.DataFrame:
        """Align identifier columns after normalization and drop aliases."""

        df = df.copy()

        if {"molecule_chembl_id", "testitem_chembl_id"}.issubset(df.columns):
            mismatch_mask = (
                df["molecule_chembl_id"].notna()
                & df["testitem_chembl_id"].notna()
                & (df["molecule_chembl_id"] != df["testitem_chembl_id"])
            )
            if mismatch_mask.any():  # type: ignore[misc]
                mismatch_count = int(mismatch_mask.sum())  # type: ignore[misc]
                samples = (
                    df.loc[mismatch_mask, ["molecule_chembl_id", "testitem_chembl_id"]]
                    .drop_duplicates()
                    .head(5)
                    .to_dict("records")
                )
                log.warning(  # type: ignore[misc]
                    "identifier_mismatch",
                    count=mismatch_count,
                    samples=samples,
                )
                df.loc[mismatch_mask, "testitem_chembl_id"] = df.loc[mismatch_mask, "molecule_chembl_id"]

        required_columns = ["activity_id", "assay_chembl_id", "testitem_chembl_id", "molecule_chembl_id"]
        missing_columns = [column for column in required_columns if column not in df.columns]
        if missing_columns:
            for column in missing_columns:
                df[column] = pd.Series([None] * len(df), dtype="object")
            log.warning("identifier_columns_missing", columns=missing_columns)  # type: ignore[misc]

        return df

    def _finalize_output_columns(self, df: pd.DataFrame, log: Any) -> pd.DataFrame:
        """Align final column order with schema and drop unexpected fields."""

        df = df.copy()
        expected = list(COLUMN_ORDER)

        extras = [column for column in df.columns if column not in expected]
        if extras:
            df = df.drop(columns=extras)
            log.debug("output_columns_dropped", columns=extras)  # type: ignore[misc]

        missing = [column for column in expected if column not in df.columns]
        if missing:
            for column in missing:
                df[column] = pd.Series([pd.NA] * len(df), dtype="object")
            log.warning("output_columns_missing", columns=missing)  # type: ignore[misc]

        if not expected:
            return df

        return df[expected]

    def _normalize_measurements(self, df: pd.DataFrame, log: Any) -> pd.DataFrame:
        """Normalize standard_value, standard_units, standard_relation, and standard_type."""

        df = df.copy()
        normalized_count = 0

        if "standard_value" in df.columns:
            mask = df["standard_value"].notna()
            if mask.any():
                # Remove non-numeric characters and handle ranges
                # Convert to string first to handle non-numeric values
                series = df.loc[mask, "standard_value"].astype(str).str.strip()

                # Remove common non-numeric characters (spaces, commas, etc.)
                series = series.str.replace(r"[,\s]", "", regex=True)

                # Handle ranges (e.g., "10-20" -> take first value, "10±5" -> take first value)
                # Extract first numeric value from ranges
                series = series.str.extract(r"([+-]?\d*\.?\d+)", expand=False)

                # Convert to numeric (NaN for empty/invalid values)
                df.loc[mask, "standard_value"] = pd.to_numeric(series, errors="coerce")

                # Check for negative values (should be >= 0)
                negative_mask = mask & (df["standard_value"] < 0)
                if negative_mask.any():
                    log.warning("negative_standard_value", count=int(negative_mask.sum()))
                    df.loc[negative_mask, "standard_value"] = None

                normalized_count += int(mask.sum())

        if "standard_relation" in df.columns:
            unicode_to_ascii = {
                "≤": "<=",
                "≥": ">=",
                "≠": "~",
            }
            mask = df["standard_relation"].notna()
            if mask.any():
                series = df.loc[mask, "standard_relation"].astype(str).str.strip()
                for unicode_char, ascii_repl in unicode_to_ascii.items():
                    series = series.str.replace(unicode_char, ascii_repl, regex=False)
                df.loc[mask, "standard_relation"] = series
                invalid_mask = mask & ~df["standard_relation"].isin(RELATIONS)
                if invalid_mask.any():
                    log.warning("invalid_standard_relation", count=int(invalid_mask.sum()))
                    df.loc[invalid_mask, "standard_relation"] = None
                normalized_count += int(mask.sum())

        if "standard_type" in df.columns:
            mask = df["standard_type"].notna()
            if mask.any():
                df.loc[mask, "standard_type"] = (
                    df.loc[mask, "standard_type"].astype(str).str.strip()
                )
                invalid_mask = mask & ~df["standard_type"].isin(STANDARD_TYPES)
                if invalid_mask.any():
                    log.warning("invalid_standard_type", count=int(invalid_mask.sum()))
                    df.loc[invalid_mask, "standard_type"] = None
                normalized_count += int(mask.sum())

        if "standard_units" in df.columns:
            # Normalize unit synonyms: nM, µM/μM, mM, %, ratio
            # Map various representations to canonical forms while preserving unit types
            unit_mapping = {
                # nanomolar variants -> nM
                "nanomolar": "nM",
                "nmol": "nM",
                "nm": "nM",
                "NM": "nM",
                # micromolar variants -> μM
                "µM": "μM",
                "uM": "μM",
                "UM": "μM",
                "micromolar": "μM",
                "microM": "μM",
                "umol": "μM",
                # millimolar variants -> mM
                "millimolar": "mM",
                "milliM": "mM",
                "mmol": "mM",
                "MM": "mM",
                # percentage variants -> %
                "percent": "%",
                "pct": "%",
                # ratio variants -> ratio
                "ratios": "ratio",
            }
            mask = df["standard_units"].notna()
            if mask.any():
                series = df.loc[mask, "standard_units"].astype(str).str.strip()
                for old_unit, new_unit in unit_mapping.items():
                    series = series.str.replace(old_unit, new_unit, regex=False, case=False)
                df.loc[mask, "standard_units"] = series
                normalized_count += int(mask.sum())

        if normalized_count > 0:
            log.debug("measurements_normalized", normalized_count=normalized_count)

        return df

    def _normalize_string_fields(self, df: pd.DataFrame, log: Any) -> pd.DataFrame:
        """Normalize string fields: trim, empty string to null, title-case for organism."""

        df = df.copy()

        string_fields: dict[str, dict[str, Any]] = {
            "canonical_smiles": {"trim": True, "empty_to_null": True},
            "bao_label": {"trim": True, "empty_to_null": True, "max_length": 128},
            "target_organism": {"trim": True, "empty_to_null": True, "title_case": True},
            "data_validity_comment": {"trim": True, "empty_to_null": True},
        }

        for field, options in string_fields.items():
            if field not in df.columns:
                continue
            mask = df[field].notna()
            if mask.any():
                series = df.loc[mask, field].astype(str)
                if options.get("trim"):
                    series = series.str.strip()
                if options.get("title_case"):
                    series = series.str.title()
                if options.get("max_length"):
                    max_len = options.get("max_length")
                    if isinstance(max_len, int):
                        series = series.str[:max_len]
                if options.get("empty_to_null"):
                    series = series.replace("", None)
                df.loc[mask, field] = series

        return df

    def _normalize_nested_structures(self, df: pd.DataFrame, log: Any) -> pd.DataFrame:
        """Serialize nested structures (ligand_efficiency, activity_properties) to JSON strings."""

        df = df.copy()

        nested_fields = ["ligand_efficiency", "activity_properties"]

        for field in nested_fields:
            if field not in df.columns:
                continue
            mask = df[field].notna()
            if mask.any():
                serialized: list[Any] = []
                for idx, value in df.loc[mask, field].items():
                    if isinstance(value, (Mapping, list)):
                        try:
                            serialized.append(json.dumps(value, ensure_ascii=False, sort_keys=True))
                        except (TypeError, ValueError) as exc:
                            log.warning(
                                "nested_serialization_failed",
                                field=field,
                                index=idx,
                                error=str(exc),
                            )
                            serialized.append(None)
                    elif isinstance(value, str):
                        try:
                            json.loads(value)
                            serialized.append(value)
                        except (TypeError, ValueError):
                            serialized.append(None)
                    else:
                        serialized.append(None)
                df.loc[mask, field] = pd.Series(
                    serialized, dtype="object", index=df.loc[mask, field].index
                )

        return df

    def _ensure_schema_columns(self, df: pd.DataFrame, log: Any) -> pd.DataFrame:
        """Ensure all schema columns exist prior to validation."""

        df = df.copy()
        missing_columns = [column for column in COLUMN_ORDER if column not in df.columns]
        for column in missing_columns:
            log.debug("add_missing_column", column=column)  # type: ignore[misc]
            df[column] = pd.NA
        return df

    def _order_schema_columns(self, df: pd.DataFrame) -> pd.DataFrame:
        """Return DataFrame with schema columns ordered ahead of extras."""

        extras = [column for column in df.columns if column not in COLUMN_ORDER]
        if self.config.validation.strict:
            return df[list(COLUMN_ORDER)]
        return df[[*COLUMN_ORDER, *extras]]

    def _normalize_data_types(self, df: pd.DataFrame, log: Any) -> pd.DataFrame:
        """Convert data types according to the Pandera schema."""

        df = df.copy()

        type_mappings = {
            "activity_id": "int64",
            "target_tax_id": "int64",
            "standard_value": "float64",
            "pchembl_value": "float64",
        }

        bool_fields = [
            "is_citation",
            "high_citation_rate",
            "exact_data_citation",
            "rounded_data_citation",
<<<<<<< HEAD
=======
            "potential_duplicate",
>>>>>>> 00aadd24
        ]

        for field, dtype in type_mappings.items():
            if field not in df.columns:
                continue
            try:
                if dtype == "int64":
                    df[field] = pd.to_numeric(df[field], errors="coerce").astype("Int64")
                elif dtype == "float64":
                    df[field] = pd.to_numeric(df[field], errors="coerce").astype("float64")
            except (ValueError, TypeError) as exc:
                log.warning("type_conversion_failed", field=field, error=str(exc))

        for field in bool_fields:
            if field not in df.columns:
                continue
            try:
                df[field] = pd.to_numeric(df[field], errors="coerce").fillna(False).astype(bool)
            except (ValueError, TypeError) as exc:
                log.warning("bool_conversion_failed", field=field, error=str(exc))

        return df

    def _validate_foreign_keys(self, df: pd.DataFrame, log: Any) -> pd.DataFrame:
        """Validate foreign key integrity and format of ChEMBL IDs."""

        chembl_id_pattern = re.compile(r"^CHEMBL\d+$")
        chembl_fields = [
<<<<<<< HEAD
            "molecule_chembl_id",
            "assay_chembl_id",
=======
            "assay_chembl_id",
            "testitem_chembl_id",
            "molecule_chembl_id",
>>>>>>> 00aadd24
            "target_chembl_id",
            "document_chembl_id",
        ]

        warnings = []

        for field in chembl_fields:
            if field not in df.columns:
                continue
            mask = df[field].notna()
            if mask.any():
                invalid_mask = mask & ~df[field].astype(str).str.match(
                    chembl_id_pattern.pattern, na=False
                )
                if invalid_mask.any():
                    warnings.append(f"{field}: {int(invalid_mask.sum())} invalid format(s)")

        if warnings:
            log.warning("foreign_key_validation", warnings=warnings)

        return df

    def _check_activity_id_uniqueness(self, df: pd.DataFrame, log: Any) -> None:
        """Check uniqueness of activity_id before validation."""

        if "activity_id" not in df.columns:
            log.warning("activity_id_uniqueness_check_skipped", reason="column_not_found")
            return

        duplicates = df[df["activity_id"].duplicated(keep=False)]
        if not duplicates.empty:
            duplicate_count = len(duplicates)
            duplicate_ids = duplicates["activity_id"].unique().tolist()
            log.error(
                "activity_id_duplicates_found",
                duplicate_count=duplicate_count,
                duplicate_ids=duplicate_ids[:10],  # Log first 10 duplicates
                total_duplicate_ids=len(duplicate_ids),
            )
            msg = (
                f"Found {duplicate_count} duplicate activity_id value(s): "
                f"{duplicate_ids[:5]}{'...' if len(duplicate_ids) > 5 else ''}"
            )
            raise ValueError(msg)

        log.debug("activity_id_uniqueness_verified", unique_count=df["activity_id"].nunique())

    def _check_foreign_key_integrity(self, df: pd.DataFrame, log: Any) -> None:
        """Check foreign key integrity for ChEMBL IDs (format validation for non-null values)."""

        reference_fields = [
            "assay_chembl_id",
<<<<<<< HEAD
=======
            "testitem_chembl_id",
>>>>>>> 00aadd24
            "molecule_chembl_id",
            "target_chembl_id",
            "document_chembl_id",
        ]
        chembl_id_pattern = re.compile(r"^CHEMBL\d+$")
        errors: list[str] = []

        for field in reference_fields:
            if field not in df.columns:
                log.debug(
                    "foreign_key_integrity_check_skipped", field=field, reason="column_not_found"
                )
                continue

            mask = df[field].notna()
            if not mask.any():
                log.debug("foreign_key_integrity_check_skipped", field=field, reason="all_null")
                continue

            invalid_mask = mask & ~df[field].astype(str).str.match(
                chembl_id_pattern.pattern, na=False
            )
            if invalid_mask.any():
                invalid_count = int(invalid_mask.sum())
                invalid_samples = df.loc[invalid_mask, field].unique().tolist()[:5]
                errors.append(
                    f"{field}: {invalid_count} invalid format(s), samples: {invalid_samples}"
                )
                log.warning(
                    "foreign_key_integrity_invalid",
                    field=field,
                    invalid_count=invalid_count,
                    samples=invalid_samples,
                )

        if errors:
            log.error("foreign_key_integrity_check_failed", errors=errors)
            msg = f"Foreign key integrity check failed: {'; '.join(errors)}"
            raise ValueError(msg)

        log.debug("foreign_key_integrity_verified")

    @staticmethod
    def _extract_validation_errors(exc: pandera.errors.SchemaErrors) -> dict[str, Any]:
        """Extract structured error information from SchemaErrors."""

        summary: dict[str, Any] = {
            "error_types": [],
            "affected_columns": [],
            "affected_rows": 0,
        }

        if hasattr(exc, "failure_cases") and not exc.failure_cases.empty:
            failure_cases = cast(pd.DataFrame, exc.failure_cases)
            summary["affected_rows"] = int(failure_cases["index"].nunique())

            if "schema_context" in failure_cases.columns:
                error_types = failure_cases["schema_context"].value_counts().to_dict()
                summary["error_types"] = dict(error_types)

            if "column" in failure_cases.columns:
                affected_columns = failure_cases["column"].dropna().unique().tolist()
                summary["affected_columns"] = affected_columns

        if hasattr(exc, "error_counts"):
            summary["error_counts"] = dict(exc.error_counts)

        return summary

    @staticmethod
    def _format_failure_cases(failure_cases: pd.DataFrame) -> dict[str, Any]:
        """Format failure_cases DataFrame for logging."""

        if failure_cases.empty:
            return {}

        formatted: dict[str, Any] = {
            "total_failures": len(failure_cases),
            "unique_rows": int(failure_cases["index"].nunique())
            if "index" in failure_cases.columns
            else 0,
        }

        # Group by error type if schema_context is available
        if "schema_context" in failure_cases.columns:
            error_types = failure_cases["schema_context"].value_counts().head(10).to_dict()
            formatted["error_types"] = dict(error_types)

        # Group by column if available
        if "column" in failure_cases.columns:
            column_errors = failure_cases["column"].value_counts().head(10).to_dict()
            formatted["column_errors"] = dict(column_errors)

        # Sample of failure cases (first 5)
        if len(failure_cases) > 0:
            sample = failure_cases.head(5)
            formatted["sample"] = sample.to_dict("records")

        return formatted

    def _log_detailed_validation_errors(
        self,
        failure_cases: pd.DataFrame,
        payload: pd.DataFrame,
        log: Any,
    ) -> None:
        """Log individual validation errors with row index and activity_id."""

        if failure_cases.empty or payload.empty:
            return

        # Get activity_id column if available
        activity_id_col = "activity_id" if "activity_id" in payload.columns else None
        index_col = "index" if "index" in failure_cases.columns else None

        if index_col is None:
            return

        # Limit to first 20 errors to avoid log spam
        max_errors = 20
        errors_to_log = failure_cases.head(max_errors)

        for _, error_row in errors_to_log.iterrows():
            row_index = error_row.get(index_col)
            if row_index is None:
                continue

            error_details: dict[str, Any] = {
                "row_index": int(row_index)
                if isinstance(row_index, (int, float))
                else str(row_index),
            }

            # Add activity_id if available
            if activity_id_col and row_index in payload.index:
                try:
                    activity_id = payload.at[row_index, activity_id_col]
                except (KeyError, IndexError):
                    activity_id = None
                if activity_id is not None and pd.notna(activity_id):
                    error_details["activity_id"] = (
                        int(activity_id)
                        if isinstance(activity_id, (int, float))
                        else str(activity_id)
                    )

            # Add column name if available
            if "column" in error_row and pd.notna(error_row["column"]):
                error_details["column"] = str(error_row["column"])

            # Add schema context if available
            if "schema_context" in error_row and pd.notna(error_row["schema_context"]):
                error_details["schema_context"] = str(error_row["schema_context"])

            # Add error message if available
            if "failure_case" in error_row and pd.notna(error_row["failure_case"]):
                error_details["failure_case"] = str(error_row["failure_case"])

            log.error("validation_error_detail", **error_details)

        if len(failure_cases) > max_errors:
            log.warning(
                "validation_errors_truncated",
                total_errors=len(failure_cases),
                logged_errors=max_errors,
            )

    def build_quality_report(self, df: pd.DataFrame) -> pd.DataFrame | dict[str, object] | None:
        """Return QC report with activity-specific metrics including distributions."""

        # Build base quality report with activity_id as business key for duplicate checking
        business_key = ["activity_id"] if "activity_id" in df.columns else None
        from bioetl.qc.report import build_quality_report as build_default_quality_report

        base_report = build_default_quality_report(df, business_key_fields=business_key)
        # build_default_quality_report always returns pd.DataFrame by contract

        rows: list[dict[str, Any]] = []
        if not base_report.empty:
            records = base_report.to_dict("records")
            for record in records:
                rows.append({str(k): v for k, v in record.items()})

        # Add foreign key integrity metrics
        chembl_id_pattern = re.compile(r"^CHEMBL\d+$")
        foreign_key_fields = [
            "assay_chembl_id",
            "molecule_chembl_id",
            "target_chembl_id",
            "document_chembl_id",
        ]
        for field in foreign_key_fields:
            if field in df.columns:
                mask = df[field].notna()
                if mask.any():
                    string_series = df[field].astype(str)
                    valid_mask = mask & string_series.str.match(chembl_id_pattern.pattern, na=False)
                    invalid_count = int((mask & ~valid_mask).astype(int).sum())
                    valid_count = int(valid_mask.astype(int).sum())
                    total_count = int(mask.astype(int).sum())
                    integrity_ratio = float(valid_count / total_count) if total_count > 0 else 0.0
                    rows.append(
                        {
                            "section": "foreign_key",
                            "metric": "integrity_ratio",
                            "column": field,
                            "value": float(integrity_ratio),
                            "valid_count": int(valid_count),
                            "invalid_count": int(invalid_count),
                            "total_count": int(total_count),
                        }
                    )

        # Add measurement type distribution
        if "standard_type" in df.columns:
            type_dist = df["standard_type"].value_counts().to_dict()
            for type_value, count in type_dist.items():
                rows.append(
                    {
                        "section": "distribution",
                        "metric": "standard_type_count",
                        "column": "standard_type",
                        "value": str(type_value) if type_value is not None else "null",
                        "count": int(count),
                    }
                )

        # Add unit distribution
        if "standard_units" in df.columns:
            unit_dist = df["standard_units"].value_counts().to_dict()
            for unit_value, count in unit_dist.items():
                rows.append(
                    {
                        "section": "distribution",
                        "metric": "standard_units_count",
                        "column": "standard_units",
                        "value": str(unit_value) if unit_value is not None else "null",
                        "count": int(count),
                    }
                )

        # Add ChEMBL validity flags
        validity_flags = [
            "is_citation",
            "high_citation_rate",
            "exact_data_citation",
            "rounded_data_citation",
        ]
        for flag in validity_flags:
            if flag in df.columns:
                if df[flag].dtype == bool:
                    true_count = int(df[flag].sum())
                else:
                    true_count = int(df[flag].astype(bool).sum())
                rows.append(
                    {
                        "section": "validity",
                        "metric": f"{flag}_count",
                        "column": flag,
                        "value": int(true_count),
                    }
                )

        return pd.DataFrame(rows)

    def write(self, payload: object, artifacts: RunArtifacts) -> WriteResult:
        """Override write() to bind actor and ensure deterministic sorting."""

        if not isinstance(payload, pd.DataFrame):
            msg = "ChemblActivityPipeline.write expects a pandas DataFrame payload"
            raise TypeError(msg)

        log = UnifiedLogger.get(__name__).bind(component=f"{self.pipeline_code}.write")

        # Bind actor to logs for all write operations
        UnifiedLogger.bind(actor=self.actor)

        # Ensure sort configuration is set for activity pipeline
        # Use canonical identifier columns from schema: assay_chembl_id, testitem_chembl_id, activity_id
        sort_keys = ["assay_chembl_id", "testitem_chembl_id", "activity_id"]

        # Check if all sort keys exist in the DataFrame
        # If DataFrame is empty or missing columns, fall back to original sort config
        if payload.empty or not all(key in payload.columns for key in sort_keys):
            # Use original sort config if DataFrame is empty or missing required columns
            return super().write(payload, artifacts)

        # Temporarily override sort config if not already set
        original_sort_by = self.config.determinism.sort.by
        if not original_sort_by or original_sort_by != sort_keys:
            # Create a modified config with the correct sort keys
            from copy import deepcopy

            from bioetl.config.models import DeterminismSortingConfig

            modified_config = deepcopy(self.config)
            modified_config.determinism.sort = DeterminismSortingConfig(
                by=sort_keys,
                ascending=[True, True, True],
                na_position="last",
            )

            log.debug(
                "write_sort_config_set",
                sort_keys=sort_keys,
                original_sort_keys=list(original_sort_by) if original_sort_by else [],
            )

            # Temporarily replace config
            original_config = self.config
            self.config = modified_config

            try:
                result = super().write(payload, artifacts)
            finally:
                # Restore original config
                self.config = original_config

            return result

        # If sort config already matches, proceed normally
        return super().write(payload, artifacts)<|MERGE_RESOLUTION|>--- conflicted
+++ resolved
@@ -19,11 +19,7 @@
 from bioetl.config import PipelineConfig
 from bioetl.config.models import SourceConfig
 from bioetl.core import APIClientFactory, UnifiedLogger
-<<<<<<< HEAD
 from bioetl.core.api_client import CircuitBreakerOpenError, UnifiedAPIClient
-=======
-from bioetl.core.api_client import UnifiedAPIClient
->>>>>>> 00aadd24
 from bioetl.schemas.activity import COLUMN_ORDER, RELATIONS, STANDARD_TYPES
 
 from ..base import PipelineBase, RunArtifacts, WriteResult
@@ -171,17 +167,8 @@
         df = self._ensure_schema_columns(df, log)
         df = self._order_schema_columns(df)
 
-<<<<<<< HEAD
-        # Add aliases for deterministic sorting when downstream consumers require them
-        # assay_id -> assay_chembl_id, testitem_id -> molecule_chembl_id
-        if "assay_chembl_id" in df.columns and "assay_id" not in df.columns:
-            df["assay_id"] = df["assay_chembl_id"]
-        if "molecule_chembl_id" in df.columns and "testitem_id" not in df.columns:
-            df["testitem_id"] = df["molecule_chembl_id"]
-=======
         df = self._finalize_identifier_columns(df, log)
         df = self._finalize_output_columns(df, log)
->>>>>>> 00aadd24
 
         log.info("transform_completed", rows=len(df))
         return df
@@ -787,14 +774,9 @@
         bao_id_pattern = re.compile(r"^BAO_\d{7}$")
 
         chembl_fields = [
-<<<<<<< HEAD
-            "molecule_chembl_id",
-            "assay_chembl_id",
-=======
             "assay_chembl_id",
             "testitem_chembl_id",
             "molecule_chembl_id",
->>>>>>> 00aadd24
             "target_chembl_id",
             "document_chembl_id",
         ]
@@ -1067,16 +1049,6 @@
 
         return df
 
-    def _ensure_schema_columns(self, df: pd.DataFrame, log: Any) -> pd.DataFrame:
-        """Ensure all schema columns exist prior to validation."""
-
-        df = df.copy()
-        missing_columns = [column for column in COLUMN_ORDER if column not in df.columns]
-        for column in missing_columns:
-            log.debug("add_missing_column", column=column)  # type: ignore[misc]
-            df[column] = pd.NA
-        return df
-
     def _order_schema_columns(self, df: pd.DataFrame) -> pd.DataFrame:
         """Return DataFrame with schema columns ordered ahead of extras."""
 
@@ -1102,10 +1074,7 @@
             "high_citation_rate",
             "exact_data_citation",
             "rounded_data_citation",
-<<<<<<< HEAD
-=======
             "potential_duplicate",
->>>>>>> 00aadd24
         ]
 
         for field, dtype in type_mappings.items():
@@ -1134,14 +1103,9 @@
 
         chembl_id_pattern = re.compile(r"^CHEMBL\d+$")
         chembl_fields = [
-<<<<<<< HEAD
-            "molecule_chembl_id",
-            "assay_chembl_id",
-=======
             "assay_chembl_id",
             "testitem_chembl_id",
             "molecule_chembl_id",
->>>>>>> 00aadd24
             "target_chembl_id",
             "document_chembl_id",
         ]
@@ -1194,10 +1158,7 @@
 
         reference_fields = [
             "assay_chembl_id",
-<<<<<<< HEAD
-=======
             "testitem_chembl_id",
->>>>>>> 00aadd24
             "molecule_chembl_id",
             "target_chembl_id",
             "document_chembl_id",

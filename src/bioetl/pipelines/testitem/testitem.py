--- conflicted
+++ resolved
@@ -18,15 +18,12 @@
 from bioetl.core.normalizers import StringRule, StringStats, normalize_string_columns
 from bioetl.schemas.testitem import COLUMN_ORDER
 
-<<<<<<< HEAD
 from ..chembl_base import (
+    BatchExtractionContext,
     ChemblExtractionContext,
     ChemblExtractionDescriptor,
     ChemblPipelineBase,
 )
-=======
-from ..chembl_base import BatchExtractionContext, ChemblPipelineBase
->>>>>>> 759ef93a
 from .testitem_transform import transform as transform_testitem
 
 # Обязательные поля, которые всегда должны быть в запросе к API

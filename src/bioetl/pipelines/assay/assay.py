"""Assay pipeline implementation for ChEMBL."""

from __future__ import annotations

import re
import time
from collections.abc import Iterable, Iterator, Mapping, Sequence
from datetime import datetime, timezone
from typing import Any, cast

import pandas as pd
from pandas import Series
from structlog.stdlib import BoundLogger

from bioetl.clients.assay.chembl_assay import ChemblAssayClient
from bioetl.clients.chembl import ChemblClient
from bioetl.config import AssaySourceConfig, PipelineConfig
from bioetl.core import UnifiedLogger
from bioetl.core.normalizers import (
    IdentifierRule,
    StringRule,
    normalize_identifier_columns,
    normalize_string_columns,
)
from bioetl.pipelines.assay.assay_enrichment import (
    enrich_with_assay_classifications,
    enrich_with_assay_parameters,
)
from bioetl.pipelines.assay.assay_transform import (
    serialize_array_fields,
    validate_assay_parameters_truv,
)
from bioetl.schemas.assay import COLUMN_ORDER, AssaySchema

<<<<<<< HEAD
from ..chembl_base import (
    ChemblExtractionContext,
    ChemblExtractionDescriptor,
    ChemblPipelineBase,
)
=======
from ..chembl_base import BatchExtractionContext, ChemblPipelineBase
>>>>>>> 759ef93a

_CLASSIFICATION_ID_KEYS: tuple[str, ...] = (
    "assay_class_id",
    "class_id",
    "id",
    "bao_format",
)

_BAO_CANONICAL_PATTERN = re.compile(r"^BAO_\d{7}$")
_BAO_FLEXIBLE_PATTERN = re.compile(r"^BAO[:_](\d{7})$", re.IGNORECASE)
_BAO_DIGIT_PATTERN = re.compile(r"^(\d{7})$")


def _normalize_bao_identifier(raw_value: Any) -> str | None:
    if raw_value is None:
        return None
    if isinstance(raw_value, float) and pd.isna(raw_value):
        return None

    text = str(raw_value).strip()
    if not text:
        return None

    upper = text.upper()
    if _BAO_CANONICAL_PATTERN.match(upper):
        return upper

    flexible_match = _BAO_FLEXIBLE_PATTERN.match(upper)
    if flexible_match:
        return f"BAO_{flexible_match.group(1)}"

    digit_match = _BAO_DIGIT_PATTERN.match(upper)
    if digit_match:
        return f"BAO_{digit_match.group(1)}"

    return None


def _iter_classification_mappings(node: Any) -> Iterator[Mapping[str, Any]]:
    if node is None:
        return

    if isinstance(node, Mapping):
        mapping = cast(Mapping[str, Any], node)
        yield mapping
        for nested_value in mapping.values():
            yield from _iter_classification_mappings(nested_value)
        return

    if isinstance(node, (list, tuple, set)):
        iterable = cast(Iterable[Any], node)
        for item in iterable:
            yield from _iter_classification_mappings(item)


def _extract_bao_ids_from_classifications(node: Any) -> list[str]:
    identifiers: list[str] = []
    seen: set[str] = set()

    for mapping in _iter_classification_mappings(node):
        for key in _CLASSIFICATION_ID_KEYS:
            if key not in mapping:
                continue
            normalized = _normalize_bao_identifier(mapping.get(key))
            if normalized is None:
                continue
            if normalized in seen:
                break
            seen.add(normalized)
            identifiers.append(normalized)
            break

    return identifiers

# Обязательные поля, которые всегда должны быть в запросе к API
MUST_HAVE_FIELDS = {
    "assay_chembl_id",
    #   "assay_category",
    #   "assay_group",
    #   "src_assay_id",
    #   "curation_level",
}


class ChemblAssayPipeline(ChemblPipelineBase):
    """ETL pipeline extracting assay records from the ChEMBL API."""

    actor = "assay_chembl"

    def __init__(self, config: PipelineConfig, run_id: str) -> None:
        super().__init__(config, run_id)
        self._chembl_release: str | None = None

    @property
    def chembl_release(self) -> str | None:
        """Return the cached ChEMBL release captured during extraction."""

        return self._chembl_release

    # ------------------------------------------------------------------
    # Pipeline stages
    # ------------------------------------------------------------------

    def extract(self, *args: object, **kwargs: object) -> pd.DataFrame:
        """Fetch assay payloads from ChEMBL using the configured HTTP client.

        Checks for input_file in config.cli.input_file and calls extract_by_ids()
        if present, otherwise calls extract_all().
        """
        log = UnifiedLogger.get(__name__).bind(component=self._component_for_stage("extract"))

        return self._dispatch_extract_mode(
            log,
            event_name="chembl_assay.extract_mode",
            batch_callback=self.extract_by_ids,
            full_callback=self.extract_all,
            id_column_name="assay_chembl_id",
        )

    def extract_all(self) -> pd.DataFrame:
        """Extract all assay records from ChEMBL using pagination."""

        descriptor = self._build_assay_descriptor()
        return self.run_extract_all(descriptor)

    def _build_assay_descriptor(self) -> ChemblExtractionDescriptor:
        """Return the descriptor powering the shared extraction template."""

        def build_context(
            pipeline: "ChemblAssayPipeline",
            source_config: AssaySourceConfig,
            log: BoundLogger,
        ) -> ChemblExtractionContext:
            http_client, _ = pipeline.prepare_chembl_client(
                "chembl",
                client_name="chembl_assay_http",
            )
            chembl_client = ChemblClient(
                http_client,
                load_meta_store=pipeline.load_meta_store,
                job_id=pipeline.run_id,
                operator=pipeline.pipeline_code,
            )
            assay_client = ChemblAssayClient(
                chembl_client,
                batch_size=source_config.batch_size,
                max_url_length=source_config.max_url_length,
            )

            assay_client.handshake(
                endpoint=source_config.parameters.handshake_endpoint,
                enabled=source_config.parameters.handshake_enabled,
            )
            pipeline._chembl_release = assay_client.chembl_release
            log.info(
                "chembl_assay.handshake",
                chembl_release=pipeline._chembl_release,
                handshake_endpoint=source_config.parameters.handshake_endpoint,
                handshake_enabled=source_config.parameters.handshake_enabled,
            )

            raw_source = pipeline._resolve_source_config("chembl")
            select_fields = pipeline._resolve_select_fields(raw_source)
            log.debug(
                "chembl_assay.select_fields",
                fields=select_fields,
                fields_count=len(select_fields) if select_fields else 0,
            )

            context = ChemblExtractionContext(
                source_config=source_config,
                iterator=assay_client,
                chembl_client=chembl_client,
                select_fields=list(select_fields) if select_fields else None,
                chembl_release=pipeline._chembl_release,
                extra_filters={"max_url_length": source_config.max_url_length},
            )
            return context

        def empty_frame(
            _: "ChemblAssayPipeline",
            __: ChemblExtractionContext,
        ) -> pd.DataFrame:
            return pd.DataFrame({"assay_chembl_id": pd.Series(dtype="string")})

        def post_process(
            pipeline: "ChemblAssayPipeline",
            df: pd.DataFrame,
            context: ChemblExtractionContext,
            log: BoundLogger,
        ) -> pd.DataFrame:
            if df.empty:
                return df

            for must_field in ("assay_category", "assay_group", "src_assay_id"):
                if must_field not in df.columns or df[must_field].isna().all():
                    log.warning(
                        "chembl_assay.missing_required_field",
                        field=must_field,
                        note="Field not returned by API; check select_fields/only",
                    )

            select_fields = context.select_fields
            if select_fields:
                expected_fields = set(select_fields)
                actual_fields = set(df.columns)
                missing_in_response = sorted(expected_fields - actual_fields)
                if missing_in_response:
                    log.warning(
                        "assay_missing_fields_in_api_response",
                        missing_fields=missing_in_response,
                        requested_fields_count=len(select_fields),
                        received_fields_count=len(actual_fields),
                        chembl_release=pipeline._chembl_release,
                        message=(
                            "Fields requested in select_fields but missing in API response: "
                            f"{missing_in_response}"
                        ),
                    )

            df = pipeline._check_missing_columns(
                df,
                log,
                select_fields=list(select_fields) if select_fields else None,
            )
            return df

        def dry_run_handler(
            pipeline: "ChemblAssayPipeline",
            _: ChemblExtractionContext,
            log: BoundLogger,
            stage_start: float,
        ) -> pd.DataFrame:
            duration_ms = (time.perf_counter() - stage_start) * 1000.0
            log.info(
                "chembl_assay.extract_skipped",
                dry_run=True,
                duration_ms=duration_ms,
                chembl_release=pipeline._chembl_release,
            )
            return pd.DataFrame()

        def summary_extra(
            pipeline: "ChemblAssayPipeline",
            _: pd.DataFrame,
            context: ChemblExtractionContext,
        ) -> Mapping[str, Any]:
            return {
                "handshake_endpoint": context.source_config.parameters.handshake_endpoint,
                "limit": pipeline.config.cli.limit,
            }

        return ChemblExtractionDescriptor(
            name="chembl_assay",
            source_name="chembl",
            source_config_factory=AssaySourceConfig.from_source_config,
            build_context=build_context,
            id_column="assay_chembl_id",
            summary_event="chembl_assay.extract_summary",
            must_have_fields=tuple(MUST_HAVE_FIELDS),
            default_select_fields=MUST_HAVE_FIELDS,
            post_processors=(post_process,),
            sort_by=("assay_chembl_id",),
            empty_frame_factory=empty_frame,
            dry_run_handler=dry_run_handler,
            summary_extra=summary_extra,
        )

    def extract_by_ids(self, ids: Sequence[str]) -> pd.DataFrame:
        """Extract assay records by a specific list of IDs using batch extraction.

        Parameters
        ----------
        ids:
            Sequence of assay_chembl_id values to extract.

        Returns
        -------
        pd.DataFrame:
            DataFrame containing extracted assay records.
        """
        log = UnifiedLogger.get(__name__).bind(component=self._component_for_stage("extract"))
        stage_start = time.perf_counter()

        source_raw = self._resolve_source_config("chembl")
        source_config = AssaySourceConfig.from_source_config(source_raw)
        http_client, _ = self.prepare_chembl_client(
            "chembl",
            client_name="chembl_assay_http",
        )

        chembl_client = ChemblClient(
            http_client,
            load_meta_store=self.load_meta_store,
            job_id=self.run_id,
            operator=self.pipeline_code,
        )
        assay_client = ChemblAssayClient(
            chembl_client,
            batch_size=source_config.batch_size,
            max_url_length=source_config.max_url_length,
        )

        assay_client.handshake(
            endpoint=source_config.parameters.handshake_endpoint,
            enabled=source_config.parameters.handshake_enabled,
        )
        self._chembl_release = assay_client.chembl_release

        log.info(
            "chembl_assay.handshake",
            chembl_release=self._chembl_release,
            handshake_endpoint=source_config.parameters.handshake_endpoint,
            handshake_enabled=source_config.parameters.handshake_enabled,
        )

        if self.config.cli.dry_run:
            duration_ms = (time.perf_counter() - stage_start) * 1000.0
            log.info(
                "chembl_assay.extract_skipped",
                dry_run=True,
                duration_ms=duration_ms,
                chembl_release=self._chembl_release,
            )
            return pd.DataFrame()

        limit = self.config.cli.limit
        resolved_select_fields = self._resolve_select_fields(source_raw)
        merged_select_fields = self._merge_select_fields(resolved_select_fields, MUST_HAVE_FIELDS)

        log.debug(
            "chembl_assay.select_fields",
            fields=merged_select_fields,
            fields_count=len(merged_select_fields) if merged_select_fields else 0,
        )

        def fetch_assays(
            batch_ids: Sequence[str],
            context: BatchExtractionContext,
        ) -> Iterable[Mapping[str, Any]]:
            iterator = assay_client.iterate_by_ids(
                batch_ids,
                select_fields=context.select_fields or None,
            )
            for item in iterator:
                yield dict(item)

        def finalize_dataframe(
            dataframe: pd.DataFrame, context: BatchExtractionContext
        ) -> pd.DataFrame:
            if dataframe.empty:
                return dataframe

            for must_field in ("assay_category", "assay_group", "src_assay_id"):
                if must_field not in dataframe.columns or dataframe[must_field].isna().all():
                    log.warning(
                        "chembl_assay.missing_required_field",
                        field=must_field,
                        note="Field not returned by API; check select_fields/only",
                    )

            if context.select_fields:
                expected_fields = set(context.select_fields)
                actual_fields = set(dataframe.columns)
                missing_in_response = sorted(expected_fields - actual_fields)
                if missing_in_response:
                    log.warning(
                        "assay_missing_fields_in_api_response",
                        missing_fields=missing_in_response,
                        requested_fields_count=len(context.select_fields),
                        received_fields_count=len(actual_fields),
                        chembl_release=self._chembl_release,
                        message=(
                            "Fields requested in select_fields but missing in API response: "
                            f"{missing_in_response}"
                        ),
                    )

            dataframe = self._check_missing_columns(
                dataframe,
                log,
                select_fields=list(context.select_fields) if context.select_fields else None,
            )
            return dataframe

        dataframe, stats = self.run_batched_extraction(
            ids,
            id_column="assay_chembl_id",
            fetcher=fetch_assays,
            select_fields=merged_select_fields or None,
            batch_size=assay_client.batch_size,
            max_batch_size=25,
            limit=limit,
            metadata_filters={
                "select_fields": list(merged_select_fields) if merged_select_fields else None,
                "max_url_length": source_config.max_url_length,
            },
            chembl_release=self._chembl_release,
            finalize=finalize_dataframe,
        )

        duration_ms = (time.perf_counter() - stage_start) * 1000.0
        log.info(
            "chembl_assay.extract_by_ids_summary",
            rows=int(dataframe.shape[0]),
            requested=len(ids),
            duration_ms=duration_ms,
            chembl_release=self._chembl_release,
            limit=limit,
            batches=stats.batches,
            api_calls=stats.api_calls,
        )
        return dataframe

    def transform(self, df: pd.DataFrame) -> pd.DataFrame:
        """Transform raw assay data by normalizing identifiers, types, and nested structures."""

        log = UnifiedLogger.get(__name__).bind(component=self._component_for_stage("transform"))

        df = df.copy()

        df = self._harmonize_identifier_columns(df, log)
        df = self._ensure_schema_columns(df, COLUMN_ORDER, log)

        if df.empty:
            log.debug("transform_empty_dataframe")
            return df

        log.info("transform_started", rows=len(df))

        df = self._normalize_identifiers(df, log)
        df = self._normalize_string_fields(df, log)
        df = self._enrich_with_related_data(df, log)
        df = self._normalize_nested_structures(df, log)
        df = self._serialize_array_fields(df, log)
        df = self._add_row_metadata(df, log)
        df = self._normalize_data_types(df, AssaySchema, log)
        df = self._ensure_schema_columns(df, COLUMN_ORDER, log)
        df = self._order_schema_columns(df, COLUMN_ORDER)

        log.info("transform_completed", rows=len(df))
        return df

    # ------------------------------------------------------------------
    # Internal helpers
    # ------------------------------------------------------------------

    def _serialize_array_fields(self, df: pd.DataFrame, log: Any) -> pd.DataFrame:
        """Serialize array-of-object fields to header+rows format."""
        df = df.copy()

        # Get arrays_to_header_rows from config
        arrays_to_serialize: list[str] = list(self.config.transform.arrays_to_header_rows)

        if arrays_to_serialize:
            df_result: pd.DataFrame = serialize_array_fields(df, arrays_to_serialize)
            for column in arrays_to_serialize:
                if column in df_result.columns:
                    column_as_string: Series = df_result[column].astype("string")
                    filled_column: Series = column_as_string.copy()
                    filled_column[column_as_string.isna()] = ""
                    empty_mask: Series = filled_column.eq("")
                    if bool(empty_mask.any()):
                        df_result.loc[empty_mask, column] = pd.NA
            df = df_result
            log.debug("array_fields_serialized", columns=arrays_to_serialize)

        return df

    def _harmonize_identifier_columns(self, df: pd.DataFrame, log: Any) -> pd.DataFrame:
        """Harmonize identifier column names (e.g., assay_id -> assay_chembl_id)."""

        df = df.copy()
        actions: list[str] = []

        if "assay_id" in df.columns and "assay_chembl_id" not in df.columns:
            df["assay_chembl_id"] = df["assay_id"]
            actions.append("assay_id->assay_chembl_id")

        if "target_id" in df.columns and "target_chembl_id" not in df.columns:
            df["target_chembl_id"] = df["target_id"]
            actions.append("target_id->target_chembl_id")

        alias_columns = [column for column in ("assay_id", "target_id") if column in df.columns]
        if alias_columns:
            df = df.drop(columns=alias_columns)
            actions.append(f"dropped_aliases:{','.join(alias_columns)}")

        if actions:
            log.debug("identifier_harmonization", actions=actions)

        return df

    def _normalize_identifiers(self, df: pd.DataFrame, log: Any) -> pd.DataFrame:
        """Normalize ChEMBL identifiers with regex validation."""

        rules = [
            IdentifierRule(
                name="chembl",
                columns=[
                    "assay_chembl_id",
                    "target_chembl_id",
                    "document_chembl_id",
                    "cell_chembl_id",
                    "tissue_chembl_id",
                ],
                pattern=r"^CHEMBL\d+$",
            ),
        ]

        normalized_df, stats = normalize_identifier_columns(df, rules)

        if stats.has_changes:
            log.debug(
                "identifiers_normalized",
                normalized_count=stats.normalized,
                invalid_count=stats.invalid,
                columns=list(stats.per_column.keys()),
            )

        return normalized_df

    def _normalize_string_fields(self, df: pd.DataFrame, log: Any) -> pd.DataFrame:
        """Normalize string fields (assay_type, assay_category, assay_organism, curation_level).

        ВАЖНО: Все поля извлекаются напрямую из API-ответа, без вычислений из суррогатов.
        - assay_category: из ASSAYS.ASSAY_CATEGORY (не из assay_type или BAO)
        - assay_strain: из ASSAYS.ASSAY_STRAIN (не из target/organism)
        - src_assay_id: из ASSAYS.SRC_ASSAY_ID (не из других источников)
        - assay_group: из ASSAYS.ASSAY_GROUP
        - curation_level: из явной колонки (если есть), иначе NULL
        """

        working_df = df.copy()

        string_fields = [
            "assay_type",
            "assay_category",
            "assay_organism",
            "assay_strain",
            "src_assay_id",
            "assay_group",
            "curation_level",
        ]

        rules = {column: StringRule() for column in string_fields}

        normalized_df, stats = normalize_string_columns(working_df, rules, copy=False)

        # Проверка curation_level: если поле отсутствует в исходных данных, выставляем NULL
        if "curation_level" not in normalized_df.columns:
            normalized_df["curation_level"] = pd.NA
            log.warning(
                "curation_level_missing",
                message="curation_level not found in API response, setting to NULL",
            )

        if stats.has_changes:
            log.debug(
                "string_fields_normalized",
                columns=list(stats.per_column.keys()),
                rows_processed=stats.processed,
            )

        return normalized_df

    def _normalize_nested_structures(self, df: pd.DataFrame, log: Any) -> pd.DataFrame:
        """Process nested structures (assay_parameters, assay_classifications).

        ВАЖНО: Не используем суррогаты для извлечения assay_class_id.
        assay_class_id должен извлекаться из ASSAY_CLASS_MAP через enrichment.
        Если enrichment не выполнен, оставляем NULL.
        """

        df = df.copy()

        # ВАЖНО: Не извлекаем assay_class_id из bao_format или других суррогатов.
        # assay_class_id должен заполняться через enrichment из ASSAY_CLASS_MAP.
        # Если enrichment не был выполнен и поле пустое, оставляем NULL.

        # Валидация TRUV-инвариантов для assay_parameters (fail-fast)
        if "assay_parameters" in df.columns:
            log.debug("validating_assay_parameters_truv")
            df = validate_assay_parameters_truv(df, column="assay_parameters", fail_fast=True)

        if "assay_classifications" in df.columns:
            if "assay_class_id" not in df.columns:
                df["assay_class_id"] = pd.NA

            updated_rows = 0
            classifications_series = df["assay_classifications"]

            for row_index, value in classifications_series.items():
                if value is None or value is pd.NA:
                    continue
                if isinstance(value, float) and pd.isna(value):
                    continue
                if isinstance(value, str):
                    # Уже сериализовано, обогащение выполняется позже.
                    continue

                extracted_ids = _extract_bao_ids_from_classifications(value)
                if not extracted_ids:
                    continue

                joined_ids = ";".join(extracted_ids)
                row_label = cast(Any, row_index)
                current_value = df.at[row_label, "assay_class_id"]

                if pd.isna(current_value) or current_value != joined_ids:
                    df.at[row_label, "assay_class_id"] = joined_ids
                    updated_rows += 1

            if updated_rows > 0:
                log.debug(
                    "assay_class_id_extracted_from_classifications",
                    rows_updated=updated_rows,
                )

        # Note: assay_parameters and assay_classifications сериализуются
        # в _serialize_array_fields() и сохраняются в финальной схеме

        return df

    def _add_row_metadata(self, df: pd.DataFrame, log: Any) -> pd.DataFrame:
        """Add required row metadata fields (row_subtype, row_index)."""

        df = df.copy()
        if df.empty:
            return df

        # Add row_subtype: "assay" for all rows
        if "row_subtype" not in df.columns:
            df["row_subtype"] = "assay"
            log.debug("row_subtype_added", value="assay")
        elif df["row_subtype"].isna().all():
            df["row_subtype"] = "assay"
            log.debug("row_subtype_filled", value="assay")

        # Add row_index: sequential index starting from 0
        if "row_index" not in df.columns:
            df["row_index"] = range(len(df))
            log.debug("row_index_added", count=len(df))
        elif df["row_index"].isna().all():
            df["row_index"] = range(len(df))
            log.debug("row_index_filled", count=len(df))

        return df

    def _normalize_data_types(self, df: pd.DataFrame, schema: Any, log: Any) -> pd.DataFrame:
        """Convert data types according to the AssaySchema.

        Overrides base implementation to handle row_index and confidence_score specially.
        """
        df = super()._normalize_data_types(df, schema, log)

        # Handle row_index specially - fill NA values with sequential index
        if "row_index" in df.columns and df["row_index"].isna().any():
            df["row_index"] = range(len(df))
            log.debug("row_index_filled", count=len(df))

        return df

    def _check_missing_columns(
        self, df: pd.DataFrame, log: Any, select_fields: list[str] | None = None
    ) -> pd.DataFrame:
        """Проверка отсутствующих колонок для версионности ChEMBL (v34/v35).

        Добавляет отсутствующие опциональные колонки с NULL значениями и логирует предупреждения.
        Если поле отсутствует в select_fields, логирует WARN о том, что поле не было запрошено из API.
        Также проверяет все поля из схемы, которые должны быть запрошены из API.

        Parameters
        ----------
        df:
            DataFrame с данными assay.
        log:
            UnifiedLogger для логирования.
        select_fields:
            Список полей, которые были запрошены из API через параметр only=.

        Returns
        -------
        pd.DataFrame:
            DataFrame с добавленными отсутствующими колонками.
        """
        df = df.copy()

        # Опциональные колонки, которые могут отсутствовать в разных версиях ChEMBL
        optional_columns = {
            "assay_strain": "v34",  # Добавлено в v34
            "assay_group": "v35",  # Добавлено в v35
            "curation_level": "unknown",  # Может отсутствовать в некоторых релизах
        }

        # Поля из схемы, которые должны быть запрошены из API (исключая метаданные и поля из enrichment)
        expected_api_fields = {
            "assay_category",
            "assay_cell_type",
            "assay_group",
            "assay_strain",
            "assay_subcellular_fraction",
            "assay_test_type",
            "assay_tissue",
            "cell_chembl_id",
            "curation_level",
            "src_assay_id",
            "tissue_chembl_id",
            "variant_sequence",
        }
        # Примечание: assay_category и src_assay_id уже включены в expected_api_fields

        # Преобразуем select_fields в set для быстрой проверки
        select_fields_set: set[str] = set()
        if select_fields is not None:
            select_fields_set = set(select_fields)

        # Проверка полей из expected_api_fields
        missing_in_response: list[str] = []
        missing_in_select_fields: list[str] = []
        for column in expected_api_fields:
            if column not in df.columns:
                missing_in_response.append(column)
                # Проверяем, было ли поле запрошено в select_fields
                if select_fields is not None and column not in select_fields_set:
                    missing_in_select_fields.append(column)
                    log.warning(
                        "missing_field_not_requested",
                        column=column,
                        chembl_release=self._chembl_release,
                        message=f"Field {column} not found in API response and was not requested in select_fields",
                    )
                else:
                    log.warning(
                        "missing_field_in_response",
                        column=column,
                        chembl_release=self._chembl_release,
                        message=f"Field {column} was requested but not found in API response",
                    )

        # Проверка опциональных колонок
        missing_columns: list[str] = []
        for column, version in optional_columns.items():
            if column not in df.columns:
                # Добавляем колонку с NULL значениями
                df[column] = pd.NA
                missing_columns.append(column)

                # Проверяем, было ли поле запрошено в select_fields
                if select_fields is not None and column not in select_fields_set:
                    missing_in_select_fields.append(column)
                    log.warning(
                        "missing_column_not_requested",
                        column=column,
                        version_introduced=version,
                        chembl_release=self._chembl_release,
                        message=f"Column {column} not found in API response and was not requested in select_fields, setting to NULL",
                    )
                else:
                    log.warning(
                        "missing_optional_column",
                        column=column,
                        version_introduced=version,
                        chembl_release=self._chembl_release,
                        message=f"Column {column} not found in API response, setting to NULL",
                    )

        if missing_in_response or missing_columns:
            log.debug(
                "missing_columns_handled",
                missing_in_response=missing_in_response if missing_in_response else None,
                missing_columns=missing_columns if missing_columns else None,
                missing_in_select_fields=sorted(missing_in_select_fields)
                if missing_in_select_fields
                else None,
                chembl_release=self._chembl_release,
            )

        return df

    def _enrich_with_related_data(self, df: pd.DataFrame, log: Any) -> pd.DataFrame:
        """Обогатить DataFrame данными из связанных таблиц (ASSAY_CLASS_MAP, ASSAY_PARAMETERS).

        Parameters
        ----------
        df:
            DataFrame с данными assay.
        log:
            UnifiedLogger для логирования.

        Returns
        -------
        pd.DataFrame:
            Обогащенный DataFrame с данными из связанных таблиц.
        """
        if df.empty:
            return df

        # Создать HTTP клиент для запросов к API
        # Используем тот же источник что и в extract
        try:
            source_raw = self._resolve_source_config("chembl")
        except KeyError as exc:
            log.debug(
                "enrichment_skipped_missing_source",
                source="chembl",
                message="Skipping enrichment: source configuration not available",
                error=str(exc),
            )
            return df
        source_config = AssaySourceConfig.from_source_config(source_raw)
        parameters = self._normalize_parameters(source_config.parameters)
        base_url = self._resolve_base_url(parameters)

        http_client = self._client_factory.for_source("chembl", base_url=base_url)

        # Создать ChemblClient
        chembl_client = ChemblClient(
            http_client,
            load_meta_store=self.load_meta_store,
            job_id=self.run_id,
            operator=self.pipeline_code,
        )

        # Получить конфигурацию enrichment из config.chembl.assay.enrich
        chembl_config = getattr(self.config, "chembl", None)
        if chembl_config is None:
            log.debug("enrichment_skipped_no_chembl_config", message="ChEMBL config not found")
            return df

        if not isinstance(chembl_config, Mapping):
            log.debug(
                "enrichment_skipped_no_chembl_config", message="ChEMBL config is not a Mapping"
            )
            return df

        assay_config = cast(Mapping[str, Any], chembl_config).get("assay")
        if not isinstance(assay_config, Mapping):
            log.debug("enrichment_skipped_no_assay_config", message="Assay config not found")
            return df

        enrich_config = cast(Mapping[str, Any], assay_config).get("enrich")
        if not isinstance(enrich_config, Mapping):
            log.debug("enrichment_skipped_no_enrich_config", message="Enrich config not found")
            return df

        # Обогатить классификациями
        classifications_cfg = cast(Mapping[str, Any], enrich_config).get("classifications")
        if classifications_cfg is not None:
            log.info("enrichment_classifications_started")
            df_with_classifications: pd.DataFrame = enrich_with_assay_classifications(
                df, chembl_client, cast(Mapping[str, Any], classifications_cfg)
            )
            df = df_with_classifications
            log.info("enrichment_classifications_completed")

            # Диагностическая проверка заполнения assay_class_id после enrichment
            if "assay_class_id" in df.columns:
                filled_count = int(df["assay_class_id"].notna().sum())
                total_count = len(df)
                if filled_count == 0:
                    log.warning(
                        "assay_class_id_empty_after_enrichment",
                        total_assays=total_count,
                        filled_count=0,
                        message="assay_class_id is empty after enrichment. Check if ASSAY_CLASS_MAP contains data for these assays.",
                    )
                else:
                    log.debug(
                        "assay_class_id_enrichment_stats",
                        total_assays=total_count,
                        filled_count=filled_count,
                        empty_count=total_count - filled_count,
                    )
            else:
                log.warning(
                    "assay_class_id_column_missing_after_enrichment",
                    message="assay_class_id column is missing after enrichment",
                )
        else:
            log.warning(
                "enrichment_classifications_disabled",
                message="Enrichment for classifications is not configured. assay_class_id will remain NULL.",
            )

        # Обогатить параметрами
        parameters_cfg = cast(Mapping[str, Any], enrich_config).get("parameters")
        if parameters_cfg is not None:
            log.info("enrichment_parameters_started")
            df_with_parameters: pd.DataFrame = enrich_with_assay_parameters(
                df, chembl_client, cast(Mapping[str, Any], parameters_cfg)
            )
            df = df_with_parameters
            log.info("enrichment_parameters_completed")

        return df<|MERGE_RESOLUTION|>--- conflicted
+++ resolved
@@ -32,15 +32,12 @@
 )
 from bioetl.schemas.assay import COLUMN_ORDER, AssaySchema
 
-<<<<<<< HEAD
 from ..chembl_base import (
+    BatchExtractionContext,
     ChemblExtractionContext,
     ChemblExtractionDescriptor,
     ChemblPipelineBase,
 )
-=======
-from ..chembl_base import BatchExtractionContext, ChemblPipelineBase
->>>>>>> 759ef93a
 
 _CLASSIFICATION_ID_KEYS: tuple[str, ...] = (
     "assay_class_id",

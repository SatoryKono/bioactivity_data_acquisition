--- conflicted
+++ resolved
@@ -26,15 +26,12 @@
 )
 from bioetl.schemas.target import COLUMN_ORDER, TargetSchema
 
-<<<<<<< HEAD
 from ..chembl_base import (
+    BatchExtractionContext,
     ChemblExtractionContext,
     ChemblExtractionDescriptor,
     ChemblPipelineBase,
 )
-=======
-from ..chembl_base import BatchExtractionContext, ChemblPipelineBase
->>>>>>> 759ef93a
 from .target_transform import serialize_target_arrays
 
 

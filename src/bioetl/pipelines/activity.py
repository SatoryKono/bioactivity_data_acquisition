"""Activity Pipeline - ChEMBL activity data extraction."""

from __future__ import annotations

import hashlib
import json
import math
import re
from collections.abc import Iterable, Sequence
from functools import lru_cache
from datetime import datetime, timezone
from pathlib import Path
from typing import Any

import numpy as np
import pandas as pd
from pandera.errors import SchemaErrors

from bioetl.config import PipelineConfig
from bioetl.core.api_client import (
    APIConfig,
    CircuitBreakerOpenError,
    UnifiedAPIClient,
)
from bioetl.core.logger import UnifiedLogger
from bioetl.pipelines.base import PipelineBase
from bioetl.schemas import ActivitySchema
from bioetl.schemas.registry import schema_registry
from bioetl.utils.dataframe import resolve_schema_column_order
from bioetl.utils.fallback import build_fallback_payload, normalise_retry_after_column

logger = UnifiedLogger.get(__name__)

# Register schema
schema_registry.register("activity", "1.0.0", ActivitySchema)


NA_STRINGS = {"", "na", "n/a", "none", "null", "nan"}
RELATION_ALIASES = {
    "==": "=",
    "=": "=",
    "≡": "=",
    "<": "<",
    "≤": "<=",
    "⩽": "<=",
    "⩾": ">=",
    "≥": ">=",
    ">": ">",
    "~": "~",
}
UNIT_SYNONYMS = {
    "nm": "nM",
    "nanomolar": "nM",
    "μm": "µM",
    "µm": "µM",
    "um": "µM",
    "μmolar": "µM",
    "µmolar": "µM",
    "mum": "µM",
    "μmol/l": "µmol/L",
    "µmol/l": "µmol/L",
    "umol/l": "µmol/L",
    "mmol/l": "mmol/L",
    "mol/l": "mol/L",
    "μg/ml": "µg/mL",
    "μg/mL": "µg/mL",
    "µg/ml": "µg/mL",
    "µg/mL": "µg/mL",
    "ug/ml": "µg/mL",
    "ug/mL": "µg/mL",
    "ng/ml": "ng/mL",
    "pg/ml": "pg/mL",
    "mg/ml": "mg/mL",
    "mg/l": "mg/L",
    "ug/l": "µg/L",
    "μg/l": "µg/L",
    "µg/l": "µg/L",
}
BOOLEAN_TRUE = {"true", "1", "yes", "y", "t"}
BOOLEAN_FALSE = {"false", "0", "no", "n", "f"}
INTEGER_COLUMNS: tuple[str, ...] = (
    "standard_flag",
    "potential_duplicate",
    "src_id",
    "target_tax_id",
)
INTEGER_COLUMNS_WITH_ID: tuple[str, ...] = ("activity_id",) + INTEGER_COLUMNS
FLOAT_COLUMNS: tuple[str, ...] = ("fallback_retry_after_sec",)


@lru_cache(maxsize=1)
def _get_activity_column_order() -> list[str]:
    """Return the canonical Activity schema column order with robust fallbacks."""

    columns = resolve_schema_column_order(ActivitySchema)
    if not columns:
        try:
            columns = ActivitySchema.get_column_order()
        except AttributeError:  # pragma: no cover - defensive safeguard
            columns = []
    return list(columns)


def _is_na(value: Any) -> bool:
    """Return True if the provided value should be treated as NA."""

    if value is None:
        return True
    if isinstance(value, float) and math.isnan(value):
        return True
    if isinstance(value, str):
        if value.strip() == "":
            return True
        return value.strip().lower() in NA_STRINGS
    return False


def _canonicalize_whitespace(text: str) -> str:
    """Collapse consecutive whitespace into single spaces."""

    return re.sub(r"\s+", " ", text.strip())


def _normalize_string(
    value: Any,
    *,
    uppercase: bool = False,
    title_case: bool = False,
    max_length: int | None = None,
) -> str | None:
    """Normalize textual values with canonical whitespace and casing."""

    if _is_na(value):
        return None

    text = str(value)
    text = _canonicalize_whitespace(text)
    if not text:
        return None

    if uppercase:
        text = text.upper()
    elif title_case:
        tokens = text.split(" ")
        normalized_tokens: list[str] = []
        for token in tokens:
            if token.isupper() and len(token) <= 4:
                normalized_tokens.append(token)
            elif token.lower() in {"sp.", "spp.", "cf."}:
                normalized_tokens.append(token.lower())
            else:
                normalized_tokens.append(token.capitalize())
        text = " ".join(normalized_tokens)

    if max_length is not None:
        text = text[:max_length]
    return text


def _normalize_chembl_id(value: Any) -> str | None:
    """Normalize ChEMBL identifiers to uppercase canonical form."""

    normalized = _normalize_string(value, uppercase=True)
    if normalized is None:
        return None
    return normalized


def _normalize_bao_id(value: Any) -> str | None:
    """Normalize BAO identifiers."""

    normalized = _normalize_string(value, uppercase=True)
    if normalized is None:
        return None
    return normalized


def _normalize_units(value: Any, default: str | None = None) -> str | None:
    """Normalize measurement units using known synonyms."""

    if _is_na(value):
        return default

    text = _canonicalize_whitespace(str(value))
    key = text.lower()
    canonical = UNIT_SYNONYMS.get(key)
    if canonical is not None:
        return canonical
    return text


def _normalize_relation(value: Any, default: str = "=") -> str:
    """Normalize inequality relations to ASCII equivalents."""

    if _is_na(value):
        return default
    relation = str(value).strip()
    if relation == "":
        return default
    return RELATION_ALIASES.get(relation, RELATION_ALIASES.get(relation.lower(), default))


def _normalize_float(value: Any) -> float | None:
    """Convert values to float when possible."""

    if _is_na(value):
        return None
    try:
        result = float(str(value).strip())
    except (TypeError, ValueError):
        return None
    if math.isnan(result):
        return None
    return result


def _normalize_int(value: Any) -> int | None:
    """Convert values to integers when possible."""

    if _is_na(value):
        return None
    try:
        return int(str(value).strip())
    except (TypeError, ValueError):
        return None


def _normalize_bool(value: Any, *, default: bool = False) -> bool:
    """Normalize boolean-like values to strict bools."""

    if _is_na(value):
        return default
    if isinstance(value, bool):
        return value
    if isinstance(value, int | float):
        return bool(value)
    text = str(value).strip().lower()
    if text in BOOLEAN_TRUE:
        return True
    if text in BOOLEAN_FALSE:
        return False
    return default


def _normalize_target_organism(value: Any) -> str | None:
    """Normalize organism names to title case with canonical whitespace."""

    return _normalize_string(value, title_case=True)


def _parse_numeric(value: Any) -> float | None:
    """Best-effort conversion to float for property parsing."""

    if isinstance(value, int | float) and not (isinstance(value, float) and math.isnan(value)):
        return float(value)
    if isinstance(value, str):
        try:
            return float(value.strip())
        except (TypeError, ValueError):
            return None
    return None


def _normalize_activity_properties(
    raw: Any,
) -> tuple[str | None, list[dict[str, Any]]]:
    """Canonicalize activity properties preserving all entries."""

    if _is_na(raw):
        return None, []

    parsed: Any = raw
    if isinstance(raw, str):
        text = raw.strip()
        if not text:
            return None, []
        try:
            parsed = json.loads(text)
        except json.JSONDecodeError:
            return None, []

    if isinstance(parsed, dict):
        parsed = [parsed]

    if not isinstance(parsed, list):
        return None, []

    normalized_records: list[dict[str, Any]] = []
    for entry in parsed:
        if not isinstance(entry, dict):
            continue
        normalized_entry: dict[str, Any] = {}
        for key, value in entry.items():
            if isinstance(value, str):
                text_value = _normalize_string(value)
                if text_value is None:
                    normalized_entry[key] = None
                else:
                    numeric = _parse_numeric(text_value)
                    normalized_entry[key] = numeric if numeric is not None else text_value
            elif isinstance(value, int | float):
                if isinstance(value, float) and math.isnan(value):
                    normalized_entry[key] = None
                else:
                    normalized_entry[key] = value
            elif isinstance(value, bool) or value is None:
                normalized_entry[key] = value
            else:
                normalized_entry[key] = value
        if normalized_entry:
            normalized_records.append(dict(sorted(normalized_entry.items())))

    if not normalized_records:
        return None, []

    normalized_records.sort(
        key=lambda item: (
            str(
                item.get("name")
                or item.get("type")
                or item.get("property_name")
                or ""
            ).lower(),
            json.dumps(item, ensure_ascii=False, sort_keys=True),
        )
    )
    canonical = json.dumps(normalized_records, ensure_ascii=False, sort_keys=True, separators=(",", ":"))
    return canonical, normalized_records


def _normalize_ligand_efficiency(
    ligand_efficiency: Any,
) -> tuple[float | None, float | None, float | None, float | None]:
    """Normalize ligand efficiency metrics once."""

    if not isinstance(ligand_efficiency, dict):
        return None, None, None, None

    bei = _normalize_float(ligand_efficiency.get("bei"))
    sei = _normalize_float(ligand_efficiency.get("sei"))
    le = _normalize_float(ligand_efficiency.get("le"))
    lle = _normalize_float(ligand_efficiency.get("lle"))
    return bei, sei, le, lle


def _derive_compound_key(
    molecule_id: str | None,
    standard_type: str | None,
    target_id: str | None,
) -> str | None:
    """Build compound key when all components are available."""

    if molecule_id and standard_type and target_id:
        return "|".join([molecule_id, standard_type, target_id])
    return None


def _derive_is_citation(
    document_id: str | None,
    properties: Sequence[dict[str, Any]],
) -> bool:
    """Infer citation flag from document linkage or properties."""

    if document_id:
        return True

    for prop in properties:
        label = str(prop.get("name") or prop.get("type") or "").lower()
        if label.replace(" ", "_") == "is_citation":
            return _normalize_bool(prop.get("value"), default=False)
    return False


def _derive_exact_data_citation(
    comment: str | None,
    properties: Sequence[dict[str, Any]],
) -> bool:
    """Derive exact data citation flag from comments or properties."""

    text = (comment or "").lower()
    if "exact" in text and "citation" in text:
        return True

    for prop in properties:
        label = str(prop.get("name") or prop.get("type") or "").lower().replace(" ", "_")
        if label == "exact_data_citation":
            return _normalize_bool(prop.get("value"), default=False)
    return False


def _derive_rounded_data_citation(
    comment: str | None,
    properties: Sequence[dict[str, Any]],
) -> bool:
    """Derive rounded data citation flag."""

    text = (comment or "").lower()
    if "rounded" in text and "citation" in text:
        return True

    for prop in properties:
        label = str(prop.get("name") or prop.get("type") or "").lower().replace(" ", "_")
        if label == "rounded_data_citation":
            return _normalize_bool(prop.get("value"), default=False)
    return False


def _derive_high_citation_rate(properties: Sequence[dict[str, Any]]) -> bool:
    """Detect high citation rate from property payloads."""

    for prop in properties:
        label = str(prop.get("name") or prop.get("type") or "").lower()
        if "citation" not in label:
            continue
        numeric = None
        for candidate in ("value", "num_value", "property_value", "count"):
            if candidate in prop:
                numeric = _parse_numeric(prop.get(candidate))
                if numeric is not None:
                    break
        if numeric is not None and numeric >= 50:
            return True
        if label.replace(" ", "_") == "high_citation_rate":
            return _normalize_bool(prop.get("value"), default=False)
    return False


def _derive_is_censored(relation: str | None) -> bool | None:
    """Infer censorship flag from relation symbol."""

    if relation is None:
        return None
    return relation != "="


def _coerce_nullable_int_columns(df: pd.DataFrame, columns: Sequence[str]) -> None:
    """Normalise optional integer columns to Pandas' nullable ``Int64`` dtype.

    The upstream ChEMBL payloads occasionally encode boolean or integer flags
    using float or string representations (for example ``"1.0"``).  In other
    cases the service returns genuinely non-integral values which cannot be
    losslessly coerced to integers.  A naive ``astype("Int64")`` call converts
    ``NaN`` values into ``<NA>`` but raises when encountering fractional
    numbers.  The schema validation error reported in the CLI logs stems from
    Pandera attempting to coerce these float columns to ``int64`` and failing
    on the ``NaN`` placeholders.

    To ensure deterministic behaviour we first coerce everything to numeric,
    replace any fractional values with ``<NA>``, and only then materialise the
    nullable integer array.  This mirrors the strategy used in the assay
    pipeline and guarantees the dataframe presented to Pandera already matches
    the declared schema.
    """

    for column in columns:
        if column not in df.columns:
            continue

        series = pd.to_numeric(df[column], errors="coerce")

        if series.empty:
            df[column] = pd.Series(pd.array(series, dtype="Int64"), index=df.index)
            continue

        non_null = series.notna()
        fractional_mask = pd.Series(False, index=series.index)
        if non_null.any():
            remainders = (series[non_null] % 1).abs()
            fractional_mask.loc[non_null] = ~np.isclose(remainders, 0.0)

        if fractional_mask.any():
            series.loc[fractional_mask] = pd.NA

        df[column] = pd.Series(pd.array(series, dtype="Int64"), index=df.index)


def _coerce_nullable_float_columns(df: pd.DataFrame, columns: Sequence[str]) -> None:
    """Normalise optional float columns to ``float64`` with ``NaN`` placeholders."""

    for column in columns:
        if column not in df.columns:
            continue

        df[column] = pd.to_numeric(df[column], errors="coerce")


class ActivityPipeline(PipelineBase):
    """Pipeline for extracting ChEMBL activity data."""

    def __init__(self, config: PipelineConfig, run_id: str):
        super().__init__(config, run_id)
        self._last_validation_report: dict[str, Any] | None = None
        self._fallback_stats: dict[str, Any] = {}

        # Initialize ChEMBL API client
        chembl_source = config.sources.get("chembl")
        if isinstance(chembl_source, dict):
            base_url = chembl_source.get("base_url", "https://www.ebi.ac.uk/chembl/api/data")
            batch_size = chembl_source.get("batch_size", 25) or 25
        elif chembl_source is not None:
            base_url = getattr(chembl_source, "base_url", "https://www.ebi.ac.uk/chembl/api/data")
            batch_size = getattr(chembl_source, "batch_size", 25) or 25
        else:
            base_url = "https://www.ebi.ac.uk/chembl/api/data"
            batch_size = 25

        chembl_config = APIConfig(
            name="chembl",
            base_url=base_url,
            cache_enabled=config.cache.enabled,
            cache_ttl=config.cache.ttl,
        )
        self.api_client = UnifiedAPIClient(chembl_config)
        self.batch_size = min(batch_size, 25)

        # Status handshake for release metadata
        self._status_snapshot: dict[str, Any] | None = None
        self._chembl_release = self._get_chembl_release()

    def extract(self, input_file: Path | None = None) -> pd.DataFrame:
        """Extract activity data from input file."""
        if input_file is None:
            # Default to data/input/activity.csv
            input_file = Path("data/input/activity.csv")

        logger.info("reading_input", path=input_file)

        # Read input file with activity IDs
        if not input_file.exists():
            logger.warning("input_file_not_found", path=input_file)
            expected_cols = ActivitySchema.get_column_order()
            return pd.DataFrame(columns=expected_cols if expected_cols else [])

        # Read CSV file
        df = pd.read_csv(input_file)

        # Map activity_chembl_id to activity_id if needed
        if 'activity_chembl_id' in df.columns:
            df = df.rename(columns={'activity_chembl_id': 'activity_id'})
            df['activity_id'] = pd.to_numeric(df['activity_id'], errors='coerce').astype('Int64')

        # Extract activity IDs for API call
        activity_ids = df['activity_id'].dropna().astype(int).unique().tolist()

        limit_value = self.get_runtime_limit()
        if limit_value is not None and len(activity_ids) > limit_value:
            logger.info(
                "applying_input_limit",
                limit=limit_value,
                original_ids=len(activity_ids),
            )
            activity_ids = activity_ids[:limit_value]

        if not activity_ids:
            logger.warning("no_activity_ids_found")
            expected_cols = ActivitySchema.get_column_order()
            return pd.DataFrame(columns=expected_cols if expected_cols else [])

        logger.info("fetching_from_chembl_api", count=len(activity_ids))
        extracted_df = self._extract_from_chembl(activity_ids)

        if extracted_df.empty:
            logger.warning("no_api_data_returned")
            expected_cols = ActivitySchema.get_column_order()
            return pd.DataFrame(columns=expected_cols if expected_cols else [])

        logger.info("extraction_completed", rows=len(extracted_df), columns=len(extracted_df.columns))
        return extracted_df

    def _extract_from_chembl(self, activity_ids: list[int]) -> pd.DataFrame:
        """Extract activity data using release-scoped batching with caching."""

        if not activity_ids:
            return pd.DataFrame()

        success_count = 0
        fallback_count = 0
        error_count = 0
        api_calls = 0
        cache_hits = 0

        results: list[dict[str, Any]] = []

        for i in range(0, len(activity_ids), self.batch_size):
            batch_ids = activity_ids[i : i + self.batch_size]
            batch_number = i // self.batch_size + 1
            logger.info("fetching_batch", batch=batch_number, size=len(batch_ids))

            cached_records = self._load_batch_from_cache(batch_ids)
            if cached_records is not None:
                logger.info("cache_batch_hit", batch=batch_number, size=len(batch_ids))
                cache_hits += len(batch_ids)
                results.extend(cached_records)
                success_count += sum(
                    1
                    for record in cached_records
                    if record.get("source_system") != "ChEMBL_FALLBACK"
                )
                fallback_count += sum(
                    1
                    for record in cached_records
                    if record.get("source_system") == "ChEMBL_FALLBACK"
                )
                continue

            try:
                batch_records, batch_metrics = self._fetch_batch(batch_ids)
                api_calls += 1
                success_count += batch_metrics["success"]
                fallback_count += batch_metrics["fallback"]
                error_count += batch_metrics["error"]
                results.extend(batch_records)
                self._store_batch_in_cache(batch_ids, batch_records)
            except CircuitBreakerOpenError as error:
                logger.warning("circuit_breaker_open", batch=batch_number, error=str(error))
                fallback_records = [
                    self._create_fallback_record(
                        activity_id=activity_id,
                        reason="circuit_breaker_open",
                        error=error,
                    )
                    for activity_id in batch_ids
                ]
                results.extend(fallback_records)
                fallback_count += len(fallback_records)
            except Exception as error:  # noqa: BLE001 - surfaced for metrics
                error_count += len(batch_ids)
                logger.error("batch_fetch_failed", error=str(error), batch_ids=batch_ids)
                fallback_records = [
                    self._create_fallback_record(
                        activity_id=activity_id,
                        reason="exception",
                        error=error,
                    )
                    for activity_id in batch_ids
                ]
                results.extend(fallback_records)
                fallback_count += len(fallback_records)

        if not results:
            logger.warning("no_results_from_api")
            return pd.DataFrame()

        # Ensure deterministic ordering by activity_id
        results_sorted = sorted(results, key=lambda row: (row.get("activity_id") or 0, row.get("source_system", "")))

        logger.info(
            "chembl_activity_metrics",
            total_activities=len(activity_ids),
            success_count=success_count,
            fallback_count=fallback_count,
            error_count=error_count,
            success_rate=
            ((success_count + fallback_count) / len(activity_ids))
            if activity_ids
            else 0.0,
            api_calls=api_calls,
            cache_hits=cache_hits,
        )

        df = pd.DataFrame(results_sorted)
        if not df.empty:
            expected_columns = _get_activity_column_order()
            if expected_columns:
                extra_columns = [column for column in df.columns if column not in expected_columns]

                for column in expected_columns:
                    if column not in df.columns:
                        if column in INTEGER_COLUMNS_WITH_ID:
                            df[column] = pd.Series(pd.NA, index=df.index, dtype="Int64")
                        else:
                            df[column] = pd.Series(pd.NA, index=df.index)

                ordered_columns = [column for column in expected_columns if column in df.columns]
                df = df[ordered_columns + extra_columns]

            _coerce_nullable_int_columns(df, INTEGER_COLUMNS_WITH_ID)
        logger.info("extraction_completed", rows=len(df), from_api=True)
        return df

    def _fetch_batch(self, batch_ids: Iterable[int]) -> tuple[list[dict[str, Any]], dict[str, int]]:
        """Fetch a batch of activities from the ChEMBL API."""

        ids_str = ",".join(map(str, batch_ids))
        url = "/activity.json"
        params = {"activity_id__in": ids_str}

        response = self.api_client.request_json(url, params=params)

        activities = response.get("activities", [])
        metrics = {"success": 0, "fallback": 0, "error": 0}

        records: dict[int, dict[str, Any]] = {}
        for activity in activities:
            activity_id = activity.get("activity_id")
            if activity_id is None:
                continue
            record = self._normalize_activity(activity)
            records[int(activity_id)] = record

        missing_ids = [activity_id for activity_id in batch_ids if activity_id not in records]
        if missing_ids:
            metrics["error"] += len(missing_ids)
            for missing_id in missing_ids:
                records[missing_id] = self._create_fallback_record(
                    activity_id=missing_id,
                    reason="not_in_response",
                )

        metrics["success"] = sum(
            1 for record in records.values() if record.get("source_system") != "ChEMBL_FALLBACK"
        )
        metrics["fallback"] = sum(
            1 for record in records.values() if record.get("source_system") == "ChEMBL_FALLBACK"
        )

        ordered_records = [records[activity_id] for activity_id in sorted(records)]
        return ordered_records, metrics

    def _normalize_activity(self, activity: dict[str, Any]) -> dict[str, Any]:
        """Normalize raw activity payload into a flat record."""

        activity_id = _normalize_int(activity.get("activity_id"))
        molecule_id = _normalize_chembl_id(activity.get("molecule_chembl_id"))
        assay_id = _normalize_chembl_id(activity.get("assay_chembl_id"))
        target_id = _normalize_chembl_id(activity.get("target_chembl_id"))
        document_id = _normalize_chembl_id(activity.get("document_chembl_id"))

        published_type = _normalize_string(activity.get("type") or activity.get("published_type"), uppercase=True)
        published_relation = _normalize_relation(activity.get("relation") or activity.get("published_relation"), default="=")
        published_value = _normalize_float(activity.get("value") or activity.get("published_value"))
        published_units = _normalize_units(activity.get("units") or activity.get("published_units"))

        standard_type = _normalize_string(activity.get("standard_type"), uppercase=True)
        standard_relation = _normalize_relation(activity.get("standard_relation"), default="=")
        standard_value = _normalize_float(activity.get("standard_value"))
        standard_units = _normalize_units(activity.get("standard_units"), default="nM")
        standard_flag = _normalize_int(activity.get("standard_flag"))

        lower_bound = _normalize_float(activity.get("standard_lower_value") or activity.get("lower_value"))
        upper_bound = _normalize_float(activity.get("standard_upper_value") or activity.get("upper_value"))
        is_censored = _derive_is_censored(standard_relation)

        pchembl_value = _normalize_float(activity.get("pchembl_value"))
        activity_comment = _normalize_string(activity.get("activity_comment"))
        data_validity_comment = _normalize_string(activity.get("data_validity_comment"))

        bao_endpoint = _normalize_bao_id(activity.get("bao_endpoint"))
        bao_format = _normalize_bao_id(activity.get("bao_format"))
        bao_label = _normalize_string(activity.get("bao_label"), max_length=128)

        canonical_smiles = _normalize_string(activity.get("canonical_smiles"))
        target_organism = _normalize_target_organism(activity.get("target_organism"))
        target_tax_id = _normalize_int(activity.get("target_tax_id"))

        potential_duplicate = _normalize_int(activity.get("potential_duplicate"))
        uo_units = _normalize_string(activity.get("uo_units"), uppercase=True)
        qudt_units = _normalize_string(activity.get("qudt_units"))
        src_id = _normalize_int(activity.get("src_id"))
        action_type = _normalize_string(activity.get("action_type"))

        properties_str, properties = _normalize_activity_properties(activity.get("activity_properties"))
        ligand_efficiency = activity.get("ligand_efficiency") or activity.get("ligand_eff")
        bei, sei, le, lle = _normalize_ligand_efficiency(ligand_efficiency)

        compound_key = _derive_compound_key(molecule_id, standard_type, target_id)
        is_citation = _derive_is_citation(document_id, properties)
        exact_citation = _derive_exact_data_citation(data_validity_comment, properties)
        rounded_citation = _derive_rounded_data_citation(data_validity_comment, properties)
        high_citation_rate = _derive_high_citation_rate(properties)

        record: dict[str, Any] = {
            "activity_id": activity_id,
            "molecule_chembl_id": molecule_id,
            "assay_chembl_id": assay_id,
            "target_chembl_id": target_id,
            "document_chembl_id": document_id,
            "published_type": published_type,
            "published_relation": published_relation,
            "published_value": published_value,
            "published_units": published_units,
            "standard_type": standard_type,
            "standard_relation": standard_relation,
            "standard_value": standard_value,
            "standard_units": standard_units,
            "standard_flag": standard_flag,
            "lower_bound": lower_bound,
            "upper_bound": upper_bound,
            "is_censored": is_censored,
            "pchembl_value": pchembl_value,
            "activity_comment": activity_comment,
            "data_validity_comment": data_validity_comment,
            "bao_endpoint": bao_endpoint,
            "bao_format": bao_format,
            "bao_label": bao_label,
            "canonical_smiles": canonical_smiles,
            "target_organism": target_organism,
            "target_tax_id": target_tax_id,
            "activity_properties": properties_str,
            "compound_key": compound_key,
            "is_citation": is_citation,
            "high_citation_rate": high_citation_rate,
            "exact_data_citation": exact_citation,
            "rounded_data_citation": rounded_citation,
            "potential_duplicate": potential_duplicate,
            "uo_units": uo_units,
            "qudt_units": qudt_units,
            "src_id": src_id,
            "action_type": action_type,
            "bei": bei,
            "sei": sei,
            "le": le,
            "lle": lle,
            "chembl_release": self._chembl_release,
            "source_system": "chembl",
            "fallback_reason": None,
            "fallback_error_type": None,
            "fallback_error_code": None,
            "fallback_error_message": None,
            "fallback_http_status": None,
            "fallback_retry_after_sec": None,
            "fallback_attempt": None,
            "fallback_timestamp": None,
            "run_id": self.run_id,
            "extracted_at": datetime.now(timezone.utc).isoformat(),
        }

        return record

    def _create_fallback_record(
        self,
        activity_id: int,
        reason: str,
        error: Exception | None = None,
    ) -> dict[str, Any]:
        """Create deterministic fallback record enriched with error metadata."""

        record = {
            "activity_id": activity_id,
            "molecule_chembl_id": None,
            "assay_chembl_id": None,
            "target_chembl_id": None,
            "document_chembl_id": None,
            "published_type": None,
            "published_relation": "=",
            "published_value": None,
            "published_units": None,
            "standard_type": None,
            "standard_relation": "=",
            "standard_value": None,
            "standard_units": "nM",
            "standard_flag": None,
            "lower_bound": None,
            "upper_bound": None,
            "is_censored": None,
            "pchembl_value": None,
            "activity_comment": None,
            "data_validity_comment": None,
            "bao_endpoint": None,
            "bao_format": None,
            "bao_label": None,
            "canonical_smiles": None,
            "target_organism": None,
            "target_tax_id": None,
            "activity_properties": None,
            "compound_key": None,
            "is_citation": False,
            "high_citation_rate": False,
            "exact_data_citation": False,
            "rounded_data_citation": False,
            "potential_duplicate": None,
            "uo_units": None,
            "qudt_units": None,
            "src_id": None,
            "action_type": None,
            "bei": None,
            "sei": None,
            "le": None,
            "lle": None,
            "chembl_release": self._chembl_release,
            "source_system": "chembl",
            "fallback_reason": None,
            "fallback_error_type": None,
            "fallback_error_code": None,
            "fallback_error_message": None,
            "fallback_http_status": None,
            "fallback_retry_after_sec": None,
            "fallback_attempt": None,
            "fallback_timestamp": None,
            "run_id": self.run_id,
            "extracted_at": datetime.now(timezone.utc).isoformat(),
        }

        metadata = build_fallback_payload(
            entity="activity",
            reason=reason,
            error=error,
            source="ChEMBL_FALLBACK",
            context={"chembl_release": self._chembl_release, "run_id": self.run_id},
        )
        record.update(metadata)

        return record

    def _cache_key(self, batch_ids: Iterable[int]) -> str:
        """Create deterministic cache key for a batch of IDs."""

        normalized = ",".join(map(str, sorted(batch_ids)))
        return hashlib.sha256(normalized.encode("utf-8")).hexdigest()

    def _cache_path(self, batch_ids: Iterable[int]) -> Path:
        """Return the cache file path for a batch."""

        cache_dir = self._cache_base_dir()
        cache_dir.mkdir(parents=True, exist_ok=True)
        return cache_dir / f"{self._cache_key(batch_ids)}.json"

    def _cache_base_dir(self) -> Path:
        """Build the base directory for cached responses."""

        base_dir = Path(self.config.cache.directory)
        if not base_dir.is_absolute():
            if self.config.paths.cache_root:
                base_dir = Path(self.config.paths.cache_root) / base_dir
            else:
                base_dir = Path(base_dir)

        entity_dir = base_dir / self.config.pipeline.entity
        if self.config.cache.release_scoped:
            release = self._chembl_release or "unknown"
            return entity_dir / release
        return entity_dir

    def _load_batch_from_cache(self, batch_ids: Iterable[int]) -> list[dict[str, Any]] | None:
        """Load cached batch if available."""

        if not self.config.cache.enabled:
            return None

        cache_path = self._cache_path(batch_ids)
        if not cache_path.exists():
            return None

        try:
            with cache_path.open("r", encoding="utf-8") as handle:
                data = json.load(handle)
        except json.JSONDecodeError:
            logger.warning("cache_corrupted", path=str(cache_path))
            cache_path.unlink(missing_ok=True)
            return None

        if not isinstance(data, list):
            logger.warning("cache_payload_unexpected", path=str(cache_path))
            return None

        ordered_records: list[dict[str, Any]] = []
        for raw_record in data:
            if not isinstance(raw_record, dict):
                logger.warning("cache_record_invalid", path=str(cache_path))
                return None

            ordered_records.append(dict(raw_record))

        return ordered_records

    def _store_batch_in_cache(self, batch_ids: Iterable[int], records: list[dict[str, Any]]) -> None:
        """Persist batch records into the local cache."""

        if not self.config.cache.enabled:
            return

        cache_path = self._cache_path(batch_ids)
        cache_path.parent.mkdir(parents=True, exist_ok=True)

        serializable = [
            dict(record)
            for record in sorted(
                records,
                key=lambda row: (row.get("activity_id") or 0, row.get("source_system", "")),
            )
        ]
        with cache_path.open("w", encoding="utf-8") as handle:
            json.dump(serializable, handle, ensure_ascii=False)

    def _get_chembl_release(self) -> str | None:
        """Get ChEMBL database release version from the status endpoint."""

        try:
            url = f"{self.api_client.config.base_url}/status.json"
            response = self.api_client.request_json(url)
            self._status_snapshot = response

            version = response.get("chembl_db_version")
            release_date = response.get("chembl_release_date")
            activities = response.get("activities")

            if version:
                logger.info(
                    "chembl_version_fetched",
                    version=version,
                    release_date=release_date,
                    activities=activities,
                )
                return str(version)

            logger.warning("chembl_version_not_in_status_response")
        except Exception as error:  # noqa: BLE001 - handshake errors are non-fatal
            logger.warning("failed_to_get_chembl_version", error=str(error))

        return None

    def transform(self, df: pd.DataFrame) -> pd.DataFrame:
        """Transform activity data."""
        if df.empty:
            return df

        df = df.copy()

        pipeline_version = getattr(self.config.pipeline, "version", None) or "1.0.0"
        df["pipeline_version"] = pipeline_version

        if "source_system" not in df.columns:
            df["source_system"] = "chembl"
        else:
            df["source_system"] = df["source_system"].fillna("chembl")

        release_value = self._chembl_release
        if isinstance(release_value, str):
            release_value = release_value.strip()

        if not release_value:
            if "chembl_release" in df.columns:
                df["chembl_release"] = df["chembl_release"].where(
                    df["chembl_release"].notna(), pd.NA
                )
            else:
                df["chembl_release"] = pd.Series(pd.NA, index=df.index, dtype="string")
        else:
            if "chembl_release" in df.columns:
                df["chembl_release"] = df["chembl_release"].fillna(release_value)
            else:
                df["chembl_release"] = release_value

        timestamp_now = datetime.now(timezone.utc).isoformat()
        if "extracted_at" in df.columns:
            df["extracted_at"] = df["extracted_at"].fillna(timestamp_now)
        else:
            df["extracted_at"] = timestamp_now

        _coerce_nullable_int_columns(df, INTEGER_COLUMNS_WITH_ID)

        from bioetl.core.hashing import generate_hash_business_key, generate_hash_row

        df["hash_business_key"] = df["activity_id"].apply(generate_hash_business_key)
        df["hash_row"] = df.apply(lambda row: generate_hash_row(row.to_dict()), axis=1)

        df = df.sort_values(["activity_id", "source_system"])
        df["index"] = range(len(df))

        self._update_fallback_artifacts(df)

        from bioetl.schemas import ActivitySchema

        expected_cols = _get_activity_column_order()
        if expected_cols:
            missing_columns: list[str] = []
            for col in expected_cols:
                if col not in df.columns:
                    missing_columns.append(col)
                    if col in INTEGER_COLUMNS_WITH_ID:
                        df[col] = pd.Series(pd.NA, index=df.index, dtype="Int64")
                    else:
                        df[col] = pd.Series(pd.NA, index=df.index)
            if missing_columns:
                logger.debug(
                    "transform_missing_columns_filled",
                    columns=missing_columns,
                    total=len(missing_columns),
                )
            df = df[expected_cols]

        _coerce_nullable_int_columns(df, INTEGER_COLUMNS_WITH_ID)

        df = df.convert_dtypes()
        normalise_retry_after_column(df)
<<<<<<< HEAD
=======

        _coerce_nullable_float_columns(df, FLOAT_COLUMNS)
>>>>>>> c8742928

        if "is_censored" in df.columns:
            df["is_censored"] = df["is_censored"].astype("boolean")

        for column in INTEGER_COLUMNS:
            if column in df.columns:
                df[column] = pd.to_numeric(df[column], errors="coerce").astype("Int64")

        return df

    def validate(self, df: pd.DataFrame) -> pd.DataFrame:
        """Validate activity data against schema."""
        self.validation_issues.clear()

        if df.empty:
            logger.info("validation_skipped_empty", rows=0)
            self._last_validation_report = {
                "metrics": {},
                "schema_validation": {"status": "skipped"},
                "issues": [],
            }
            return df

        df = df.copy()

        expected_columns = _get_activity_column_order()
        if expected_columns:
            missing_columns = [column for column in expected_columns if column not in df.columns]
            if missing_columns:
                for column in missing_columns:
                    if column in INTEGER_COLUMNS_WITH_ID:
                        df[column] = pd.Series(pd.NA, index=df.index, dtype="Int64")
                    else:
                        df[column] = pd.Series(pd.NA, index=df.index)
                logger.debug(
                    "validation_missing_columns_filled",
                    columns=missing_columns,
                )

            extra_columns = [column for column in df.columns if column not in expected_columns]
            ordered_columns = list(expected_columns) + extra_columns
            if list(df.columns) != ordered_columns:
                logger.debug(
                    "validation_reordered_columns",
                    expected=len(expected_columns),
                    extras=extra_columns,
                )
                df = df[ordered_columns]

        normalise_retry_after_column(df)
        _coerce_nullable_int_columns(df, INTEGER_COLUMNS_WITH_ID)
        _coerce_nullable_float_columns(df, FLOAT_COLUMNS)

        qc_metrics = self._calculate_qc_metrics(df)
        fallback_stats = getattr(self, "_fallback_stats", None) or {}

        if fallback_stats:
            thresholds = getattr(self.config.qc, "thresholds", {}) or {}

            raw_count_threshold = thresholds.get("fallback.count")
            try:
                count_threshold = int(raw_count_threshold) if raw_count_threshold is not None else int(
                    fallback_stats.get("total_rows", len(df))
                )
            except (TypeError, ValueError):
                count_threshold = int(fallback_stats.get("total_rows", len(df)))

            raw_rate_threshold = thresholds.get("fallback.rate")
            try:
                rate_threshold = float(raw_rate_threshold) if raw_rate_threshold is not None else 1.0
            except (TypeError, ValueError):
                rate_threshold = 1.0

            fallback_count = int(fallback_stats.get("fallback_count", 0))
            fallback_rate = float(fallback_stats.get("fallback_rate", 0.0))

            count_severity = "info"
            if fallback_count > count_threshold:
                count_severity = "error"
            elif fallback_count > 0:
                count_severity = "warning"

            rate_severity = "info"
            if fallback_rate > rate_threshold:
                rate_severity = "error"
            elif fallback_rate > 0:
                rate_severity = "warning"

            qc_metrics["fallback.count"] = {
                "value": fallback_count,
                "threshold": count_threshold,
                "passed": fallback_count <= count_threshold,
                "severity": count_severity,
                "details": {
                    "activity_ids": fallback_stats.get("activity_ids", []),
                    "reason_counts": fallback_stats.get("reason_counts", {}),
                },
            }

            qc_metrics["fallback.rate"] = {
                "value": fallback_rate,
                "threshold": rate_threshold,
                "passed": fallback_rate <= rate_threshold,
                "severity": rate_severity,
                "details": {
                    "fallback_count": fallback_count,
                    "total_rows": fallback_stats.get("total_rows", len(df)),
                },
            }

            self.qc_summary_data.setdefault("metrics", {}).update(
                {
                    "fallback.count": qc_metrics["fallback.count"],
                    "fallback.rate": qc_metrics["fallback.rate"],
                }
            )

        self.qc_metrics = qc_metrics
        self.qc_summary_data.setdefault("metrics", {}).update(qc_metrics)
        self._last_validation_report = {"metrics": qc_metrics}

        severity_threshold = self.config.qc.severity_threshold.lower()
        severity_level_threshold = self._severity_level(severity_threshold)

        failing_metrics: dict[str, Any] = {}
        for metric_name, metric in qc_metrics.items():
            log_method = logger.error if not metric["passed"] else logger.info
            log_method(
                "qc_metric",
                metric=metric_name,
                value=metric["value"],
                threshold=metric["threshold"],
                severity=metric["severity"],
                details=metric.get("details"),
            )

            issue_payload: dict[str, Any] = {
                "metric": f"qc.{metric_name}",
                "issue_type": "qc_metric",
                "severity": metric.get("severity", "info"),
                "value": metric.get("value"),
                "threshold": metric.get("threshold"),
                "passed": metric.get("passed"),
            }
            if metric.get("details"):
                issue_payload["details"] = metric["details"]
            self.record_validation_issue(issue_payload)

            if (not metric["passed"]) and self._severity_level(metric["severity"]) >= severity_level_threshold:
                failing_metrics[metric_name] = metric

        if failing_metrics:
            self._last_validation_report["failing_metrics"] = failing_metrics
            if self._last_validation_report is not None:
                self._last_validation_report["issues"] = list(self.validation_issues)
            logger.error("qc_threshold_exceeded", failing_metrics=failing_metrics)
            raise ValueError("QC thresholds exceeded for metrics: " + ", ".join(failing_metrics.keys()))

        try:
            validated_df = ActivitySchema.validate(df, lazy=True)
        except SchemaErrors as exc:
            failure_cases = exc.failure_cases if hasattr(exc, "failure_cases") else None
            error_count = len(failure_cases) if failure_cases is not None else None
            schema_issue: dict[str, Any] = {
                "metric": "schema.validation",
                "issue_type": "schema_validation",
                "severity": "critical",
                "status": "failed",
                "errors": error_count,
            }

            if failure_cases is not None and not getattr(failure_cases, "empty", False):
                try:
                    grouped = failure_cases.groupby("column", dropna=False)
                    for column, group in grouped:
                        column_name = (
                            str(column)
                            if column is not None and not (isinstance(column, float) and pd.isna(column))
                            else "<dataframe>"
                        )
                        issue_details: dict[str, Any] = {
                            "metric": "schema.validation",
                            "issue_type": "schema_validation",
                            "severity": "critical",
                            "column": column_name,
                            "check": ", ".join(
                                sorted({str(check) for check in group["check"].dropna().unique()})
                            )
                            or "<unspecified>",
                            "count": int(group.shape[0]),
                        }
                        failure_examples = (
                            group["failure_case"].dropna().astype(str).unique().tolist()[:5]
                        )
                        if failure_examples:
                            issue_details["examples"] = failure_examples
                        self.record_validation_issue(issue_details)
                except Exception:  # pragma: no cover - defensive grouping fallback
                    schema_issue["details"] = "failed_to_group_failure_cases"

            self.record_validation_issue(schema_issue)

            if self._last_validation_report is not None:
                self._last_validation_report["schema_validation"] = {
                    "status": "failed",
                    "errors": error_count,
                    "failure_cases": failure_cases,
                }
                self._last_validation_report["issues"] = list(self.validation_issues)

            logger.error(
                "schema_validation_failed",
                error=str(exc),
                failure_count=error_count,
            )

            if self._severity_level("critical") >= severity_level_threshold:
                raise

            logger.warning(
                "schema_validation_below_threshold", severity_threshold=severity_threshold
            )
            return df

        self.record_validation_issue(
            {
                "metric": "schema.validation",
                "issue_type": "schema_validation",
                "severity": "info",
                "status": "passed",
                "errors": 0,
            }
        )

        if self._last_validation_report is not None:
            self._last_validation_report["schema_validation"] = {
                "status": "passed",
                "errors": 0,
            }
            self._last_validation_report["issues"] = list(self.validation_issues)

        logger.info("schema_validation_passed", rows=len(validated_df))
        return validated_df

    def _update_fallback_artifacts(self, df: pd.DataFrame) -> None:
        """Capture fallback diagnostics for QC reporting and additional outputs."""

        self._fallback_stats = {}

        if "source_system" not in df.columns:
            self.additional_tables.pop("activity_fallback_records", None)
            self.qc_summary_data.pop("fallbacks", None)
            return

        source_series = df["source_system"].astype("string")
        fallback_mask = source_series.str.upper() == "CHEMBL_FALLBACK"

        total_rows = int(len(df))
        fallback_count = int(fallback_mask.sum())
        success_count = int(total_rows - fallback_count)
        fallback_rate = float(fallback_count / total_rows) if total_rows else 0.0

        fallback_columns = [
            "activity_id",
            "source_system",
            "fallback_reason",
            "fallback_error_type",
            "fallback_error_message",
            "fallback_http_status",
            "fallback_error_code",
            "fallback_retry_after_sec",
            "fallback_attempt",
            "fallback_timestamp",
            "chembl_release",
            "run_id",
            "extracted_at",
        ]
        available_columns = [column for column in fallback_columns if column in df.columns]

        fallback_records = (
            df.loc[fallback_mask, available_columns].copy()
            if fallback_count and available_columns
            else pd.DataFrame(columns=available_columns)
        )

        if not fallback_records.empty:
            fallback_records = fallback_records.reset_index(drop=True).convert_dtypes()

        reason_counts: dict[str, int] = {}
        if fallback_count and "fallback_reason" in fallback_records.columns:
            counts = (
                fallback_records["fallback_reason"].fillna("<missing>")
                .value_counts(dropna=False)
                .to_dict()
            )
            reason_counts = {str(reason): int(count) for reason, count in counts.items()}

        fallback_ids: list[int] = []
        if "activity_id" in fallback_records.columns and not fallback_records.empty:
            id_series = pd.to_numeric(fallback_records["activity_id"], errors="coerce")
            fallback_ids = sorted({int(value) for value in id_series.dropna().astype(int).tolist()})

        fallback_summary = {
            "total_rows": total_rows,
            "success_count": success_count,
            "fallback_count": fallback_count,
            "fallback_rate": fallback_rate,
            "activity_ids": fallback_ids,
            "reason_counts": reason_counts,
        }

        self._fallback_stats = fallback_summary
        self.qc_summary_data["row_counts"] = {
            "total": total_rows,
            "success": success_count,
            "fallback": fallback_count,
        }
        self.qc_summary_data["fallbacks"] = fallback_summary

        if fallback_count:
            logger.warning(
                "chembl_fallback_records_detected",
                count=fallback_count,
                activity_ids=fallback_ids,
                reasons=reason_counts,
            )
            self.additional_tables["activity_fallback_records"] = fallback_records
        else:
            self.additional_tables.pop("activity_fallback_records", None)

    @property
    def last_validation_report(self) -> dict[str, Any] | None:
        """Return the most recent validation report."""
        return self._last_validation_report

    def _calculate_qc_metrics(self, df: pd.DataFrame) -> dict[str, Any]:
        """Compute QC metrics for validation."""
        qc_config = self.config.qc
        thresholds = qc_config.thresholds or {}

        metrics: dict[str, Any] = {}

        duplicate_threshold = thresholds.get("duplicates")
        duplicate_config = getattr(qc_config, "duplicate_check", None)
        duplicate_field = "activity_id"
        if duplicate_config and isinstance(duplicate_config, dict):
            duplicate_field = duplicate_config.get("field", duplicate_field)
            if duplicate_threshold is None:
                duplicate_threshold = duplicate_config.get("threshold")
        if duplicate_threshold is None:
            duplicate_threshold = 0

        duplicate_count = 0
        duplicate_values: list[Any] = []
        if duplicate_field in df.columns:
            duplicate_mask = df[duplicate_field].duplicated(keep=False)
            duplicate_count = int(df[duplicate_field].duplicated().sum())
            duplicate_values = df.loc[duplicate_mask, duplicate_field].tolist()

        metrics["duplicates"] = {
            "value": duplicate_count,
            "threshold": duplicate_threshold,
            "passed": duplicate_count <= duplicate_threshold,
            "severity": "error" if duplicate_count > duplicate_threshold else "info",
            "details": {"field": duplicate_field, "duplicate_values": duplicate_values},
        }

        critical_columns = ["standard_value", "standard_type", "molecule_chembl_id"]
        null_rates: dict[str, float] = {}
        column_thresholds: dict[str, float] = {}

        def _coerce_threshold(value: Any | None, default: float) -> float:
            """Return a float threshold, preserving explicit zero values."""

            if value is None:
                return float(default)
            try:
                return float(value)
            except (TypeError, ValueError):
                return float(default)

        null_rate_threshold = _coerce_threshold(thresholds.get("null_rate_critical"), 1.0)
        null_threshold_default = _coerce_threshold(
            thresholds.get("activity.null_fraction"), null_rate_threshold
        )

        for column in critical_columns:
            column_present = column in df.columns
            if column_present and len(df) > 0:
                null_fraction = float(df[column].isna().mean())
                null_count = int(df[column].isna().sum())
            elif column_present:
                null_fraction = 0.0
                null_count = 0
            else:
                null_fraction = 1.0
                null_count = len(df)

            column_threshold = _coerce_threshold(
                thresholds.get(f"activity.null_fraction.{column}"), null_threshold_default
            )

            null_rates[column] = null_fraction
            column_thresholds[column] = column_threshold

            metrics[f"null_fraction.{column}"] = {
                "value": null_fraction,
                "threshold": column_threshold,
                "passed": null_fraction <= column_threshold,
                "severity": "error" if null_fraction > column_threshold else "info",
                "details": {
                    "column": column,
                    "column_present": column_present,
                    "null_count": null_count,
                },
            }

        max_null_rate = max(null_rates.values()) if null_rates else 0.0
        metrics["null_rate"] = {
            "value": max_null_rate,
            "threshold": null_rate_threshold,
            "passed": max_null_rate <= null_rate_threshold,
            "severity": "error" if max_null_rate > null_rate_threshold else "info",
            "details": {
                "column_null_rates": null_rates,
                "column_thresholds": column_thresholds,
            },
        }

        invalid_units_threshold = float(thresholds.get("invalid_units", 0))
        invalid_units_count = 0
        invalid_indices: list[int] = []
        invalid_fraction = 0.0
        if {"standard_value", "standard_units"}.issubset(df.columns) and len(df) > 0:
            mask = df["standard_value"].notna() & df["standard_units"].isna()
            invalid_units_count = int(mask.sum())
            invalid_indices = df.index[mask].tolist()
            invalid_fraction = invalid_units_count / len(df)

        metrics["invalid_units"] = {
            "value": invalid_units_count,
            "threshold": invalid_units_threshold,
            "passed": invalid_units_count <= invalid_units_threshold,
            "severity": "error" if invalid_units_count > invalid_units_threshold else "info",
            "details": {"invalid_row_indices": invalid_indices, "invalid_fraction": invalid_fraction},
        }

        return metrics

    @staticmethod
    def _severity_level(severity: str) -> int:
        """Map severity string to comparable level."""
        levels = {"info": 0, "warning": 1, "error": 2, "critical": 3}
        return levels.get(severity.lower(), 1)
<|MERGE_RESOLUTION|>--- conflicted
+++ resolved
@@ -1083,11 +1083,8 @@
 
         df = df.convert_dtypes()
         normalise_retry_after_column(df)
-<<<<<<< HEAD
-=======
 
         _coerce_nullable_float_columns(df, FLOAT_COLUMNS)
->>>>>>> c8742928
 
         if "is_censored" in df.columns:
             df["is_censored"] = df["is_censored"].astype("boolean")

"""Core pipeline orchestration utilities.

This module intentionally focuses on filesystem layout responsibilities so that
pipeline documentation can describe the exact artifact names and retention
rules with executable references.
"""

from __future__ import annotations

import hashlib
import time
import uuid
from abc import ABC, abstractmethod
from collections.abc import Callable, Iterable, Mapping, Sequence, Sized
from dataclasses import dataclass, field
from datetime import datetime, timezone
from pathlib import Path
from typing import Any, ClassVar, cast
from zoneinfo import ZoneInfo

import pandas as pd
import pandera.errors
from pandas import Series
from pandera.pandas import DataFrameSchema
from structlog.stdlib import BoundLogger

from bioetl.config import PipelineConfig
from bioetl.core import APIClientFactory
from bioetl.core.api_client import UnifiedAPIClient
from bioetl.core.load_meta_store import LoadMetaStore
from bioetl.core.logger import UnifiedLogger
from bioetl.core.output import (
    DeterministicWriteArtifacts,
    build_write_artifacts,
    emit_qc_artifact,
    ensure_hash_columns,
    write_dataset_atomic,
    write_yaml_atomic,
)
from bioetl.pipelines.common.validation import format_failure_cases, summarize_schema_errors
from bioetl.qc.report import (
    build_correlation_report as build_default_correlation_report,
)
from bioetl.qc.report import (
    build_qc_metrics_payload,
)
from bioetl.qc.report import (
    build_quality_report as build_default_quality_report,
)
from bioetl.schemas import SchemaRegistryEntry, get_schema


@dataclass(frozen=True)
class WriteArtifacts:
    """Collection of files emitted by the write stage of a pipeline run."""

    dataset: Path
    metadata: Path | None = None
    quality_report: Path | None = None
    correlation_report: Path | None = None
    qc_metrics: Path | None = None


@dataclass(frozen=True)
class RunArtifacts:
    """All artifacts tracked for a completed run."""

    write: WriteArtifacts
    run_directory: Path
    manifest: Path | None
    log_file: Path
    extras: dict[str, Path] = field(default_factory=dict)


@dataclass(frozen=True)
class WriteResult:
    """Materialised artifacts produced by the write stage.

    According to documentation, this should contain:
    - dataset: Path
    - quality_report: Path
    - metadata: Path

    Additional fields are kept for backward compatibility.
    """

    dataset: Path
    quality_report: Path | None = None
    metadata: Path | None = None
    correlation_report: Path | None = None
    qc_metrics: Path | None = None
    extras: dict[str, Path] = field(default_factory=dict)


@dataclass(frozen=True)
class RunResult:
    """Final result of a pipeline execution.

    According to documentation, this should contain:
    - write_result: WriteResult
    - run_directory: Path
    - manifest: Path
    - additional_datasets: Dict[str, Path]
    - qc_summary: Optional[Path]
    - debug_dataset: Optional[Path]
    """

    write_result: WriteResult
    run_directory: Path
    manifest: Path | None = None
    additional_datasets: dict[str, Path] = field(default_factory=dict)
    qc_summary: Path | None = None
    debug_dataset: Path | None = None
    # Additional fields kept for backward compatibility
    run_id: str | None = None
    log_file: Path | None = None
    stage_durations_ms: dict[str, float] = field(default_factory=dict)


class PipelineBase(ABC):
    """Shared orchestration helpers for ETL pipelines."""

    DATASET_EXTENSION: ClassVar[str] = "csv"
    QC_EXTENSION: ClassVar[str] = "csv"
    MANIFEST_EXTENSION: ClassVar[str] = "json"
    LOG_EXTENSION: ClassVar[str] = "log"
    DETERMINISTIC_FOLDER_PREFIX: ClassVar[str] = "_"

    def __init__(self, config: PipelineConfig, run_id: str) -> None:
        self.config = config
        self.run_id = run_id
        self.pipeline_code = config.pipeline.name
        self.output_root = Path(config.materialization.root)
        self.logs_root = self.output_root.parent / "logs"
        self.retention_runs = 5
        self.pipeline_directory = self._ensure_pipeline_directory()
        self.logs_directory = self._ensure_logs_directory()
        self._stage_durations_ms: dict[str, float] = {}
        self._registered_clients: dict[str, Callable[[], None]] = {}
        self._trace_id, self._root_span_id = self._derive_trace_and_span()
        self._validation_schema: SchemaRegistryEntry | None = None
        self._validation_summary: dict[str, Any] | None = None
        self._extract_metadata: dict[str, Any] = {}
        load_meta_root = self.output_root.parent / "load_meta" / self.pipeline_code
        self.load_meta_store = LoadMetaStore(load_meta_root, dataset_format="parquet")

    def _ensure_pipeline_directory(self) -> Path:
        """Return the deterministic output folder path for the pipeline.

        Does not create the directory. Use _ensure_pipeline_directory_exists()
        to create it when needed.
        """
        return self.output_root / f"{self.DETERMINISTIC_FOLDER_PREFIX}{self.pipeline_code}"

    def _ensure_pipeline_directory_exists(self) -> Path:
        """Ensure the deterministic output folder exists for the pipeline."""
        directory = self.pipeline_directory
        directory.mkdir(parents=True, exist_ok=True)
        return directory

    def _ensure_logs_directory(self) -> Path:
        """Ensure the log folder exists for the pipeline."""

        directory = self.logs_root / self.pipeline_code
        directory.mkdir(parents=True, exist_ok=True)
        return directory

    def _derive_trace_and_span(self) -> tuple[str, str]:
        seed = "".join(character for character in self.run_id if character.isalnum()) or "0"
        repeat_count = (32 // len(seed)) + 2
        expanded = seed * repeat_count
        trace_id = expanded[:32].ljust(32, "0")
        span_id = expanded[32:48].ljust(16, "0")
        return trace_id, span_id

    def _normalise_run_tag(self, run_tag: str | None = None) -> str:
        """Return a YYYYMMDD tag using overrides or the current date."""

        candidates: list[str | None] = []
        if run_tag:
            candidates.append(run_tag)
        if self.config.cli.date_tag:
            candidates.append(self.config.cli.date_tag)
        if not candidates:
            candidates.append(None)
        seen: set[str] = set()
        patterns = ("%Y%m%d", "%Y-%m-%d")
        for candidate in candidates:
            if not candidate:
                continue
            if candidate in seen:
                continue
            seen.add(candidate)
            trimmed = candidate.strip()
            for pattern in patterns:
                try:
                    parsed = datetime.strptime(trimmed, pattern)
                except ValueError:
                    continue
                return parsed.strftime("%Y%m%d")
            digits = "".join(character for character in trimmed if character.isdigit())
            if len(digits) >= 8:
                truncated = digits[:8]
                try:
                    parsed = datetime.strptime(truncated, "%Y%m%d")
                except ValueError:
                    pass
                else:
                    return parsed.strftime("%Y%m%d")
        timezone_name = self.config.determinism.environment.timezone
        try:
            tz = ZoneInfo(timezone_name)
        except Exception:  # pragma: no cover - invalid timezone handled by defaults
            tz = ZoneInfo("UTC")
        return datetime.now(tz).strftime("%Y%m%d")

    def build_run_stem(self, run_tag: str | None, mode: str | None = None) -> str:
        """Return the filename stem for artifacts in a run.

        The stem combines the pipeline code, optional mode (e.g. "all" or
        "incremental"), and a deterministic tag such as a run date.
        """
        tag = self._normalise_run_tag(run_tag)
        parts: Sequence[str]
        if mode:
            parts = (self.pipeline_code, mode, tag)
        else:
            parts = (self.pipeline_code, tag)
        return "_".join(parts)

    def plan_run_artifacts(
        self,
        run_tag: str | None,
        mode: str | None = None,
        include_correlation: bool = False,
        include_qc_metrics: bool = False,
        include_metadata: bool = False,
        include_manifest: bool = False,
        extras: dict[str, Path] | None = None,
        run_directory: Path | None = None,
    ) -> RunArtifacts:
        """Return the artifact map for a deterministic run.

        The directory layout matches the examples in the pipeline catalog where a
        dataset, QC reports, `meta.yaml`, and manifest live side-by-side inside a
        deterministic folder such as ``data/output/_documents``.
        """

        stem = self.build_run_stem(run_tag=run_tag, mode=mode)
        run_dir = run_directory if run_directory is not None else self.pipeline_directory
        dataset = run_dir / f"{stem}.{self.DATASET_EXTENSION}"
        quality = run_dir / f"{stem}_quality_report.{self.QC_EXTENSION}"
        correlation = (
            run_dir / f"{stem}_correlation_report.{self.QC_EXTENSION}"
            if include_correlation
            else None
        )
        qc_metrics = run_dir / f"{stem}_qc.{self.QC_EXTENSION}" if include_qc_metrics else None
        metadata = run_dir / f"{stem}_meta.yaml" if include_metadata else None
        manifest = (
            run_dir / f"{stem}_run_manifest.{self.MANIFEST_EXTENSION}"
            if include_manifest
            else None
        )
        log_file = self.logs_directory / f"{stem}.{self.LOG_EXTENSION}"

        write_artifacts = WriteArtifacts(
            dataset=dataset,
            metadata=metadata,
            quality_report=quality,
            correlation_report=correlation,
            qc_metrics=qc_metrics,
        )
        return RunArtifacts(
            write=write_artifacts,
            run_directory=run_dir,
            manifest=manifest,
            log_file=log_file,
            extras=extras or {},
        )

    def list_run_stems(self) -> Sequence[str]:
        """Return deterministic run stems discovered via dataset files."""

        if not self.pipeline_directory.exists():
            return []

        suffix = f".{self.DATASET_EXTENSION}"
        dataset_files = sorted(
            (
                path
                for path in self.pipeline_directory.glob(f"{self.pipeline_code}_*{suffix}")
                if path.name.endswith(suffix)
                and not path.stem.endswith("_quality_report")
                and not path.stem.endswith("_correlation_report")
                and not path.stem.endswith("_qc")
            ),
            key=lambda path: path.stat().st_mtime,
            reverse=True,
        )
        return [path.stem for path in dataset_files]

    def apply_retention_policy(self) -> None:
        """Prune older runs beyond the configured ``retention_runs`` count."""

        if self.retention_runs <= 0:
            return

        stems = self.list_run_stems()
        for outdated_stem in stems[self.retention_runs :]:
            for candidate in self._artifact_candidates(outdated_stem):
                if candidate.exists():
                    candidate.unlink()
            log_candidate = self.logs_directory / f"{outdated_stem}.{self.LOG_EXTENSION}"
            if log_candidate.exists():
                log_candidate.unlink()

    def _artifact_candidates(self, stem: str) -> Iterable[Path]:
        """Yield the expected artifact paths for ``stem``."""

        yield self.pipeline_directory / f"{stem}.{self.DATASET_EXTENSION}"
        yield self.pipeline_directory / f"{stem}_quality_report.{self.QC_EXTENSION}"
        yield self.pipeline_directory / f"{stem}_correlation_report.{self.QC_EXTENSION}"
        yield self.pipeline_directory / f"{stem}_qc.{self.QC_EXTENSION}"
        yield self.pipeline_directory / f"{stem}_meta.yaml"
        yield self.pipeline_directory / f"{stem}_run_manifest.{self.MANIFEST_EXTENSION}"

    @abstractmethod
    def extract(self, *args: object, **kwargs: object) -> pd.DataFrame:
        """Subclasses fetch raw data and return domain-specific payloads.

        Subclasses should check for input_file in config.cli.input_file and
        call extract_by_ids() if present, otherwise call extract_all().
        """
        # According to documentation, extract should return pd.DataFrame

    @abstractmethod
    def extract_all(self) -> pd.DataFrame:
        """Extract all records from the source using pagination.

        This method should paginate through all available records
        from the external source without requiring a list of IDs.
        """

    @abstractmethod
    def extract_by_ids(self, ids: Sequence[str]) -> pd.DataFrame:
        """Extract records by a specific list of IDs using batch extraction.

        Parameters
        ----------
        ids:
            Sequence of identifiers to extract (e.g., assay_chembl_id, activity_id, molecule_chembl_id).

        Returns
        -------
        pd.DataFrame:
            DataFrame containing extracted records.
        """

    def _extract_with_optional_ids(
        self,
        *,
        log: BoundLogger,
        event_name: str,
        extract_all: Callable[[], pd.DataFrame],
        extract_by_ids: Callable[[Sequence[str]], pd.DataFrame],
        id_column_name: str | None = None,
        limit: int | None = None,
        sample: int | None = None,
        override_ids: Sequence[str] | None = None,
        override_log_fields: Mapping[str, object] | None = None,
    ) -> pd.DataFrame:
        """Execute extraction with optional ID filtering.

        The helper inspects the ``input_file`` CLI option and, when provided,
        routes the pipeline through ``extract_by_ids`` with deterministically
        ordered identifiers. When no input file is configured the helper falls
        back to ``extract_all`` or, if ``override_ids`` are supplied, executes a
        batched extraction using those identifiers instead. Structured log
        events are emitted to keep observability consistent across pipelines.
        """

        resolved_limit = limit if limit is not None else self.config.cli.limit
        resolved_sample = sample if sample is not None else self.config.cli.sample
        resolved_id_column = id_column_name or self._get_id_column_name()

        ids_from_input: list[str] | None = None
        if self.config.cli.input_file:
            ids_from_input = self._read_input_ids(
                id_column_name=resolved_id_column,
                limit=resolved_limit,
                sample=resolved_sample,
            )

        if ids_from_input:
            log.info(
                event_name,
                mode="batch",
                ids_count=len(ids_from_input),
            )
            return extract_by_ids(ids_from_input)

        override_list: list[str] | None = None
        if override_ids is not None:
            if isinstance(override_ids, Sequence) and not isinstance(override_ids, (str, bytes)):
                override_list = [str(identifier) for identifier in override_ids]
            else:
                override_list = [str(override_ids)]

        if override_list:
            log_payload: dict[str, object] = {
                "mode": "batch",
                "ids_count": len(override_list),
            }
            if override_log_fields:
                log_payload.update(dict(override_log_fields))
            log.info(event_name, **log_payload)
            return extract_by_ids(override_list)

        log.info(event_name, mode="full")
        return extract_all()

    @abstractmethod
    def transform(self, df: pd.DataFrame) -> pd.DataFrame:
        """Subclasses transform raw payloads into normalized tabular data."""
        # According to documentation, transform should accept df: pd.DataFrame and return pd.DataFrame

    # ------------------------------------------------------------------
    # Optional hooks overridable by subclasses
    # ------------------------------------------------------------------

    def build_quality_report(self, df: pd.DataFrame) -> pd.DataFrame | dict[str, object] | None:
        """Return a QC dataframe for the quality report artefact."""

        business_key = self.config.determinism.hashing.business_key_fields
        return build_default_quality_report(df, business_key_fields=business_key)

    def build_correlation_report(self, df: pd.DataFrame) -> pd.DataFrame | dict[str, object] | None:
        """Return a correlation report artefact payload."""

        return build_default_correlation_report(df)

    def build_qc_metrics(self, df: pd.DataFrame) -> pd.DataFrame | dict[str, object] | None:
        """Return aggregated QC metrics for persistence."""

        business_key = self.config.determinism.hashing.business_key_fields
        payload = build_qc_metrics_payload(df, business_key_fields=business_key)
        # Convert Mapping[str, Any] to dict[str, object]
        return dict(payload)

    def augment_metadata(
        self,
        metadata: Mapping[str, object],
        df: pd.DataFrame,
    ) -> Mapping[str, object]:
        """Hook allowing subclasses to enrich ``meta.yaml`` content."""
        enriched = dict(metadata)
        if self._extract_metadata:
            for key, value in self._extract_metadata.items():
                if (
                    key == "filters"
                    and key in enriched
                    and isinstance(enriched[key], Mapping)
                    and isinstance(value, Mapping)
                ):
                    merged_filters = dict(cast(Mapping[str, Any], enriched[key]))
                    merged_filters.update(cast(Mapping[str, Any], value))
                    enriched[key] = merged_filters
                else:
                    enriched[key] = value
        return enriched

    def record_extract_metadata(
        self,
        *,
        chembl_release: str | None = None,
        filters: Mapping[str, Any] | Sequence[tuple[str, Any]] | None = None,
        requested_at_utc: datetime | str | None = None,
        **extra: Any,
    ) -> None:
        """Record metadata produced during ``extract`` for inclusion in ``meta.yaml``."""

        def _normalise_timestamp(value: datetime | str) -> str:
            if isinstance(value, datetime):
                if value.tzinfo is None:
                    value = value.replace(tzinfo=timezone.utc)
                else:
                    value = value.astimezone(timezone.utc)
                return value.isoformat().replace("+00:00", "Z")
            return value

        def _normalise_value(candidate: Any) -> Any:
            if isinstance(candidate, Mapping):
                mapping_items = cast(Mapping[object, Any], candidate)
                normalised_items: list[tuple[str, Any]] = []
                for key, value in mapping_items.items():
                    key_as_str = str(key)
                    normalised_value = _normalise_value(value)
                    normalised_items.append((key_as_str, normalised_value))
                normalised_items.sort(key=lambda item: item[0])
                return dict(normalised_items)
            if isinstance(candidate, Sequence) and not isinstance(candidate, (str, bytes)):
                normalised_sequence: list[Any] = []
                sequence_items = cast(Sequence[object], candidate)
                for item in sequence_items:
                    normalised_sequence.append(_normalise_value(item))
                return normalised_sequence
            if isinstance(candidate, datetime):
                return _normalise_timestamp(candidate)
            return candidate

        metadata = dict(self._extract_metadata)
        if chembl_release is not None:
            metadata["chembl_release"] = chembl_release
        if filters is not None:
            filters_mapping = dict(filters) if not isinstance(filters, Mapping) else filters
            metadata["filters"] = _normalise_value(filters_mapping)
        if requested_at_utc is not None:
            metadata["requested_at_utc"] = _normalise_timestamp(requested_at_utc)
        for key, value in extra.items():
            if value is None:
                continue
            metadata[key] = _normalise_value(value)
        self._extract_metadata = metadata

    def close_resources(self) -> None:
        """Release additional resources during cleanup."""

        return None

    def register_client(
        self,
        name: str,
        client: Callable[[], None] | object,
        *,
        close_method: str = "close",
    ) -> None:
        """Register a client for automatic cleanup during ``run()`` finalisation."""

        if name in self._registered_clients:
            msg = f"Client '{name}' is already registered"
            raise ValueError(msg)

        closer: Callable[[], None]
        if callable(client):
            # Wrap to ensure return type is None
            def wrapped() -> None:
                client()
                return None

            closer = wrapped
        else:
            candidate = getattr(client, close_method, None)
            if candidate is None or not callable(candidate):
                msg = f"Client '{name}' does not expose callable '{close_method}' and is not itself callable"
                raise TypeError(msg)

            # Wrap to ensure return type is None
            def wrapped() -> None:
                candidate()
                return None

            closer = wrapped

        self._registered_clients[name] = closer

    # ------------------------------------------------------------------
    # Stage utilities (required by documentation)
    # ------------------------------------------------------------------

    def read_input_table(
        self,
        path: Path,
        *,
        limit: int | None = None,
        sample: int | None = None,
    ) -> pd.DataFrame:
        """Read input table from file with logging and deterministic limits.

        This method handles file inputs with consistent logging, deterministic
        limiting, and empty-file handling. It respects CLI `limit`/`sample`
        options for deterministic sampling.

        Parameters
        ----------
        path:
            Path to the input file (CSV or Parquet).
        limit:
            Optional limit on number of rows to read.
        sample:
            Optional sample size for deterministic sampling.

        Returns
        -------
        pd.DataFrame:
            The loaded DataFrame, optionally limited or sampled.
        """
        log = UnifiedLogger.get(__name__)

        resolved_path = path.resolve()

        if not resolved_path.exists():
            log.warning("input_file_not_found", path=str(resolved_path))
            return pd.DataFrame()

        log.info("reading_input", path=str(resolved_path), limit=limit, sample=sample)

        # Determine file format from extension
        # Note: pandas read methods have complex overloads; type checker cannot fully infer return type
        df: pd.DataFrame = (
            pd.read_parquet(resolved_path)  # pyright: ignore[reportUnknownMemberType]
            if resolved_path.suffix.lower() == ".parquet"
            else pd.read_csv(resolved_path, low_memory=False)  # pyright: ignore[reportUnknownMemberType]
        )
        if df.empty:
            log.debug("input_file_empty", path=str(resolved_path))
            return df

        # Apply limit if specified
        if limit is not None and limit > 0:
            if limit < len(df):
                df = df.head(limit)
                log.info("input_limit_active", limit=limit, rows=len(df))

        # Apply sample if specified
        if sample is not None and sample > 0 and sample < len(df):
            seed = self._deterministic_sample_seed()
            df = df.sample(n=sample, random_state=seed, replace=False).sort_index()
            log.info(
                "sample_applied",
                sample_size=sample,
                population=len(df),
                seed=seed,
            )

        return df.reset_index(drop=True)

    def _read_input_ids(
        self,
        *,
        id_column_name: str,
        limit: int | None = None,
        sample: int | None = None,
    ) -> list[str]:
        """Read IDs from input file for batch extraction.

        This method reads the input file specified in config.cli.input_file
        and extracts the specified ID column as a sorted list of unique IDs.

        Parameters
        ----------
        id_column_name:
            Name of the column containing IDs (e.g., 'assay_chembl_id', 'activity_id', 'molecule_chembl_id').
        limit:
            Optional limit on number of IDs to read.
        sample:
            Optional sample size for deterministic sampling.

        Returns
        -------
        list[str]:
            Sorted list of unique IDs from the input file.
        """
        log = UnifiedLogger.get(__name__)

        if not self.config.cli.input_file:
            log.debug("no_input_file", id_column=id_column_name)
            return []

        input_path = Path(self.config.cli.input_file)
        if not input_path.is_absolute():
            # Resolve relative to input_root if configured
            input_root = Path(self.config.paths.input_root)
            # Check if path already starts with input_root to avoid duplication
            input_file_str = str(input_path).replace("\\", "/")
            input_root_str = str(input_root).replace("\\", "/")
            # Normalize: ensure both use forward slashes for comparison
            if input_file_str.startswith(input_root_str + "/") or input_file_str == input_root_str:
                # Path already contains input_root, use as-is (resolve to absolute)
                input_path = input_path.resolve()
            else:
                # Path is relative, resolve via input_root
                input_path = (input_root / input_path).resolve()

        df = self.read_input_table(input_path, limit=limit, sample=sample)

        if df.empty:
            log.warning("input_file_empty_ids", path=str(input_path), id_column=id_column_name)
            return []

        if id_column_name not in df.columns:
            available_columns = list(df.columns)
            log.error(
                "input_file_missing_id_column",
                path=str(input_path),
                id_column=id_column_name,
                available_columns=available_columns,
            )
            msg = f"Input file {input_path} missing required column '{id_column_name}'. Available columns: {available_columns}"
            raise ValueError(msg)

        # Extract unique IDs, drop NaN, convert to string, sort for determinism
        ids: list[str] = df[id_column_name].dropna().astype(str).unique().tolist()
        ids.sort()  # Deterministic ordering

        log.info(
            "input_ids_read",
            path=str(input_path),
            id_column=id_column_name,
            count=len(ids),
            limit=limit,
            sample=sample,
        )

        return ids

    def _get_id_column_name(self) -> str:
        """Return the ID column name based on pipeline type.

        This is a helper method that maps pipeline names to their
        corresponding ID column names. Subclasses can override this
        if they need custom logic.

        Returns
        -------
        str:
            Name of the ID column (e.g., 'assay_chembl_id', 'activity_id', 'molecule_chembl_id').
        """
        pipeline_name = self.pipeline_code.lower()

        # Map pipeline names to ID column names
        id_column_map: dict[str, str] = {
            "assay_chembl": "assay_chembl_id",
            "activity_chembl": "activity_id",
            "testitem_chembl": "molecule_chembl_id",
            "target_chembl": "target_chembl_id",
            "document_chembl": "document_chembl_id",
        }

        # Try exact match first
        if pipeline_name in id_column_map:
            return id_column_map[pipeline_name]

        # Try partial match (e.g., "assay" -> "assay_chembl_id")
        for key, value in id_column_map.items():
            if key.startswith(pipeline_name) or pipeline_name.startswith(key.split("_")[0]):
                return value

        # Fallback: construct from pipeline name
        # Convert "assay_chembl" -> "assay_chembl_id"
        if "_" in pipeline_name:
            parts = pipeline_name.split("_")
            return "_".join(parts[:-1]) + "_id" if len(parts) > 1 else f"{pipeline_name}_id"

        return f"{pipeline_name}_id"

    def execute_enrichment_stages(
        self,
        df: pd.DataFrame,
        *,
        stages: Sequence[str] | None = None,
    ) -> pd.DataFrame:
        """Execute registered enrichment hooks.

        This method runs registered enrichment stages in sequence. Subclasses
        can override this to add custom enrichment logic.

        Parameters
        ----------
        df:
            The DataFrame to enrich.
        stages:
            Optional sequence of stage names to execute. If None, all
            registered stages are executed.

        Returns
        -------
        pd.DataFrame:
            The enriched DataFrame.
        """
        log = UnifiedLogger.get(__name__)
        if df.empty:
            return df

        # Default implementation: no enrichment stages
        # Subclasses can override to add custom enrichment logic
        log.debug("enrichment_stages_completed", stages=stages or [])
        return df

    def run_schema_validation(
        self,
        df: pd.DataFrame,
        schema_identifier: str,
        *,
        dataset_name: str = "secondary",
    ) -> pd.DataFrame:
        """Validate a secondary dataset against a schema.

        This method validates a DataFrame against a Pandera schema for
        secondary datasets (not the primary output schema).

        Parameters
        ----------
        df:
            The DataFrame to validate.
        schema_identifier:
            The schema identifier from the registry.
        dataset_name:
            Optional name for the dataset (for logging).

        Returns
        -------
        pd.DataFrame:
            The validated DataFrame (may be unchanged if validation fails in fail-open mode).
        """
        log = UnifiedLogger.get(__name__)
        if df.empty:
            return df

        try:
            schema_entry = get_schema(schema_identifier)
            schema: DataFrameSchema = schema_entry.schema
            if hasattr(schema, "replace") and callable(getattr(schema, "replace", None)):
                schema = cast(
                    DataFrameSchema,
                    cast(Any, schema).replace(
                        strict=self.config.validation.strict,
                        coerce=self.config.validation.coerce,
                    ),
                )

            validated_candidate: Any = schema.validate(df, lazy=True)
            if not isinstance(validated_candidate, pd.DataFrame):
                msg = "Schema validation did not return a DataFrame"
                raise TypeError(msg)
            validated = self._reorder_columns(
                validated_candidate, schema_entry.column_order
            )
            log.debug(
                "schema_validation_completed",
                dataset=dataset_name,
                schema=schema_entry.identifier,
                version=schema_entry.version,
                rows=len(validated),
            )
            return validated
        except pandera.errors.SchemaErrors as exc:
            fail_open = (not getattr(self.config.cli, "fail_on_schema_drift", True)) or (
                not getattr(self.config.cli, "validate_columns", True)
            )
            if not fail_open:
                raise
            summary = summarize_schema_errors(exc)
            failure_cases_df = getattr(exc, "failure_cases", None)
            failure_details: dict[str, Any] | None = None
            if isinstance(failure_cases_df, pd.DataFrame) and not failure_cases_df.empty:
                failure_details = format_failure_cases(failure_cases_df)
                summary["failure_count"] = int(len(failure_cases_df))

            log_payload: dict[str, Any] = {
                "dataset": dataset_name,
                "schema": schema_identifier,
                **summary,
            }
            if failure_details:
                log_payload["failure_details"] = failure_details

            log.warning("schema_validation_failed", **log_payload)
            return df

    def finalize_with_standard_metadata(
        self,
        metadata: Mapping[str, Any],
        *,
        df: pd.DataFrame | None = None,
    ) -> dict[str, Any]:
        """Finalize metadata with standard fields.

        This method adds standard metadata fields to the provided metadata
        dictionary, ensuring consistency across all pipeline runs.

        Parameters
        ----------
        metadata:
            The base metadata dictionary.
        df:
            Optional DataFrame to extract metadata from.

        Returns
        -------
        dict[str, Any]:
            The finalized metadata dictionary.
        """
        finalized: dict[str, Any] = dict(metadata)

        # Add standard fields
        finalized["pipeline_version"] = self.config.pipeline.version
        finalized["pipeline_name"] = self.config.pipeline.name
        finalized["run_id"] = self.run_id

        if df is not None:
            finalized["row_count"] = len(df)
            finalized["schema_version"] = (
                self._validation_schema.version if self._validation_schema else None
            )

        return finalized

    def set_export_metadata_from_dataframe(
        self,
        df: pd.DataFrame,
        *,
        metadata: Mapping[str, Any] | None = None,
    ) -> dict[str, Any]:
        """Set export metadata from DataFrame.

        This method extracts metadata from a DataFrame and merges it with
        optional existing metadata.

        Parameters
        ----------
        df:
            The DataFrame to extract metadata from.
        metadata:
            Optional existing metadata dictionary.

        Returns
        -------
        dict[str, Any]:
            The merged metadata dictionary.
        """
        base_metadata: dict[str, Any] = dict(metadata) if metadata else {}

        # Extract basic statistics
        base_metadata["row_count"] = len(df)
        base_metadata["column_count"] = len(df.columns)
        base_metadata["columns"] = list(df.columns)

        if self._validation_schema:
            base_metadata["schema_identifier"] = self._validation_schema.identifier
            base_metadata["schema_version"] = self._validation_schema.version

        return base_metadata

    def record_validation_issue(
        self,
        *,
        severity: str = "warning",
        dataset: str = "primary",
        column: str | None = None,
        check: str | None = None,
        count: int | None = None,
        error: str | None = None,
    ) -> None:
        """Record a validation issue for QC reporting.

        This method accumulates validation issues that are logged during
        validation but do not cause pipeline failure.

        Parameters
        ----------
        severity:
            Severity level (e.g., "warning", "error", "info").
        dataset:
            Name of the dataset (e.g., "primary", "secondary").
        column:
            Optional column name if issue is column-specific.
        check:
            Optional check name that failed.
        count:
            Optional count of affected rows.
        error:
            Optional error message.
        """
        log = UnifiedLogger.get(__name__)
        log.warning(
            "validation_issue_recorded",
            severity=severity,
            dataset=dataset,
            column=column,
            check=check,
            count=count,
            error=error,
        )

    def reset_stage_context(self, stage: str) -> None:
        """Reset logging context for a stage.

        This method resets the logging context to the specified stage,
        clearing any transient state.

        Parameters
        ----------
        stage:
            The stage name (e.g., "extract", "transform", "validate", "write").
        """
        UnifiedLogger.bind(stage=stage, component=self._component_for_stage(stage))

    def init_chembl_client(self, *, base_url: str | None = None) -> UnifiedAPIClient:
        """Initialize and register a ChEMBL API client.

        This method creates a ChEMBL client using the unified HTTP client
        with default retry/backoff, throttling, and observability policies.
        The client is automatically registered for cleanup during pipeline finalization.

        Parameters
        ----------
        base_url:
            Optional base URL for the ChEMBL API. If not provided, it will
            be resolved from the source configuration.

        Returns
        -------
        UnifiedAPIClient:
            The configured ChEMBL API client.
        """
        factory = APIClientFactory(self.config)
        source_config = self.config.sources.get("chembl")
        if source_config is None:
            msg = "ChEMBL source configuration not found"
            raise ValueError(msg)

        # Resolve base URL from source config if not provided
        if base_url is None:
            parameters = source_config.parameters or {}
            base_url = parameters.get("base_url", "https://www.ebi.ac.uk/chembl/api/data")

        # Ensure base_url is str (guaranteed by .get() with default, but type checker doesn't know)
        if not isinstance(base_url, str):
            msg = "base_url must be a string"
            raise TypeError(msg)

        client = factory.for_source("chembl", base_url=base_url)
        self.register_client("chembl_client", client)

        log = UnifiedLogger.get(__name__)
        log.debug("chembl_client_initialized", base_url=base_url)
        return client

    # ------------------------------------------------------------------
    # Internal helpers
    # ------------------------------------------------------------------

    def _component_for_stage(self, stage: str) -> str:
        return f"{self.pipeline_code}.{stage}"

    def _safe_len(self, payload: object) -> int | None:
        if isinstance(payload, pd.DataFrame):
            return int(payload.shape[0])
        if isinstance(payload, Sized):
            try:
                return int(len(payload))
            except TypeError:
                return None
        return None

    def _schema_column_specs(self) -> Mapping[str, Mapping[str, Any]]:
        """Default column factories and dtypes for schema-required columns."""

        def _row_index_factory(count: int) -> Series:
            return pd.Series(range(count), dtype="Int64")

        return {
            "row_subtype": {
                "default": self.pipeline_code,
                "dtype": pd.StringDtype(),
            },
            "row_index": {
                "factory": _row_index_factory,
                "dtype": pd.Int64Dtype(),
            },
        }

    def _default_validation_schema_entry(self) -> SchemaRegistryEntry | None:
        """Return the configured validation schema entry, if available."""

        identifier = getattr(self.config.validation, "schema_out", None)
        if not identifier:
            return None
        try:
            return get_schema(identifier)
        except KeyError:
            return None

    def _ensure_schema_columns(
        self,
        df: pd.DataFrame,
        column_order_or_log: Sequence[str] | BoundLogger,
        log: BoundLogger | None = None,
    ) -> pd.DataFrame:
        """Add missing schema columns so downstream normalization can operate safely.

        Parameters
        ----------
        df
            DataFrame to ensure columns for.
        column_order_or_log
            Either an explicit column order sequence or a logger when relying on
            the configured validation schema.
        log
            Logger instance for logging. When omitted, ``column_order_or_log`` is
            treated as the logger and the schema column order is inferred from the
            configured validation schema.

        Returns
        -------
        pd.DataFrame
            DataFrame with all schema columns present (missing ones filled with NA).
        """
        df = df.copy()
        if df.empty:
            return df

        effective_log: BoundLogger | None = None
        if log is None:
            if isinstance(column_order_or_log, BoundLogger):
                effective_log = column_order_or_log
                schema_entry = self._default_validation_schema_entry()
                column_order: Sequence[str] = (
                    schema_entry.column_order if schema_entry else ()
                )
            else:
                column_order = column_order_or_log
        else:
            if isinstance(column_order_or_log, BoundLogger):
                raise TypeError(
                    "column_order_or_log must be schema column order when log is provided"
                )
            column_order = column_order_or_log
            effective_log = log

        if effective_log is None:
            effective_log = UnifiedLogger.get(__name__)
        logger: BoundLogger = effective_log

        expected = list(column_order)
        missing = [column for column in expected if column not in df.columns]
        if missing:
            specs = self._schema_column_specs()
            row_count = len(df)
            for column in missing:
                spec = specs.get(column, {})
                factory = spec.get("factory")
                if callable(factory):
                    produced = factory(row_count)
                    if isinstance(produced, pd.Series):
                        produced_series = cast(Series, produced)
                        if len(produced_series) == row_count:
                            df[column] = produced
                            continue
                    if isinstance(produced, Sequence) and not isinstance(
                        produced, (str, bytes, bytearray)
                    ):
                        produced_sequence = cast(Sequence[object], produced)
                        produced_list = [cast(Any, item) for item in produced_sequence]
                        if len(produced_list) == row_count:
                            df[column] = produced_list
                            continue
                default_value = spec.get("default", pd.NA)
                dtype = spec.get("dtype")
                if dtype is not None:
                    df[column] = pd.Series([default_value] * row_count, dtype=dtype)
                else:
                    df[column] = pd.Series([default_value] * row_count)
            logger.debug("schema_columns_added", columns=missing)

        return df

    def _order_schema_columns(self, df: pd.DataFrame, column_order: Sequence[str]) -> pd.DataFrame:
        """Return DataFrame with schema columns ordered ahead of extras.

        Parameters
        ----------
        df
            DataFrame to reorder.
        column_order
            Sequence of column names defining the desired order.

        Returns
        -------
        pd.DataFrame
            DataFrame with columns ordered according to column_order, with extras appended.
        """
        extras = [column for column in df.columns if column not in column_order]
        # Filter column_order to only include columns that exist in DataFrame
        existing_schema_columns = [column for column in column_order if column in df.columns]
        if self.config.validation.strict:
            # Only return schema columns that exist
            return df[existing_schema_columns]
        # Return schema columns first, then extras
        return df[[*existing_schema_columns, *extras]]

    def _normalize_data_types(
        self, df: pd.DataFrame, schema: DataFrameSchema | None, log: Any
    ) -> pd.DataFrame:
        """Convert data types according to the schema.

        This is a basic implementation that handles common cases. Pipelines may
        override this method for schema-specific normalization logic.

        Parameters
        ----------
        df
            DataFrame to normalize.
        schema
            Pandera DataFrameSchema defining expected types.
        log
            Logger instance for logging.

        Returns
        -------
        pd.DataFrame
            DataFrame with normalized data types.
        """
        df = df.copy()

        if schema is None:
            schema_entry = self._default_validation_schema_entry()
            if schema_entry is None:
                return df
            schema = schema_entry.schema

<<<<<<< HEAD
        def _to_numeric_series(series: pd.Series[Any]) -> pd.Series[Any]:
=======
        def _to_numeric_series(series: Series) -> Series:
>>>>>>> 83f33aae
            to_numeric_series = cast(Callable[..., Series], pd.to_numeric)
            return to_numeric_series(series, errors="coerce")

        # Get column definitions from schema
        for column_name, column_def in schema.columns.items():
            if column_name not in df.columns:
                continue

            try:
                column_series = cast(Series, df[column_name])

                # Handle nullable integers
                if column_def.dtype == pd.Int64Dtype() or (
                    hasattr(column_def.dtype, "name") and column_def.dtype.name == "Int64"
                ):
                    numeric_series = _to_numeric_series(column_series)
                    df[column_name] = cast(Series, numeric_series.astype("Int64"))
                # Handle nullable floats
                elif hasattr(column_def.dtype, "name") and column_def.dtype.name == "Float64":
                    numeric_series_float = _to_numeric_series(column_series)
                    df[column_name] = cast(
                        Series, numeric_series_float.astype("Float64")
                    )
                # Handle strings - convert to string, preserving None values
                elif hasattr(column_def.dtype, "name") and column_def.dtype.name == "string":
                    mask: pd.Series[bool] = column_series.notna()
                    if bool(mask.any()):
                        df.loc[mask, column_name] = df.loc[mask, column_name].astype(str)
            except (ValueError, TypeError) as exc:
                log.warning("type_conversion_failed", field=column_name, error=str(exc))

        return df

    def _cleanup_registered_clients(self) -> None:
        if not self._registered_clients:
            return
        log = UnifiedLogger.get(__name__)
        for name, closer in list(self._registered_clients.items())[::-1]:
            try:
                closer()
            except Exception as exc:  # pragma: no cover - defensive cleanup path
                log.warning("client_cleanup_failed", client=name, error=str(exc))
            finally:
                self._registered_clients.pop(name, None)

    def write(
        self,
        df: pd.DataFrame,
        output_path: Path,
        *,
        extended: bool = False,
        include_correlation: bool | None = None,
        include_qc_metrics: bool | None = None,
    ) -> RunResult:
        """Write the DataFrame and all metadata artifacts to the output path.

        This method writes the dataset, quality reports, metadata, and other
        artifacts to the specified output path. According to documentation,
        this method should return RunResult, not WriteResult.

        Parameters
        ----------
        df:
            The DataFrame to write.
        output_path:
            The base output path for all artifacts.
        extended:
            Whether to include extended QC artifacts.

        Returns
        -------
        RunResult:
            All artifacts generated by the write operation.
        """
        log = UnifiedLogger.get(__name__)
        if not isinstance(df, pd.DataFrame):  # pyright: ignore[reportUnnecessaryIsInstance]
            msg = (
                "write() expects a pandas DataFrame payload; "
                f"received {type(df).__name__!s}"
            )
            raise TypeError(msg)
        run_tag = self._normalise_run_tag(None)
        effective_extended = bool(extended or getattr(self.config.cli, "extended", False))
        mode = "extended" if effective_extended else None

        postprocess_config = getattr(self.config, "postprocess", None)
        correlation_config = getattr(postprocess_config, "correlation", None)
        correlation_default = bool(getattr(correlation_config, "enabled", False))

        include_correlation_flag = (
            bool(include_correlation)
            if include_correlation is not None
            else (effective_extended or correlation_default)
        )
        include_qc_metrics_flag = (
            bool(include_qc_metrics)
            if include_qc_metrics is not None
            else effective_extended
        )
        include_metadata = bool(self.config.validation.schema_out)
        if effective_extended:
            include_metadata = True
        elif self._extract_metadata:
            include_metadata = True
        include_manifest = effective_extended

        run_dir = output_path if output_path.is_dir() else output_path.parent
        run_dir.mkdir(parents=True, exist_ok=True)

        artifacts = self.plan_run_artifacts(
            run_tag=run_tag,
            mode=mode,
            include_correlation=include_correlation_flag,
            include_qc_metrics=include_qc_metrics_flag,
            include_metadata=include_metadata,
            include_manifest=include_manifest,
            extras=None,
            run_directory=run_dir,
        )

        # Build write artifacts
        prepared: DeterministicWriteArtifacts = build_write_artifacts(
            df,
            config=self.config,
            run_id=self.run_id,
            pipeline_code=self.pipeline_code,
            dataset_path=artifacts.write.dataset,
            stage_durations_ms=self._stage_durations_ms,
        )

        metadata_payload = self.augment_metadata(prepared.metadata, prepared.dataframe)
        metadata = dict(metadata_payload)

        metrics_payload = self.build_qc_metrics(prepared.dataframe)
        metrics_summary: dict[str, Any] | None = None
        if isinstance(metrics_payload, Mapping):
            metrics_summary = dict(metrics_payload)
        elif isinstance(metrics_payload, pd.DataFrame):
            metrics_dict_result: dict[Any, dict[str, Any]] = metrics_payload.to_dict(orient="index")  # type: ignore[assignment]
            metrics_summary = {
                str(row.get("metric", index)): row.get("value")
                for index, row in metrics_dict_result.items()
            }

        if self._validation_summary:
            validation_default: dict[str, Any] = {}
            validation_dict = cast(
                dict[str, Any], metadata.setdefault("validation", validation_default)
            )
            validation_dict.update(self._validation_summary)

        if metrics_summary:
            quality_default: dict[str, Any] = {}
            quality_dict = cast(dict[str, Any], metadata.setdefault("quality", quality_default))
            metrics_default: dict[str, Any] = {}
            metrics_dict = cast(dict[str, Any], quality_dict.setdefault("metrics", metrics_default))
            metrics_dict.update(metrics_summary)

        log.debug(
            "write_artifacts_prepared",
            rows=len(prepared.dataframe),
            dataset=str(artifacts.write.dataset),
        )

        write_dataset_atomic(prepared.dataframe, artifacts.write.dataset, config=self.config)
        log.debug("dataset_written", path=str(artifacts.write.dataset))
        metadata_path: Path | None = None
        if artifacts.write.metadata is not None:
            write_yaml_atomic(metadata, artifacts.write.metadata)
            log.debug("metadata_written", path=str(artifacts.write.metadata))
            metadata_path = artifacts.write.metadata

        quality_payload = self.build_quality_report(prepared.dataframe)
        quality_path = emit_qc_artifact(
            quality_payload,
            artifacts.write.quality_report,
            config=self.config,
            log=log,
            artifact_name="quality_report",
        )

        correlation_payload = self.build_correlation_report(prepared.dataframe)
        correlation_path = emit_qc_artifact(
            correlation_payload,
            artifacts.write.correlation_report,
            config=self.config,
            log=log,
            artifact_name="correlation_report",
        )

        metrics_path = emit_qc_artifact(
            metrics_payload,
            artifacts.write.qc_metrics,
            config=self.config,
            log=log,
            artifact_name="qc_metrics",
        )

        # Create WriteResult for RunResult
        write_result = WriteResult(
            dataset=artifacts.write.dataset,
            metadata=metadata_path,
            quality_report=quality_path,
            correlation_report=correlation_path,
            qc_metrics=metrics_path,
            extras=dict(artifacts.extras),
        )

        # Return RunResult according to documentation
        return RunResult(
            write_result=write_result,
            run_directory=artifacts.run_directory,
            manifest=artifacts.manifest,
            additional_datasets=dict(artifacts.extras),
            qc_summary=metrics_path,
            debug_dataset=None,  # Not implemented yet
            run_id=self.run_id,
            log_file=artifacts.log_file,
            stage_durations_ms=self._stage_durations_ms,
        )

    def run(
        self,
        output_path: Path,
        *args: object,
        extended: bool = False,
        include_correlation: bool | None = None,
        include_qc_metrics: bool | None = None,
        **kwargs: object,
    ) -> RunResult:
        """Execute the pipeline lifecycle and return collected artifacts.

        According to documentation, this method should accept output_path as the
        first positional argument after self.

        Parameters
        ----------
        output_path:
            The base output path for all artifacts.
        extended:
            Whether to include extended QC artifacts.
        *args:
            Additional positional arguments passed to extract().
        **kwargs:
            Additional keyword arguments passed to extract().

        Returns
        -------
        RunResult:
            All artifacts generated by the pipeline run.
        """
        log = UnifiedLogger.get(__name__)
        UnifiedLogger.bind(
            run_id=self.run_id,
            pipeline=self.pipeline_code,
            dataset=self.pipeline_code,
            component=f"{self.pipeline_code}.pipeline",
            trace_id=self._trace_id,
            span_id=self._root_span_id,
        )

        stage_durations_ms: dict[str, float] = {}
        self._stage_durations_ms = stage_durations_ms
        self._extract_metadata = {}

        effective_extended = bool(extended or getattr(self.config.cli, "extended", False))
        configured_mode = "extended" if effective_extended else None

        postprocess_config = getattr(self.config, "postprocess", None)
        correlation_config = getattr(postprocess_config, "correlation", None)
        correlation_default = bool(getattr(correlation_config, "enabled", False))
        include_correlation_flag = (
            bool(include_correlation)
            if include_correlation is not None
            else (effective_extended or correlation_default)
        )
        include_qc_metrics_flag = (
            bool(include_qc_metrics)
            if include_qc_metrics is not None
            else effective_extended
        )

        UnifiedLogger.bind(stage="bootstrap")
        log.info("pipeline_started", mode=configured_mode, output_path=str(output_path))

        try:
            with UnifiedLogger.stage("extract", component=self._component_for_stage("extract")):
                log.info("extract_started")
                extract_start = time.perf_counter()
                extracted = self.extract(*args, **kwargs)
                duration = (time.perf_counter() - extract_start) * 1000.0
                stage_durations_ms["extract"] = duration
                rows = self._safe_len(extracted)
                log.info("extract_completed", duration_ms=duration, rows=rows)

            with UnifiedLogger.stage("transform", component=self._component_for_stage("transform")):
                log.info("transform_started")
                transform_start = time.perf_counter()
                transformed = self.transform(extracted)
                duration = (time.perf_counter() - transform_start) * 1000.0
                stage_durations_ms["transform"] = duration
                rows = self._safe_len(transformed)
                log.info("transform_completed", duration_ms=duration, rows=rows)

            # transformed is always pd.DataFrame according to transform signature
            prepared_for_validation = self._apply_cli_sample(transformed)

            with UnifiedLogger.stage("validate", component=self._component_for_stage("validate")):
                log.info("validate_started")
                validate_start = time.perf_counter()
                validated = self.validate(prepared_for_validation)
                duration = (time.perf_counter() - validate_start) * 1000.0
                stage_durations_ms["validate"] = duration
                rows = self._safe_len(validated)
                log.info("validate_completed", duration_ms=duration, rows=rows)

            with UnifiedLogger.stage("write", component=self._component_for_stage("write")):
                log.info("write_started", output_path=str(output_path))
                write_start = time.perf_counter()
                result = self.write(
                    validated,
                    output_path,
                    extended=effective_extended,
                    include_correlation=include_correlation_flag,
                    include_qc_metrics=include_qc_metrics_flag,
                )
                duration = (time.perf_counter() - write_start) * 1000.0
                stage_durations_ms["write"] = duration
                log.info(
                    "write_completed",
                    duration_ms=duration,
                    dataset=str(result.write_result.dataset),
                )

            self.apply_retention_policy()
            log.info("pipeline_completed", stage_durations_ms=stage_durations_ms)

            return result

        except Exception as exc:
            log.error("pipeline_failed", error=str(exc), exc_info=True)
            raise

        finally:
            with UnifiedLogger.stage("cleanup", component=self._component_for_stage("cleanup")):
                log.info("cleanup_started")
                self._cleanup_registered_clients()
                try:
                    self.close_resources()
                except Exception as cleanup_error:  # pragma: no cover - defensive cleanup path
                    log.warning("cleanup_failed", error=str(cleanup_error))
                log.info("cleanup_completed")

    def validate(self, df: pd.DataFrame) -> pd.DataFrame:
        """Validate ``df`` against the configured Pandera schema.

        According to documentation, this method should accept df: pd.DataFrame.
        """
        schema_identifier = self.config.validation.schema_out
        log = UnifiedLogger.get(__name__)
        if not schema_identifier:
            log.debug("validation_skipped", reason="no_schema_configured")
            self._validation_schema = None
            self._validation_summary = None
            return df

        schema_entry = get_schema(schema_identifier)
        schema: DataFrameSchema = schema_entry.schema
        if hasattr(schema, "replace") and callable(getattr(schema, "replace", None)):
            schema = cast(
                DataFrameSchema,
                cast(Any, schema).replace(
                    strict=self.config.validation.strict,
                    coerce=self.config.validation.coerce,
                ),
            )
        else:
            schema = self._clone_schema_with_options(
                schema,
                strict=self.config.validation.strict,
                coerce=self.config.validation.coerce,
            )
        log.debug(
            "validation_schema_loaded",
            schema=schema_entry.identifier,
            version=schema_entry.version,
        )

        fail_open = (not getattr(self.config.cli, "fail_on_schema_drift", True)) or (
            not getattr(self.config.cli, "validate_columns", True)
        )

        schema_valid = True
        failure_count: int | None = None
        error_summary: str | None = None

        df_for_validation = ensure_hash_columns(df, config=self.config)
        df_for_validation = self._ensure_schema_columns(
            df_for_validation,
            schema_entry.column_order,
            log,
        )
        df_for_validation = self._reorder_columns(
            df_for_validation,
            schema_entry.column_order,
        )
        df_for_validation = self._ensure_load_meta_ids(df_for_validation)

        def _coerce_failures_only(error: pandera.errors.SchemaErrors) -> tuple[bool, list[str]]:
            failure_cases_df = getattr(error, "failure_cases", None)
            if not isinstance(failure_cases_df, pd.DataFrame) or failure_cases_df.empty:
                return False, []

            checks_series = failure_cases_df.get("check")
            if checks_series is None:
                return False, []

            checks_str = checks_series.astype(str)
            if not bool(checks_str.str.startswith("coerce_dtype").all()):
                return False, []

            columns_series = failure_cases_df.get("column")
            columns_list: list[str] = []
            if columns_series is not None:
                columns_list = (
                    columns_series.dropna().astype(str).unique().tolist()
                )

            return True, columns_list

        try:
            validated_candidate: Any = schema.validate(df_for_validation, lazy=True)
            validated = self._reorder_columns(validated_candidate, schema_entry.column_order)
        except pandera.errors.SchemaErrors as exc:
            fallback_validated: pd.DataFrame | None = None
            coerce_only = False
            affected_columns: list[str] = []
            fallback_schema: DataFrameSchema | None = None
            if bool(self.config.validation.coerce):
                coerce_only, affected_columns = _coerce_failures_only(exc)
                fallback_schema = cast(
                    DataFrameSchema,
                    self._clone_schema_with_options(
                        schema_entry.schema,
                        strict=self.config.validation.strict,
                        coerce=False,
                    ),
                )
                try:
                    retried_candidate: Any = fallback_schema.validate(
                        df_for_validation, lazy=True
                    )
                except pandera.errors.SchemaErrors:
                    fallback_validated = None
                else:
                    fallback_validated = self._reorder_columns(
                        retried_candidate,
                        schema_entry.column_order,
                    )
                    schema = fallback_schema
                    log.debug(
                        "validation_retry_without_coerce",
                        columns=affected_columns,
                        rows=len(df_for_validation),
                    )

            if fallback_validated is not None:
                validated = fallback_validated
            elif coerce_only and fallback_schema is not None:
                schema = fallback_schema
                validated = df_for_validation
                log.debug(
                    "validation_coerce_only_passthrough",
                    columns=affected_columns,
                    rows=len(df_for_validation),
                )
            else:
                if not fail_open:
                    raise
                summary = summarize_schema_errors(exc)
                failure_cases_df = getattr(exc, "failure_cases", None)
                failure_details: dict[str, Any] | None = None
                if isinstance(failure_cases_df, pd.DataFrame) and not failure_cases_df.empty:
                    failure_details = format_failure_cases(failure_cases_df)
                    summary["failure_count"] = int(len(failure_cases_df))
                log_payload: dict[str, Any] = {
                    "schema": schema_entry.identifier,
                    "version": schema_entry.version,
                    **summary,
                }
                if failure_details:
                    log_payload["failure_details"] = failure_details
                log.warning("schema_validation_failed", **log_payload)
                validated = df_for_validation
                schema_valid = False
                error_summary = summary.get("message")
                failure_count = summary.get("failure_count")
        self._validation_schema = schema_entry
        self._validation_summary = {
            "schema_identifier": schema_entry.identifier,
            "schema_name": schema_entry.name,
            "schema_version": schema_entry.version,
            "column_order": list(schema_entry.column_order),
            "strict": bool(self.config.validation.strict),
            "coerce": bool(self.config.validation.coerce),
            "row_count": int(len(validated)),
            "schema_valid": schema_valid,
        }
        if error_summary is not None:
            self._validation_summary["error"] = error_summary
        if failure_count is not None:
            self._validation_summary["failure_count"] = failure_count

        if schema_valid:
            log.debug(
                "validation_completed",
                schema=schema_entry.identifier,
                version=schema_entry.version,
                rows=len(validated),
            )

        return validated

    def _ensure_load_meta_ids(self, df: pd.DataFrame) -> pd.DataFrame:
        """Populate ``load_meta_id`` column with deterministic UUIDs when missing."""

        if df.empty:
            return df

        load_meta_column = "load_meta_id"
        if load_meta_column not in df.columns:
            df[load_meta_column] = pd.Series([pd.NA] * len(df), dtype="string")

        load_meta_series = df[load_meta_column].astype("string")
        df[load_meta_column] = load_meta_series
        missing_mask = load_meta_series.isna() | (load_meta_series.str.strip() == "")
        if not bool(missing_mask.any()):
            return df

        row_hash_column = self.config.determinism.hashing.row_hash_column
        if row_hash_column not in df.columns:
            msg = (
                f"Column '{row_hash_column}' is required to synthesize load_meta_id values, "
                "but it is missing from dataframe"
            )
            raise KeyError(msg)

        namespace_seed = f"bioetl:{self.config.pipeline.name}:{self.config.pipeline.version}"
        namespace_uuid = uuid.uuid5(uuid.NAMESPACE_URL, namespace_seed)

        synthetic_values: dict[int, str] = {}
        for position, index in enumerate(df.index[missing_mask]):
            row_hash_value = str(df.at[index, row_hash_column])
            synthetic_uuid = uuid.uuid5(
                namespace_uuid,
                f"{self.run_id}:{position}:{row_hash_value}",
            )
            synthetic_values[index] = str(synthetic_uuid)

        for idx, value in synthetic_values.items():
            df.at[idx, load_meta_column] = value

        df[load_meta_column] = df[load_meta_column].astype("string")
        return df

    @staticmethod
    def _clone_schema_with_options(
        schema: Any,
        *,
        strict: bool | None,
        coerce: bool | None,
    ) -> Any:
        """Clone ``schema`` applying strict/coerce flags for DataFrameSchema compatibility."""

        if schema.__class__.__name__ != "DataFrameSchema":
            return schema

        schema_cls = schema.__class__
        return schema_cls(
            schema.columns,
            checks=schema.checks,
            index=schema.index,
            dtype=schema.dtype,
            coerce=schema.coerce if coerce is None else coerce,
            strict=schema.strict if strict is None else strict,
            name=schema.name,
            ordered=schema.ordered,
            unique=schema.unique,
            report_duplicates=schema.report_duplicates,
            unique_column_names=schema.unique_column_names,
            add_missing_columns=schema.add_missing_columns,
            drop_invalid_rows=schema.drop_invalid_rows,
            title=schema.title,
            description=schema.description,
            metadata=schema.metadata,
            parsers=schema.parsers,
        )

    def _reorder_columns(self, df: pd.DataFrame, column_order: Sequence[str]) -> pd.DataFrame:
        if not column_order:
            return df
        ordered = list(column_order)
        validate_columns = getattr(self.config.cli, "validate_columns", True)
        if validate_columns:
            missing = [column for column in ordered if column not in df.columns]
            if missing:
                msg = f"Dataframe missing columns required by schema: {missing}"
                raise ValueError(msg)
            extras = [column for column in df.columns if column not in ordered]
            if extras:
                UnifiedLogger.get(__name__).debug(
                    "schema_extra_columns_dropped",
                    columns=extras,
                )
            return df[ordered]

        existing = [column for column in ordered if column in df.columns]
        extras = [column for column in df.columns if column not in existing]
        if not existing:
            return df
        return df[[*existing, *extras]]

    def _deterministic_sample_seed(self) -> int:
        material = f"{self.config.pipeline.name}:{self.config.pipeline.version}"
        digest = hashlib.sha256(material.encode("utf-8")).digest()
        return int.from_bytes(digest[:8], "big", signed=False) % (2**32 - 1)

    def _apply_cli_sample(self, df: pd.DataFrame) -> pd.DataFrame:
        sample_size = getattr(self.config.cli, "sample", None)
        if not sample_size or df.empty:
            return df

        if sample_size >= len(df):
            log = UnifiedLogger.get(__name__)
            log.debug(
                "sample_size_exceeds_population",
                requested=sample_size,
                population=len(df),
            )
            return df

        seed = self._deterministic_sample_seed()
        sampled = df.sample(n=sample_size, random_state=seed, replace=False).sort_index()
        log = UnifiedLogger.get(__name__)
        log.info(
            "sample_applied",
            sample_size=sample_size,
            population=len(df),
            seed=seed,
        )
        return sampled.reset_index(drop=True)<|MERGE_RESOLUTION|>--- conflicted
+++ resolved
@@ -1220,11 +1220,7 @@
                 return df
             schema = schema_entry.schema
 
-<<<<<<< HEAD
-        def _to_numeric_series(series: pd.Series[Any]) -> pd.Series[Any]:
-=======
         def _to_numeric_series(series: Series) -> Series:
->>>>>>> 83f33aae
             to_numeric_series = cast(Callable[..., Series], pd.to_numeric)
             return to_numeric_series(series, errors="coerce")
 

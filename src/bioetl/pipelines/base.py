--- conflicted
+++ resolved
@@ -386,11 +386,9 @@
         config_hash: str | None = None,
         git_commit: str | None = None,
         sources: Sequence[str] | None = None,
-<<<<<<< HEAD
+
         schema: type[Any] | None = None,
-=======
         hash_policy_version: str | None = None,
->>>>>>> 3df84bf3
     ) -> OutputMetadata:
         """Create and assign :class:`OutputMetadata` from a dataframe."""
 
@@ -438,11 +436,9 @@
             config_hash=resolved_config_hash,
             git_commit=resolved_git_commit,
             sources=resolved_sources,
-<<<<<<< HEAD
+ 
             schema=resolved_schema,
-=======
             hash_policy_version=resolved_hash_policy_version,
->>>>>>> 3df84bf3
         )
 
         self.set_export_metadata(metadata)

"""Core pipeline orchestration utilities.

This module intentionally focuses on filesystem layout responsibilities so that
pipeline documentation can describe the exact artifact names and retention
rules with executable references.
"""

from __future__ import annotations

import hashlib
import time
import uuid
from abc import ABC, abstractmethod
from builtins import ConnectionError as BuiltinConnectionError
from builtins import TimeoutError as BuiltinTimeoutError
from collections.abc import Callable, Iterable, Mapping, Sequence, Sized
from dataclasses import dataclass, field
from datetime import datetime, timezone
from pathlib import Path
from typing import Any, TypeVar, cast
from zoneinfo import ZoneInfo

import pandas as pd
import pandera.errors
from pandas import Series
from pandera import DataFrameSchema
from structlog.stdlib import BoundLogger

import bioetl.schemas.versioning as schema_versioning
from bioetl.clients import client_exceptions
from bioetl.config.models import PipelineConfig
from bioetl.core import APIClientFactory
from bioetl.core.http import CircuitBreakerOpenError, UnifiedAPIClient
from bioetl.config.runtime import QCReportRuntimeOptions
from bioetl.core.io import (
    DeterministicWriteArtifacts,
    RunArtifacts,
    WriteArtifacts,
    WriteResult,
    build_run_manifest_payload,
    build_write_artifacts,
    emit_qc_artifact,
    ensure_hash_columns,
    write_dataset_atomic,
    write_json_atomic,
    write_yaml_atomic,
)
from bioetl.core.io import (
    plan_run_artifacts as io_plan_run_artifacts,
)
from bioetl.core.logging import (
    LogEvents,
    UnifiedLogger,
    bind_pipeline_context,
    get_pipeline_logger,
    pipeline_stage,
)
from bioetl.core.runtime.load_meta_store import LoadMetaStore
from bioetl.core.schema import format_failure_cases, summarize_schema_errors
from bioetl.pipelines.common import ensure_directory
from bioetl.pipelines.errors import PipelineError, map_client_exc
from bioetl.qc.plan import QC_PLAN_DEFAULT, QCMetricsBundle, QCMetricsExecutor, QCPlan
from bioetl.qc.report import (
    build_correlation_report as build_default_correlation_report,
)
from bioetl.qc.report import (
    build_qc_metrics_payload,
)
from bioetl.qc.report import (
    build_quality_report as build_default_quality_report,
)
from bioetl.schemas import (
    SchemaMigration,
    SchemaMigrationError,
    SchemaRegistryEntry,
    SchemaVersionMismatchError,
    get_schema,
)
from bioetl.schemas.pipeline_contracts import get_business_key_fields as get_pipeline_business_keys
from bioetl.vocab import get_vocabulary_service
from bioetl.vocab.exceptions import VocabularyValidationError, VocabularyViolation

SCHEMA_MIGRATION_REGISTRY = schema_versioning.SCHEMA_MIGRATION_REGISTRY

_NETWORK_ERROR_TYPES = (
    client_exceptions.Timeout,
    client_exceptions.HTTPError,
    client_exceptions.RequestException,
    client_exceptions.ConnectionError,
    BuiltinConnectionError,
    BuiltinTimeoutError,
    CircuitBreakerOpenError,
)


@dataclass(frozen=True)
class RunResult:
    """Final result of a pipeline execution.

    According to documentation, this should contain:
    - write_result: WriteResult
    - run_directory: Path
    - manifest: Path
    - additional_datasets: Dict[str, Path]
    - qc_summary: Optional[Path]
    - debug_dataset: Optional[Path]
    """

    write_result: WriteResult
    run_directory: Path
    manifest: Path | None = None
    additional_datasets: dict[str, Path] = field(default_factory=dict)
    qc_summary: Path | None = None
    debug_dataset: Path | None = None
    # Additional fields kept for backward compatibility
    run_id: str | None = None
    log_file: Path | None = None
    stage_durations_ms: dict[str, float] = field(default_factory=dict)
    _dataset_path: Path | None = None
    _records: int | None = None
    _dataframe: pd.DataFrame | None = None

    @property
    def dataset_path(self) -> Path:
        """Return the primary dataset path for backward compatibility."""

        return self._dataset_path or self.write_result.dataset

    @property
    def records(self) -> int:
        """Return the number of records materialised by the run."""

        if self._records is not None:
            return self._records
        if self._dataframe is not None:
            return int(self._dataframe.shape[0])
        return 0

    @property
    def dataframe(self) -> pd.DataFrame:
        """Return a copy of the dataframe produced by the run when available."""

        if self._dataframe is not None:
            return self._dataframe
        return pd.DataFrame()


T_qc = TypeVar("T_qc")


class PipelineBase(ABC):
    """Shared orchestration helpers for ETL pipelines."""

    dataset_extension: str = "csv"
    qc_extension: str = "csv"
    manifest_extension: str = "json"
    log_extension: str = "log"
    deterministic_folder_prefix: str = "_"

    def __init__(self, config: PipelineConfig, run_id: str) -> None:
        self.config = config
        self.run_id = run_id
        self.pipeline_code = config.pipeline.name
        self.output_root = Path(config.materialization.root)
        self.logs_root = self.output_root.parent / "logs"
        self.retention_runs = 5
        self.pipeline_directory = self._ensure_pipeline_directory()
        self.logs_directory = self._ensure_logs_directory()
        self._stage_durations_ms: dict[str, float] = {}
        self._registered_clients: dict[str, Callable[[], None]] = {}
        self._trace_id, self._root_span_id = self._derive_trace_and_span()
        self._validation_schema: SchemaRegistryEntry | None = None
        self._validation_schema_version: str | None = None
        self._validation_summary: dict[str, Any] | None = None
        self._extract_metadata: dict[str, Any] = {}
        self._vocabulary_service = get_vocabulary_service()
        load_meta_root = self.output_root.parent / "load_meta" / self.pipeline_code
        self.load_meta_store = LoadMetaStore(load_meta_root, dataset_format="parquet")
        self._qc_executor = QCMetricsExecutor()
        self._qc_report_options: QCReportRuntimeOptions | None = None
        self._qc_thresholds: dict[str, float] = {}
        self._qc_fail_on_threshold: bool = False

    def _ensure_pipeline_directory(self) -> Path:
        """Return the deterministic output folder path for the pipeline.

        Does not create the directory. Use _ensure_pipeline_directory_exists()
        to create it when needed.
        """
        return self.output_root / f"{self.deterministic_folder_prefix}{self.pipeline_code}"

    def _ensure_pipeline_directory_exists(self) -> Path:
        """Ensure the deterministic output folder exists for the pipeline."""

        return ensure_directory(self.pipeline_directory)

    def _ensure_logs_directory(self) -> Path:
        """Ensure the log folder exists for the pipeline."""

        directory = self.logs_root / self.pipeline_code
        return ensure_directory(directory)

    def _make_pipeline_logger(
        self,
        *,
        stage: str | None = None,
        component: str | None = None,
        path: Path | str | None = None,
        logger_name: str | None = None,
        **extra: Any,
    ) -> BoundLogger:
        """Return a runtime logger bound with common pipeline context."""

        resolved_component = component
        if resolved_component is None:
            if stage in (None, "bootstrap"):
                resolved_component = f"{self.pipeline_code}.pipeline"
            elif stage is not None:
                resolved_component = self._component_for_stage(stage)

        return get_pipeline_logger(
            pipeline=self.pipeline_code,
            run_id=self.run_id,
            dataset=self.pipeline_code,
            stage=stage,
            component=resolved_component,
            path=path,
            logger_name=logger_name or __name__,
            **extra,
        )

    def _derive_trace_and_span(self) -> tuple[str, str]:
        seed = "".join(character for character in self.run_id if character.isalnum()) or "0"
        repeat_count = (32 // len(seed)) + 2
        expanded = seed * repeat_count
        trace_id = expanded[:32].ljust(32, "0")
        span_id = expanded[32:48].ljust(16, "0")
        return trace_id, span_id

    def _normalise_run_tag(self, run_tag: str | None = None) -> str:
        """Return a YYYYMMDD tag using overrides or the current date."""

        candidates: list[str | None] = []
        if run_tag:
            candidates.append(run_tag)
        if self.config.cli.date_tag:
            candidates.append(self.config.cli.date_tag)
        if not candidates:
            candidates.append(None)
        seen: set[str] = set()
        patterns = ("%Y%m%d", "%Y-%m-%d")
        for candidate in candidates:
            if not candidate:
                continue
            if candidate in seen:
                continue
            seen.add(candidate)
            trimmed = candidate.strip()
            for pattern in patterns:
                try:
                    parsed = datetime.strptime(trimmed, pattern)
                except ValueError:
                    continue
                return parsed.strftime("%Y%m%d")
            digits = "".join(character for character in trimmed if character.isdigit())
            if len(digits) >= 8:
                truncated = digits[:8]
                try:
                    parsed = datetime.strptime(truncated, "%Y%m%d")
                except ValueError:
                    pass
                else:
                    return parsed.strftime("%Y%m%d")
        timezone_name = self.config.determinism.environment.timezone
        try:
            tz = ZoneInfo(timezone_name)
        except Exception:  # pragma: no cover - invalid timezone handled by defaults
            tz = ZoneInfo("UTC")
        return datetime.now(tz).strftime("%Y%m%d")

    def build_run_stem(self, run_tag: str | None, mode: str | None = None) -> str:
        """Return the filename stem for artifacts in a run.

        The stem combines the pipeline code, optional mode (e.g. "all" or
        "incremental"), and a deterministic tag such as a run date.
        """
        tag = self._normalise_run_tag(run_tag)
        parts: Sequence[str]
        if mode:
            parts = (self.pipeline_code, mode, tag)
        else:
            parts = (self.pipeline_code, tag)
        return "_".join(parts)

    def plan_run_artifacts(
        self,
        run_tag: str | None,
        mode: str | None = None,
        include_correlation: bool = False,
        include_qc_metrics: bool = False,
        include_metadata: bool = False,
        include_manifest: bool = False,
        extras: dict[str, Path] | None = None,
        run_directory: Path | None = None,
    ) -> RunArtifacts:
        """Return the artifact map for a deterministic run.

        The directory layout matches the examples in the pipeline catalog where a
        dataset, QC reports, `meta.yaml`, and manifest live side-by-side inside a
        deterministic folder such as ``data/output/_documents``.
        """

        stem = self.build_run_stem(run_tag=run_tag, mode=mode)
        run_dir = run_directory if run_directory is not None else self.pipeline_directory
        artifacts = io_plan_run_artifacts(
            stem=stem,
            run_directory=run_dir,
            logs_directory=self.logs_directory,
            dataset_extension=self.dataset_extension,
            qc_extension=self.qc_extension,
            manifest_extension=self.manifest_extension,
            log_extension=self.log_extension,
            include_correlation=include_correlation,
            include_qc_metrics=include_qc_metrics,
            include_metadata=include_metadata,
            include_manifest=include_manifest,
            extras=extras,
        )

        options = self._qc_report_options
        if options is None:
            return artifacts

        write = artifacts.write
        quality_path = (
            options.quality_path(stem=stem)
            if write.quality_report is not None
            else None
        )
        correlation_path = (
            options.correlation_path(stem=stem)
            if include_correlation and write.correlation_report is not None
            else write.correlation_report
        )
        metrics_path = (
            options.metrics_path(stem=stem)
            if include_qc_metrics and write.qc_metrics is not None
            else write.qc_metrics
        )

        overridden_write = WriteArtifacts(
            dataset=write.dataset,
            metadata=write.metadata,
            quality_report=quality_path,
            correlation_report=correlation_path,
            qc_metrics=metrics_path,
        )

        return RunArtifacts(
            write=overridden_write,
            run_directory=artifacts.run_directory,
            manifest=artifacts.manifest,
            log_file=artifacts.log_file,
            extras=dict(artifacts.extras),
        )

    def list_run_stems(self) -> Sequence[str]:
        """Return deterministic run stems discovered via dataset files."""

        if not self.pipeline_directory.exists():
            return []

        suffix = f".{self.dataset_extension}"
        dataset_files = sorted(
            (
                path
                for path in self.pipeline_directory.glob(f"{self.pipeline_code}_*{suffix}")
                if path.name.endswith(suffix)
                and not path.stem.endswith("_quality_report")
                and not path.stem.endswith("_correlation_report")
                and not path.stem.endswith("_qc")
            ),
            key=lambda path: path.stat().st_mtime,
            reverse=True,
        )
        return [path.stem for path in dataset_files]

    def apply_retention_policy(self) -> None:
        """Prune older runs beyond the configured ``retention_runs`` count."""

        if self.retention_runs <= 0:
            return

        stems = self.list_run_stems()
        for outdated_stem in stems[self.retention_runs :]:
            for candidate in self._artifact_candidates(outdated_stem):
                if candidate.exists():
                    candidate.unlink()
            log_candidate = self.logs_directory / f"{outdated_stem}.{self.log_extension}"
            if log_candidate.exists():
                log_candidate.unlink()

    def _artifact_candidates(self, stem: str) -> Iterable[Path]:
        """Yield the expected artifact paths for ``stem``."""

        yield self.pipeline_directory / f"{stem}.{self.dataset_extension}"
        yield self.pipeline_directory / f"{stem}_quality_report.{self.qc_extension}"
        yield self.pipeline_directory / f"{stem}_correlation_report.{self.qc_extension}"
        yield self.pipeline_directory / f"{stem}_qc.{self.qc_extension}"
        yield self.pipeline_directory / f"{stem}_meta.yaml"
        yield self.pipeline_directory / f"{stem}_run_manifest.{self.manifest_extension}"

    @abstractmethod
    def extract(self, *args: object, **kwargs: object) -> pd.DataFrame:
        """Subclasses fetch raw data and return domain-specific payloads.

        Subclasses should check for input_file in config.cli.input_file and
        call extract_by_ids() if present, otherwise call extract_all().
        """
        # According to documentation, extract should return pd.DataFrame

    @abstractmethod
    def extract_all(self) -> pd.DataFrame:
        """Extract all records from the source using pagination.

        This method should paginate through all available records
        from the external source without requiring a list of IDs.
        """

    @abstractmethod
    def extract_by_ids(self, ids: Sequence[str]) -> pd.DataFrame:
        """Extract records by a specific list of IDs using batch extraction.

        Parameters
        ----------
        ids:
            Sequence of identifiers to extract (e.g., assay_chembl_id, activity_id, molecule_chembl_id).

        Returns
        -------
        pd.DataFrame:
            DataFrame containing extracted records.
        """

    @abstractmethod
    def transform(self, df: pd.DataFrame) -> pd.DataFrame:
        """Subclasses transform raw payloads into normalized tabular data."""
        # According to documentation, transform should accept df: pd.DataFrame and return pd.DataFrame

    # ------------------------------------------------------------------
    # Optional hooks overridable by subclasses
    # ------------------------------------------------------------------

    @property
    def qc_plan(self) -> QCPlan:
        """Return the QC plan executed for this pipeline."""

        return QC_PLAN_DEFAULT

    def _business_key_fields(self) -> tuple[str, ...]:
        """Return configured business key fields."""

        configured = getattr(self.config.determinism.hashing, "business_key_fields", None)
        if configured:
            return tuple(str(field) for field in configured if field)
        try:
            return get_pipeline_business_keys(self.pipeline_code)
        except KeyError:
            return ()

    def _build_qc_report(
        self,
        factory: Callable[..., T_qc],
        df: pd.DataFrame,
        *,
        bundle: QCMetricsBundle | None = None,
    ) -> T_qc:
        """Execute a QC report factory with the pipeline defaults."""

        business_key = self._business_key_fields()
        return factory(
            df,
            business_key_fields=business_key or None,
            plan=self.qc_plan,
            bundle=bundle,
            executor=self._qc_executor,
        )

    def build_quality_report(
        self,
        df: pd.DataFrame,
        *,
        bundle: QCMetricsBundle | None = None,
    ) -> pd.DataFrame | dict[str, object] | None:
        """Return a QC dataframe for the quality report artefact."""

        return self._build_qc_report(
            build_default_quality_report,
            df,
            bundle=bundle,
        )

    def build_correlation_report(
        self,
        df: pd.DataFrame,
        *,
        bundle: QCMetricsBundle | None = None,
    ) -> pd.DataFrame | dict[str, object] | None:
        """Return a correlation report artefact payload."""

        return self._build_qc_report(
            build_default_correlation_report,
            df,
            bundle=bundle,
        )

    def build_qc_metrics(
        self,
        df: pd.DataFrame,
        *,
        bundle: QCMetricsBundle | None = None,
    ) -> pd.DataFrame | dict[str, object] | None:
        """Return aggregated QC metrics for persistence."""

        business_key = self._business_key_fields()
        payload = build_qc_metrics_payload(
            df,
            business_key_fields=business_key or None,
            plan=self.qc_plan,
            bundle=bundle,
            executor=self._qc_executor,
        )
        # Convert Mapping[str, Any] to dict[str, object]
        return dict(payload)

    def augment_metadata(
        self,
        metadata: Mapping[str, object],
        df: pd.DataFrame,
    ) -> Mapping[str, object]:
        """Hook allowing subclasses to enrich ``meta.yaml`` content."""
        enriched = dict(metadata)
        if self._extract_metadata:
            for key, value in self._extract_metadata.items():
                if (
                    key == "filters"
                    and key in enriched
                    and isinstance(enriched[key], Mapping)
                    and isinstance(value, Mapping)
                ):
                    merged_filters = dict(cast(Mapping[str, Any], enriched[key]))
                    merged_filters.update(cast(Mapping[str, Any], value))
                    enriched[key] = merged_filters
                else:
                    enriched[key] = value
        return enriched

    def record_extract_metadata(
        self,
        *,
        chembl_release: str | None = None,
        filters: Mapping[str, Any] | Sequence[tuple[str, Any]] | None = None,
        requested_at_utc: datetime | str | None = None,
        **extra: Any,
    ) -> None:
        """Record metadata produced during ``extract`` for inclusion in ``meta.yaml``."""

        def _normalise_timestamp(value: datetime | str) -> str:
            if isinstance(value, datetime):
                if value.tzinfo is None:
                    value = value.replace(tzinfo=timezone.utc)
                else:
                    value = value.astimezone(timezone.utc)
                return value.isoformat().replace("+00:00", "Z")
            return value

        def _normalise_value(candidate: Any) -> Any:
            if isinstance(candidate, Mapping):
                mapping_items = cast(Mapping[object, Any], candidate)
                normalised_items: list[tuple[str, Any]] = []
                for key, value in mapping_items.items():
                    key_as_str = str(key)
                    normalised_value = _normalise_value(value)
                    normalised_items.append((key_as_str, normalised_value))
                normalised_items.sort(key=lambda item: item[0])
                return dict(normalised_items)
            if isinstance(candidate, Sequence) and not isinstance(candidate, (str, bytes)):
                normalised_sequence: list[Any] = []
                sequence_items = cast(Sequence[object], candidate)
                for item in sequence_items:
                    normalised_sequence.append(_normalise_value(item))
                return normalised_sequence
            if isinstance(candidate, datetime):
                return _normalise_timestamp(candidate)
            return candidate

        metadata = dict(self._extract_metadata)
        if chembl_release is not None:
            metadata["chembl_release"] = chembl_release
        if filters is not None:
            filters_mapping = dict(filters) if not isinstance(filters, Mapping) else filters
            metadata["filters"] = _normalise_value(filters_mapping)
        if requested_at_utc is not None:
            metadata["requested_at_utc"] = _normalise_timestamp(requested_at_utc)
        for key, value in extra.items():
            if value is None:
                continue
            metadata[key] = _normalise_value(value)
        self._extract_metadata = metadata

    def close_resources(self) -> None:
        """Release additional resources during cleanup."""

        return None

    def register_client(
        self,
        name: str,
        client: Callable[[], None] | object,
        *,
        close_method: str = "close",
    ) -> None:
        """Register a client for automatic cleanup during ``run()`` finalisation."""

        if name in self._registered_clients:
            msg = f"Client '{name}' is already registered"
            raise ValueError(msg)

        closer: Callable[[], None]
        if callable(client):
            # Wrap to ensure return type is None
            def wrapped() -> None:
                client()
                return None

            closer = wrapped
        else:
            candidate = getattr(client, close_method, None)
            if candidate is None or not callable(candidate):
                msg = f"Client '{name}' does not expose callable '{close_method}' and is not itself callable"
                raise TypeError(msg)

            # Wrap to ensure return type is None
            def wrapped() -> None:
                candidate()
                return None

            closer = wrapped

        self._registered_clients[name] = closer

    # ------------------------------------------------------------------
    # Stage utilities (required by documentation)
    # ------------------------------------------------------------------

    def read_input_table(
        self,
        path: Path,
        *,
        limit: int | None = None,
        sample: int | None = None,
    ) -> pd.DataFrame:
        """Read input table from file with logging and deterministic limits.

        This method handles file inputs with consistent logging, deterministic
        limiting, and empty-file handling. It respects CLI `limit`/`sample`
        options for deterministic sampling.

        Parameters
        ----------
        path:
            Path to the input file (CSV or Parquet).
        limit:
            Optional limit on number of rows to read.
        sample:
            Optional sample size for deterministic sampling.

        Returns
        -------
        pd.DataFrame:
            The loaded DataFrame, optionally limited or sampled.
        """
        resolved_path = path.resolve()

        log = self._make_pipeline_logger(
            stage="extract",
            path=resolved_path,
            logger_name=__name__,
        )

        if not resolved_path.exists():
            log.warning(LogEvents.INPUT_FILE_NOT_FOUND)
            return pd.DataFrame()

        log.info(LogEvents.READING_INPUT, limit=limit, sample=sample)

        # Determine file format from extension
        # Note: pandas read methods have complex overloads; type checker cannot fully infer return type
        df: pd.DataFrame = (
            pd.read_parquet(resolved_path)  # pyright: ignore[reportUnknownMemberType]
            if resolved_path.suffix.lower() == ".parquet"
            else pd.read_csv(resolved_path, low_memory=False)  # pyright: ignore[reportUnknownMemberType]
        )
        if df.empty:
            log.debug(LogEvents.INPUT_FILE_EMPTY)
            return df

        # Apply limit if specified
        if limit is not None and limit > 0:
            if limit < len(df):
                df = df.head(limit)
                log.info(LogEvents.INPUT_LIMIT_ACTIVE, limit=limit, rows=len(df))

        # Apply sample if specified
        if sample is not None and sample > 0 and sample < len(df):
            seed = self._deterministic_sample_seed()
            df = df.sample(n=sample, random_state=seed, replace=False).sort_index()
            log.info(LogEvents.SAMPLE_APPLIED,
                sample_size=sample,
                population=len(df),
                seed=seed,
            )

        return df.reset_index(drop=True)

    def _read_input_ids(
        self,
        *,
        id_column_name: str,
        limit: int | None = None,
        sample: int | None = None,
    ) -> list[str]:
        """Read IDs from input file for batch extraction.

        This method reads the input file specified in config.cli.input_file
        and extracts the specified ID column as a sorted list of unique IDs.

        Parameters
        ----------
        id_column_name:
            Name of the column containing IDs (e.g., 'assay_chembl_id', 'activity_id', 'molecule_chembl_id').
        limit:
            Optional limit on number of IDs to read.
        sample:
            Optional sample size for deterministic sampling.

        Returns
        -------
        list[str]:
            Sorted list of unique IDs from the input file.
        """
        log = self._make_pipeline_logger(stage="extract", logger_name=__name__)

        if not self.config.cli.input_file:
            log.debug(LogEvents.NO_INPUT_FILE, id_column=id_column_name)
            return []

        input_path = Path(self.config.cli.input_file)
        if not input_path.is_absolute():
            # Resolve relative to input_root if configured
            input_root = Path(self.config.paths.input_root)
            # Check if path already starts with input_root to avoid duplication
            input_file_str = str(input_path).replace("\\", "/")
            input_root_str = str(input_root).replace("\\", "/")
            # Normalize: ensure both use forward slashes for comparison
            if input_file_str.startswith(input_root_str + "/") or input_file_str == input_root_str:
                # Path already contains input_root, use as-is (resolve to absolute)
                input_path = input_path.resolve()
            else:
                # Path is relative, resolve via input_root
                input_path = (input_root / input_path).resolve()

        path_log = log.bind(path=str(input_path))

        df = self.read_input_table(input_path, limit=limit, sample=sample)

        if df.empty:
            path_log.warning(LogEvents.INPUT_FILE_EMPTY_IDS, id_column=id_column_name)
            return []

        if id_column_name not in df.columns:
            available_columns = list(df.columns)
            path_log.error(LogEvents.INPUT_FILE_MISSING_ID_COLUMN,
                id_column=id_column_name,
                available_columns=available_columns,
            )
            msg = f"Input file {input_path} missing required column '{id_column_name}'. Available columns: {available_columns}"
            raise ValueError(msg)

        # Extract unique IDs, drop NaN, convert to string, sort for determinism
        ids: list[str] = df[id_column_name].dropna().astype(str).unique().tolist()
        ids.sort()  # Deterministic ordering

        path_log.info(LogEvents.INPUT_IDS_READ,
            id_column=id_column_name,
            count=len(ids),
            limit=limit,
            sample=sample,
        )

        return ids

    def _get_id_column_name(self) -> str:
        """Return the ID column name based on pipeline type.

        This is a helper method that maps pipeline names to their
        corresponding ID column names. Subclasses can override this
        if they need custom logic.

        Returns
        -------
        str:
            Name of the ID column (e.g., 'assay_chembl_id', 'activity_id', 'molecule_chembl_id').
        """
        pipeline_name = self.pipeline_code.lower()

        # Map pipeline names to ID column names
        id_column_map: dict[str, str] = {
            "assay_chembl": "assay_chembl_id",
            "activity_chembl": "activity_id",
            "testitem_chembl": "molecule_chembl_id",
            "target_chembl": "target_chembl_id",
            "document_chembl": "document_chembl_id",
        }

        # Try exact match first
        if pipeline_name in id_column_map:
            return id_column_map[pipeline_name]

        # Try partial match (e.g., "assay" -> "assay_chembl_id")
        for key, value in id_column_map.items():
            if key.startswith(pipeline_name) or pipeline_name.startswith(key.split("_")[0]):
                return value

        # Fallback: construct from pipeline name
        # Convert "assay_chembl" -> "assay_chembl_id"
        if "_" in pipeline_name:
            parts = pipeline_name.split("_")
            return "_".join(parts[:-1]) + "_id" if len(parts) > 1 else f"{pipeline_name}_id"

        return f"{pipeline_name}_id"

    def execute_enrichment_stages(
        self,
        df: pd.DataFrame,
        *,
        stages: Sequence[str] | None = None,
    ) -> pd.DataFrame:
        """Execute registered enrichment hooks.

        This method runs registered enrichment stages in sequence. Subclasses
        can override this to add custom enrichment logic.

        Parameters
        ----------
        df:
            The DataFrame to enrich.
        stages:
            Optional sequence of stage names to execute. If None, all
            registered stages are executed.

        Returns
        -------
        pd.DataFrame:
            The enriched DataFrame.
        """
        log = UnifiedLogger.get(__name__)
        if df.empty:
            return df

        # Default implementation: no enrichment stages
        # Subclasses can override to add custom enrichment logic
        log.debug(LogEvents.ENRICHMENT_STAGES_COMPLETED, stages=stages or [])
        return df

    def run_schema_validation(
        self,
        df: pd.DataFrame,
        schema_identifier: str,
        *,
        dataset_name: str = "secondary",
        expected_version: str | None = None,
        allow_migration: bool | None = None,
    ) -> pd.DataFrame:
        """Validate a secondary dataset against a schema.

        This method validates a DataFrame against a Pandera schema for
        secondary datasets (not the primary output schema).

        Parameters
        ----------
        df:
            The DataFrame to validate.
        schema_identifier:
            The schema identifier from the registry.
        dataset_name:
            Optional name for the dataset (for logging).
        expected_version:
            Optional expected schema version for the dataset. Defaults to the
            configured validation.schema_in_version when matching schema_in.
        allow_migration:
            Override controlling whether migrations may be applied. Defaults to
            validation.allow_schema_migration when ``schema_identifier`` equals
            ``validation.schema_in``; otherwise False.

        Returns
        -------
        pd.DataFrame:
            The validated DataFrame (may be unchanged if validation fails in fail-open mode).
        """
        log = UnifiedLogger.get(__name__)
        if df.empty:
            return df

        try:
            configured_schema_in = getattr(self.config.validation, "schema_in", None)
            resolved_expected = expected_version
            if resolved_expected is None and schema_identifier == configured_schema_in:
                resolved_expected = getattr(self.config.validation, "schema_in_version", None)
            if allow_migration is None:
                resolved_allow_migration = bool(
                    getattr(self.config.validation, "allow_schema_migration", False)
                    if schema_identifier == configured_schema_in
                    else False
                )
            else:
                resolved_allow_migration = bool(allow_migration)

            schema_entry, migrations, _ = self._resolve_schema_entry(
                schema_identifier,
                expected_version=resolved_expected,
                dataset_role=dataset_name,
                allow_migration=resolved_allow_migration,
            )
            if migrations:
                df = self._apply_schema_migrations(
                    df,
                    schema_identifier=schema_identifier,
                    dataset_role=dataset_name,
                    migrations=migrations,
                )

            schema: DataFrameSchema = schema_entry.schema
            if hasattr(schema, "replace") and callable(getattr(schema, "replace", None)):
                schema = cast(
                    DataFrameSchema,
                    cast(Any, schema).replace(
                        strict=self.config.validation.strict,
                        coerce=self.config.validation.coerce,
                    ),
                )

            validated_candidate: Any = schema.validate(df, lazy=True)
            if not isinstance(validated_candidate, pd.DataFrame):
                msg = "Schema validation did not return a DataFrame"
                raise TypeError(msg)
            validated = self._reorder_columns(
                validated_candidate, schema_entry.column_order
            )
            log.debug(LogEvents.SCHEMA_VALIDATION_COMPLETED,
                dataset=dataset_name,
                schema=schema_entry.identifier,
                version=schema_entry.version,
                rows=len(validated),
            )
            return validated
        except pandera.errors.SchemaErrors as exc:
            fail_open = (not getattr(self.config.cli, "fail_on_schema_drift", True)) or (
                not getattr(self.config.cli, "validate_columns", True)
            )
            if not fail_open:
                raise
            summary = summarize_schema_errors(exc)
            failure_cases_df = getattr(exc, "failure_cases", None)
            failure_details: dict[str, Any] | None = None
            if isinstance(failure_cases_df, pd.DataFrame) and not failure_cases_df.empty:
                failure_details = format_failure_cases(failure_cases_df)
                summary["failure_count"] = int(len(failure_cases_df))

            log_payload: dict[str, Any] = {
                "dataset": dataset_name,
                "schema": schema_identifier,
                **summary,
            }
            if failure_details:
                log_payload["failure_details"] = failure_details

            log.warning(LogEvents.SCHEMA_VALIDATION_FAILED, **log_payload)
            return df

    def finalize_with_standard_metadata(
        self,
        metadata: Mapping[str, Any],
        *,
        df: pd.DataFrame | None = None,
    ) -> dict[str, Any]:
        """Finalize metadata with standard fields.

        This method adds standard metadata fields to the provided metadata
        dictionary, ensuring consistency across all pipeline runs.

        Parameters
        ----------
        metadata:
            The base metadata dictionary.
        df:
            Optional DataFrame to extract metadata from.

        Returns
        -------
        dict[str, Any]:
            The finalized metadata dictionary.
        """
        finalized: dict[str, Any] = dict(metadata)

        # Add standard fields
        finalized["pipeline_version"] = self.config.pipeline.version
        finalized["pipeline_name"] = self.config.pipeline.name
        finalized["run_id"] = self.run_id

        if df is not None:
            finalized["row_count"] = len(df)
            finalized["schema_version"] = self._validation_schema_version

        return finalized

    def set_export_metadata_from_dataframe(
        self,
        df: pd.DataFrame,
        *,
        metadata: Mapping[str, Any] | None = None,
    ) -> dict[str, Any]:
        """Set export metadata from DataFrame.

        This method extracts metadata from a DataFrame and merges it with
        optional existing metadata.

        Parameters
        ----------
        df:
            The DataFrame to extract metadata from.
        metadata:
            Optional existing metadata dictionary.

        Returns
        -------
        dict[str, Any]:
            The merged metadata dictionary.
        """
        base_metadata: dict[str, Any] = dict(metadata) if metadata else {}

        # Extract basic statistics
        base_metadata["row_count"] = len(df)
        base_metadata["column_count"] = len(df.columns)
        base_metadata["columns"] = list(df.columns)

        if self._validation_schema:
            base_metadata["schema_identifier"] = self._validation_schema.identifier
            base_metadata["schema_version"] = self._validation_schema_version

        return base_metadata

    def record_validation_issue(
        self,
        *,
        severity: str = "warning",
        dataset: str = "primary",
        column: str | None = None,
        check: str | None = None,
        count: int | None = None,
        error: str | None = None,
    ) -> None:
        """Record a validation issue for QC reporting.

        This method accumulates validation issues that are logged during
        validation but do not cause pipeline failure.

        Parameters
        ----------
        severity:
            Severity level (e.g., "warning", "error", "info").
        dataset:
            Name of the dataset (e.g., "primary", "secondary").
        column:
            Optional column name if issue is column-specific.
        check:
            Optional check name that failed.
        count:
            Optional count of affected rows.
        error:
            Optional error message.
        """
        log = UnifiedLogger.get(__name__)
        log.warning(LogEvents.VALIDATION_ISSUE_RECORDED,
            severity=severity,
            dataset=dataset,
            column=column,
            check=check,
            count=count,
            error=error,
        )

    def reset_stage_context(self, stage: str) -> None:
        """Reset logging context for a stage.

        This method resets the logging context to the specified stage,
        clearing any transient state.

        Parameters
        ----------
        stage:
            The stage name (e.g., "extract", "transform", "validate", "write").
        """
        UnifiedLogger.bind(stage=stage, component=self._component_for_stage(stage))

    def init_chembl_client(self, *, base_url: str | None = None) -> UnifiedAPIClient:
        """Initialize and register a ChEMBL API client.

        This method creates a ChEMBL client using the unified HTTP client
        with default retry/backoff, throttling, and observability policies.
        The client is automatically registered for cleanup during pipeline finalization.

        Parameters
        ----------
        base_url:
            Optional base URL for the ChEMBL API. If not provided, it will
            be resolved from the source configuration.

        Returns
        -------
        UnifiedAPIClient:
            The configured ChEMBL API client.
        """
        factory = APIClientFactory(self.config)
        source_config = self.config.sources.get("chembl")
        if source_config is None:
            msg = "ChEMBL source configuration not found"
            raise ValueError(msg)

        # Resolve base URL from source config if not provided
        if base_url is None:
            base_url = source_config.get_parameter(
                "base_url",
                "https://www.ebi.ac.uk/chembl/api/data",
            )

        # Ensure base_url is str (guaranteed by .get() with default, but type checker doesn't know)
        if not isinstance(base_url, str):
            msg = "base_url must be a string"
            raise TypeError(msg)

        try:
            client = factory.for_source("chembl", base_url=base_url)
        except Exception as exc:
            if isinstance(exc, _NETWORK_ERROR_TYPES):
                mapped = map_client_exc(exc)
                raise mapped from exc
            raise
        self.register_client("chembl_client", client)

        log = UnifiedLogger.get(__name__)
        log.debug(LogEvents.CHEMBL_CLIENT_INITIALIZED, base_url=base_url)
        return client

    # ------------------------------------------------------------------
    # Internal helpers
    # ------------------------------------------------------------------

    def _component_for_stage(self, stage: str) -> str:
        return f"{self.pipeline_code}.{stage}"

    def _safe_len(self, payload: object) -> int | None:
        if isinstance(payload, pd.DataFrame):
            return int(payload.shape[0])
        if isinstance(payload, Sized):
            try:
                return int(len(payload))
            except TypeError:
                return None
        return None

    def _schema_column_specs(self) -> Mapping[str, Mapping[str, Any]]:
        """Default column factories and dtypes for schema-required columns."""

        def _row_index_factory(count: int) -> pd.Series[Any]:
            return pd.Series(range(count), dtype="Int64")

        return {
            "row_subtype": {
                "default": self.pipeline_code,
                "dtype": pd.StringDtype(),
            },
            "row_index": {
                "factory": _row_index_factory,
                "dtype": pd.Int64Dtype(),
            },
        }

    def _default_validation_schema_entry(self) -> SchemaRegistryEntry | None:
        """Return the configured validation schema entry, if available."""

        identifier = getattr(self.config.validation, "schema_out", None)
        if not identifier:
            return None
        try:
            return get_schema(identifier)
        except KeyError:
            return None

    def _resolve_schema_entry(
        self,
        schema_identifier: str,
        *,
        expected_version: str | None,
        dataset_role: str,
        allow_migration: bool,
    ) -> tuple[SchemaRegistryEntry, tuple[SchemaMigration, ...], str | None]:
        """Resolve schema descriptor and migration plan for dataset_role."""

        schema_entry = get_schema(schema_identifier)
        actual_version = schema_entry.version
        log = UnifiedLogger.get(__name__)
        log.debug(
            LogEvents.SCHEMA_VERSION_EXPECTED,
            schema=schema_identifier,
            dataset=dataset_role,
            expected_version=expected_version,
            actual_version=actual_version,
        )

        if expected_version is None or expected_version == actual_version:
            return schema_entry, (), expected_version

        if not allow_migration:
            raise SchemaVersionMismatchError(
                schema_identifier=schema_identifier,
                expected_version=expected_version,
                actual_version=actual_version,
                message=(
                    f"Schema '{schema_identifier}' version '{actual_version}' "
                    f"does not match expected '{expected_version}' and "
                    "schema migrations are disabled."
                ),
            )

        try:
            migrations = schema_versioning.SCHEMA_MIGRATION_REGISTRY.resolve_path(
                schema_identifier=schema_identifier,
                current_version=expected_version,
                target_version=actual_version,
                max_hops=self.config.validation.max_schema_migration_hops,
            )
        except SchemaMigrationError as exc:
            raise SchemaVersionMismatchError(
                schema_identifier=schema_identifier,
                expected_version=expected_version,
                actual_version=actual_version,
                message=str(exc),
            ) from exc

        log.info(
            LogEvents.SCHEMA_VERSION_MIGRATION_PLAN,
            schema=schema_identifier,
            dataset=dataset_role,
            from_version=expected_version,
            to_version=actual_version,
            hops=len(migrations),
        )
        return schema_entry, tuple(migrations), expected_version

    def _apply_schema_migrations(
        self,
        df: pd.DataFrame,
        *,
        schema_identifier: str,
        dataset_role: str,
        migrations: Sequence[SchemaMigration],
    ) -> pd.DataFrame:
        """Apply schema migrations sequentially."""

        migrated = df
        log = UnifiedLogger.get(__name__)
        for migration in migrations:
            migrated = migration.apply(migrated)
            log.info(
                LogEvents.SCHEMA_VERSION_MIGRATION_APPLIED,
                schema=schema_identifier,
                dataset=dataset_role,
                from_version=migration.from_version,
                to_version=migration.to_version,
                description=migration.description,
            )
        return migrated

    def _ensure_schema_columns(
        self,
        df: pd.DataFrame,
        column_order_or_log: Sequence[str] | BoundLogger,
        log: BoundLogger | None = None,
    ) -> pd.DataFrame:
        """Add missing schema columns so downstream normalization can operate safely.

        Parameters
        ----------
        df
            DataFrame to ensure columns for.
        column_order_or_log
            Either an explicit column order sequence or a logger when relying on
            the configured validation schema.
        log
            Logger instance for logging. When omitted, ``column_order_or_log`` is
            treated as the logger and the schema column order is inferred from the
            configured validation schema.

        Returns
        -------
        pd.DataFrame
            DataFrame with all schema columns present (missing ones filled with NA).
        """
        df = df.copy()
        if df.empty:
            return df

        effective_log: BoundLogger | None = None
        if log is None:
            if isinstance(column_order_or_log, BoundLogger):
                effective_log = column_order_or_log
                schema_entry = self._default_validation_schema_entry()
                column_order: Sequence[str] = (
                    schema_entry.column_order if schema_entry else ()
                )
            else:
                column_order = column_order_or_log
        else:
            if isinstance(column_order_or_log, BoundLogger):
                raise TypeError(
                    "column_order_or_log must be schema column order when log is provided"
                )
            column_order = column_order_or_log
            effective_log = log

        if effective_log is None:
            effective_log = UnifiedLogger.get(__name__)
        logger: BoundLogger = effective_log

        expected = list(column_order)
        missing = [column for column in expected if column not in df.columns]
        if missing:
            specs = self._schema_column_specs()
            row_count = len(df)
            for column in missing:
                spec = specs.get(column, {})
                factory = spec.get("factory")
                if callable(factory):
                    produced = factory(row_count)
                    if isinstance(produced, pd.Series):
                        if len(produced) == row_count:
                            df[column] = produced
                            continue
                    if isinstance(produced, Sequence) and not isinstance(
                        produced, (str, bytes, bytearray)
                    ):
                        produced_sequence = cast(Sequence[object], produced)
                        produced_list = [cast(Any, item) for item in produced_sequence]
                        if len(produced_list) == row_count:
                            df[column] = produced_list
                            continue
                default_value = spec.get("default", pd.NA)
                dtype = spec.get("dtype")
                if dtype is not None:
                    df[column] = pd.Series([default_value] * row_count, dtype=dtype)
                else:
                    df[column] = pd.Series([default_value] * row_count)
            logger.debug(LogEvents.SCHEMA_COLUMNS_ADDED, columns=missing)

        return df

    def _order_schema_columns(self, df: pd.DataFrame, column_order: Sequence[str]) -> pd.DataFrame:
        """Return DataFrame with schema columns ordered ahead of extras.

        Parameters
        ----------
        df
            DataFrame to reorder.
        column_order
            Sequence of column names defining the desired order.

        Returns
        -------
        pd.DataFrame
            DataFrame with columns ordered according to column_order, with extras appended.
        """
        extras = [column for column in df.columns if column not in column_order]
        # Filter column_order to only include columns that exist in DataFrame
        existing_schema_columns = [column for column in column_order if column in df.columns]
        if self.config.validation.strict:
            # Only return schema columns that exist
            return df[existing_schema_columns]
        # Return schema columns first, then extras
        return df[[*existing_schema_columns, *extras]]

    def _normalize_data_types(
        self, df: pd.DataFrame, schema: DataFrameSchema | None, log: Any
    ) -> pd.DataFrame:
        """Convert data types according to the schema.

        This is a basic implementation that handles common cases. Pipelines may
        override this method for schema-specific normalization logic.

        Parameters
        ----------
        df
            DataFrame to normalize.
        schema
            Pandera DataFrameSchema defining expected types.
        log
            Logger instance for logging.

        Returns
        -------
        pd.DataFrame
            DataFrame with normalized data types.
        """
        df = df.copy()

        if schema is None:
            schema_entry = self._default_validation_schema_entry()
            if schema_entry is None:
                return df
            schema = schema_entry.schema

        def _to_numeric_series(series: pd.Series[Any]) -> pd.Series[Any]:
            to_numeric_series = cast(Callable[..., pd.Series[Any]], pd.to_numeric)
            return to_numeric_series(series, errors="coerce")

        # Get column definitions from schema
        for column_name, column_def in schema.columns.items():
            if column_name not in df.columns:
                continue

            try:
                column_series = cast(Series, df[column_name])

                # Handle nullable integers
                if column_def.dtype == pd.Int64Dtype() or (
                    hasattr(column_def.dtype, "name") and column_def.dtype.name == "Int64"
                ):
                    numeric_series = _to_numeric_series(column_series)
                    df[column_name] = cast(Series, numeric_series.astype("Int64"))
                # Handle nullable floats
                elif hasattr(column_def.dtype, "name") and column_def.dtype.name == "Float64":
                    numeric_series_float = _to_numeric_series(column_series)
                    df[column_name] = cast(
                        Series, numeric_series_float.astype("Float64")
                    )
                # Handle strings - convert to string, preserving None values
                elif hasattr(column_def.dtype, "name") and column_def.dtype.name == "string":
                    mask: pd.Series[bool] = column_series.notna()
                    if bool(mask.any()):
                        df.loc[mask, column_name] = df.loc[mask, column_name].astype(str)
            except (ValueError, TypeError) as exc:
                log.warning(LogEvents.TYPE_CONVERSION_FAILED, field=column_name, error=str(exc))

        return df

    def _cleanup_registered_clients(self) -> None:
        if not self._registered_clients:
            return
        log = UnifiedLogger.get(__name__)
        for name, closer in list(self._registered_clients.items())[::-1]:
            try:
                closer()
            except Exception as exc:  # pragma: no cover - defensive cleanup path
                log.warning(LogEvents.CLIENT_CLEANUP_FAILED, client=name, error=str(exc))
            finally:
                self._registered_clients.pop(name, None)

    def write(
        self,
        df: pd.DataFrame,
        output_path: Path,
        *,
        extended: bool = False,
        include_correlation: bool | None = None,
        include_qc_metrics: bool | None = None,
    ) -> RunResult:
        """Write the DataFrame and all metadata artifacts to the output path.

        This method writes the dataset, quality reports, metadata, and other
        artifacts to the specified output path. According to documentation,
        this method should return RunResult, not WriteResult.

        Parameters
        ----------
        df:
            The DataFrame to write.
        output_path:
            The base output path for all artifacts.
        extended:
            Whether to include extended QC artifacts.

        Returns
        -------
        RunResult:
            All artifacts generated by the write operation.
        """
        log = UnifiedLogger.get(__name__)
        if not isinstance(df, pd.DataFrame):  # pyright: ignore[reportUnnecessaryIsInstance]
            msg = (
                "write() expects a pandas DataFrame payload; "
                f"received {type(df).__name__!s}"
            )
            raise TypeError(msg)
        run_tag = self._normalise_run_tag(None)
        effective_extended = bool(extended or getattr(self.config.cli, "extended", False))
        mode = "extended" if effective_extended else None

        postprocess_config = getattr(self.config, "postprocess", None)
        correlation_config = getattr(postprocess_config, "correlation", None)
        correlation_default = bool(getattr(correlation_config, "enabled", False))

        include_correlation_flag = (
            bool(include_correlation)
            if include_correlation is not None
            else (effective_extended or correlation_default)
        )
        include_qc_metrics_flag = (
            bool(include_qc_metrics)
            if include_qc_metrics is not None
            else effective_extended
        )
        include_metadata = bool(self.config.validation.schema_out)
        if effective_extended:
            include_metadata = True
        elif self._extract_metadata:
            include_metadata = True
        include_manifest = effective_extended

        run_dir = output_path if output_path.is_dir() else output_path.parent
        run_dir.mkdir(parents=True, exist_ok=True)

        artifacts = self.plan_run_artifacts(
            run_tag=run_tag,
            mode=mode,
            include_correlation=include_correlation_flag,
            include_qc_metrics=include_qc_metrics_flag,
            include_metadata=include_metadata,
            include_manifest=include_manifest,
            extras=None,
            run_directory=run_dir,
        )

        # Build write artifacts
        prepared: DeterministicWriteArtifacts = build_write_artifacts(
            df,
            config=self.config,
            run_id=self.run_id,
            pipeline_code=self.pipeline_code,
            dataset_path=artifacts.write.dataset,
            stage_durations_ms=self._stage_durations_ms,
        )

        metadata_payload = self.augment_metadata(prepared.metadata, prepared.dataframe)
        metadata = dict(metadata_payload)

        metrics_payload = self.build_qc_metrics(prepared.dataframe)
        metrics_summary: dict[str, Any] | None = None
        if isinstance(metrics_payload, Mapping):
            metrics_summary = dict(metrics_payload)
        elif isinstance(metrics_payload, pd.DataFrame):
            metrics_dict_result: dict[Any, dict[str, Any]] = metrics_payload.to_dict(orient="index")  # type: ignore[assignment]
            metrics_summary = {
                str(row.get("metric", index)): row.get("value")
                for index, row in metrics_dict_result.items()
            }

        if self._validation_summary:
            validation_default: dict[str, Any] = {}
            validation_dict = cast(
                dict[str, Any], metadata.setdefault("validation", validation_default)
            )
            validation_dict.update(self._validation_summary)

        quality_section: dict[str, Any] | None = None
        if metrics_summary or self._qc_thresholds:
            quality_section = cast(dict[str, Any], metadata.setdefault("quality", {}))
        if metrics_summary and quality_section is not None:
            metrics_dict = cast(dict[str, Any], quality_section.setdefault("metrics", {}))
            metrics_dict.update(metrics_summary)
        if self._qc_thresholds and quality_section is not None:
            thresholds_dict = cast(dict[str, Any], quality_section.setdefault("thresholds", {}))
            thresholds_dict.update(self._qc_thresholds)
            quality_section.setdefault("fail_on_violation", self._qc_fail_on_threshold)

        log.debug(LogEvents.WRITE_ARTIFACTS_PREPARED,
            rows=len(prepared.dataframe),
            dataset=str(artifacts.write.dataset),
        )

        record_count = int(prepared.dataframe.shape[0])
        dataframe_copy = prepared.dataframe.copy(deep=True)

        write_dataset_atomic(prepared.dataframe, artifacts.write.dataset, config=self.config)
        log.debug(LogEvents.DATASET_WRITTEN, path=str(artifacts.write.dataset))
        metadata_path: Path | None = None
        if artifacts.write.metadata is not None:
            write_yaml_atomic(metadata, artifacts.write.metadata)
            log.debug(LogEvents.METADATA_WRITTEN, path=str(artifacts.write.metadata))
            metadata_path = artifacts.write.metadata

        quality_payload = self.build_quality_report(prepared.dataframe)
        quality_path = emit_qc_artifact(
            quality_payload,
            artifacts.write.quality_report,
            config=self.config,
            log=log,
            artifact_name="quality_report",
        )

        correlation_payload = self.build_correlation_report(prepared.dataframe)
        correlation_path = emit_qc_artifact(
            correlation_payload,
            artifacts.write.correlation_report,
            config=self.config,
            log=log,
            artifact_name="correlation_report",
        )

        metrics_path = emit_qc_artifact(
            metrics_payload,
            artifacts.write.qc_metrics,
            config=self.config,
            log=log,
            artifact_name="qc_metrics",
        )

        manifest_path: Path | None = None
        if artifacts.manifest is not None:
            manifest_payload = build_run_manifest_payload(
                pipeline_code=self.pipeline_code,
                run_id=self.run_id,
                run_directory=artifacts.run_directory,
                dataset=artifacts.write.dataset,
                metadata=metadata_path,
                quality_report=quality_path,
                correlation_report=correlation_path,
                qc_metrics=metrics_path,
                extras=artifacts.extras,
            )
            write_json_atomic(manifest_payload, artifacts.manifest)
            manifest_path = artifacts.manifest

        # Create WriteResult for RunResult
        write_result = WriteResult(
            dataset=artifacts.write.dataset,
            metadata=metadata_path,
            quality_report=quality_path,
            correlation_report=correlation_path,
            qc_metrics=metrics_path,
            extras=dict(artifacts.extras),
        )

        # Return RunResult according to documentation
        return RunResult(
            write_result=write_result,
            run_directory=artifacts.run_directory,
            manifest=manifest_path,
            additional_datasets=dict(artifacts.extras),
            qc_summary=metrics_path,
            debug_dataset=None,  # Not implemented yet
            run_id=self.run_id,
            log_file=artifacts.log_file,
            stage_durations_ms=self._stage_durations_ms,
            _dataset_path=artifacts.write.dataset,
            _records=record_count,
            _dataframe=dataframe_copy,
        )

    def run(
        self,
        output_path: Path,
        *args: object,
        extended: bool = False,
        include_correlation: bool | None = None,
        include_qc_metrics: bool | None = None,
        qc_reports: QCReportRuntimeOptions | None = None,
        qc_thresholds: Mapping[str, float] | None = None,
        fail_on_qc_violation: bool | None = None,
        **kwargs: object,
    ) -> RunResult:
        """Execute the pipeline lifecycle and return collected artifacts.

        According to documentation, this method should accept output_path as the
        first positional argument after self.

        Parameters
        ----------
        output_path:
            The base output path for all artifacts.
        extended:
            Whether to include extended QC artifacts.
        *args:
            Additional positional arguments passed to extract().
        **kwargs:
            Additional keyword arguments passed to extract().

        Returns
        -------
        RunResult:
            All artifacts generated by the pipeline run.
        """
        bind_pipeline_context(
            run_id=self.run_id,
            pipeline=self.pipeline_code,
            dataset=self.pipeline_code,
            component=f"{self.pipeline_code}.pipeline",
            trace_id=self._trace_id,
            span_id=self._root_span_id,
        )

        stage_durations_ms: dict[str, float] = {}
        self._stage_durations_ms = stage_durations_ms
        self._extract_metadata = {}
        self._qc_report_options = qc_reports
        self._qc_thresholds = dict(qc_thresholds or {})
        if fail_on_qc_violation is not None:
            self._qc_fail_on_threshold = bool(fail_on_qc_violation)

        effective_extended = bool(extended or getattr(self.config.cli, "extended", False))
        configured_mode = "extended" if effective_extended else None

        postprocess_config = getattr(self.config, "postprocess", None)
        correlation_config = getattr(postprocess_config, "correlation", None)
        correlation_default = bool(getattr(correlation_config, "enabled", False))
        include_correlation_flag = (
            bool(include_correlation)
            if include_correlation is not None
            else (effective_extended or correlation_default)
        )
        include_qc_metrics_flag = (
            bool(include_qc_metrics)
            if include_qc_metrics is not None
            else effective_extended
        )

        current_stage = "bootstrap"
        bind_pipeline_context(stage=current_stage, component=f"{self.pipeline_code}.pipeline")
        bootstrap_log = self._make_pipeline_logger(stage=current_stage, logger_name=__name__)
        bootstrap_log.info(LogEvents.STAGE_RUN_START, mode=configured_mode, output_path=str(output_path))

        try:
            current_stage = "extract"
            with pipeline_stage(
                current_stage,
                pipeline=self.pipeline_code,
                run_id=self.run_id,
                dataset=self.pipeline_code,
                component=self._component_for_stage(current_stage),
                logger_name=__name__,
            ) as extract_log:
                extract_log.info(LogEvents.STAGE_EXTRACT_START)
                extract_start = time.perf_counter()
                extracted = self.extract(*args, **kwargs)
                duration = (time.perf_counter() - extract_start) * 1000.0
                stage_durations_ms[current_stage] = duration
                rows = self._safe_len(extracted)
                extract_log.info(LogEvents.STAGE_EXTRACT_FINISH, duration_ms=duration, rows=rows)

            current_stage = "transform"
            with pipeline_stage(
                current_stage,
                pipeline=self.pipeline_code,
                run_id=self.run_id,
                dataset=self.pipeline_code,
                component=self._component_for_stage(current_stage),
                logger_name=__name__,
            ) as transform_log:
                transform_log.info(LogEvents.STAGE_TRANSFORM_START)
                transform_start = time.perf_counter()
                transformed = self.transform(extracted)
                duration = (time.perf_counter() - transform_start) * 1000.0
                stage_durations_ms[current_stage] = duration
                rows = self._safe_len(transformed)
                transform_log.info(LogEvents.STAGE_TRANSFORM_FINISH, duration_ms=duration, rows=rows)

            # transformed is always pd.DataFrame according to transform signature
            prepared_for_validation = self._apply_cli_sample(transformed)

            current_stage = "validate"
            with pipeline_stage(
                current_stage,
                pipeline=self.pipeline_code,
                run_id=self.run_id,
                dataset=self.pipeline_code,
                component=self._component_for_stage(current_stage),
                logger_name=__name__,
            ) as validate_log:
                validate_log.info(LogEvents.STAGE_VALIDATE_START)
                validate_start = time.perf_counter()
                validated = self.validate(prepared_for_validation)
                duration = (time.perf_counter() - validate_start) * 1000.0
                stage_durations_ms[current_stage] = duration
                rows = self._safe_len(validated)
                validate_log.info(LogEvents.STAGE_VALIDATE_FINISH, duration_ms=duration, rows=rows)

            current_stage = "write"
            with pipeline_stage(
                current_stage,
                pipeline=self.pipeline_code,
                run_id=self.run_id,
                dataset=self.pipeline_code,
                component=self._component_for_stage(current_stage),
                logger_name=__name__,
            ) as write_log:
                write_log.info(LogEvents.STAGE_WRITE_START, output_path=str(output_path))
                write_start = time.perf_counter()
                result = self.write(
                    validated,
                    output_path,
                    extended=effective_extended,
                    include_correlation=include_correlation_flag,
                    include_qc_metrics=include_qc_metrics_flag,
                )
                duration = (time.perf_counter() - write_start) * 1000.0
                stage_durations_ms[current_stage] = duration
                write_log.info(
                    LogEvents.STAGE_WRITE_FINISH,
                    duration_ms=duration,
                    dataset=str(result.write_result.dataset),
                )

            self.apply_retention_policy()
            current_stage = "bootstrap"
            bind_pipeline_context(stage=current_stage, component=f"{self.pipeline_code}.pipeline")
            bootstrap_log.info(LogEvents.STAGE_RUN_FINISH, stage_durations_ms=stage_durations_ms)

            return result

        except PipelineError as exc:
            error_log = self._make_pipeline_logger(stage=current_stage, logger_name=__name__)
            error_log.error(
                LogEvents.STAGE_RUN_ERROR,
                error=str(exc),
                error_type=exc.__class__.__name__,
                exc_info=True,
            )
            raise
        except _NETWORK_ERROR_TYPES as exc:
            mapped = map_client_exc(exc)
            error_log = self._make_pipeline_logger(stage=current_stage, logger_name=__name__)
            error_log.error(
                LogEvents.STAGE_RUN_ERROR,
                error=str(mapped),
                error_type=mapped.__class__.__name__,
                exc_info=True,
            )
            raise mapped from exc
        except Exception as exc:
            error_log = self._make_pipeline_logger(stage=current_stage, logger_name=__name__)
            error_log.error(
                LogEvents.STAGE_RUN_ERROR,
                error=str(exc),
                error_type=exc.__class__.__name__,
                exc_info=True,
            )
            raise

        finally:
            current_stage = "cleanup"
            with pipeline_stage(
                current_stage,
                pipeline=self.pipeline_code,
                run_id=self.run_id,
                dataset=self.pipeline_code,
                component=self._component_for_stage(current_stage),
                logger_name=__name__,
            ) as cleanup_log:
                cleanup_log.info(LogEvents.STAGE_CLEANUP_START)
                self._cleanup_registered_clients()
                try:
                    self.close_resources()
                except Exception as cleanup_error:  # pragma: no cover - defensive cleanup path
<<<<<<< HEAD
                    cleanup_log.warning(LogEvents.STAGE_CLEANUP_ERROR, error=str(cleanup_error))
                cleanup_log.info(LogEvents.STAGE_CLEANUP_FINISH)
=======
                    log.warning(LogEvents.STAGE_CLEANUP_ERROR, error=str(cleanup_error))
                self._qc_report_options = None
                self._qc_thresholds = {}
                self._qc_fail_on_threshold = False
                log.info(LogEvents.STAGE_CLEANUP_FINISH)
>>>>>>> 42fbed9b

    def validate(self, df: pd.DataFrame) -> pd.DataFrame:
        """Validate ``df`` against the configured Pandera schema.

        According to documentation, this method should accept df: pd.DataFrame.
        """
        schema_identifier = self.config.validation.schema_out
        log = UnifiedLogger.get(__name__)
        if not schema_identifier:
            log.debug(LogEvents.VALIDATION_SKIPPED, reason="no_schema_configured")
            self._validation_schema = None
            self._validation_schema_version = None
            self._validation_summary = None
            return df

        dataset_role = "primary"
        expected_version = getattr(self.config.validation, "schema_out_version", None)
        allow_migration = bool(getattr(self.config.validation, "allow_schema_migration", False))
        schema_entry, migrations, source_version = self._resolve_schema_entry(
            schema_identifier,
            expected_version=expected_version,
            dataset_role=dataset_role,
            allow_migration=allow_migration,
        )
        migrations_applied = len(migrations)
        migrated_from_version = source_version if migrations_applied else None
        if migrations:
            df = self._apply_schema_migrations(
                df,
                schema_identifier=schema_identifier,
                dataset_role=dataset_role,
                migrations=migrations,
            )

        schema: DataFrameSchema = schema_entry.schema
        if hasattr(schema, "replace") and callable(getattr(schema, "replace", None)):
            schema = cast(
                DataFrameSchema,
                cast(Any, schema).replace(
                    strict=self.config.validation.strict,
                    coerce=self.config.validation.coerce,
                ),
            )
        else:
            schema = self._clone_schema_with_options(
                schema,
                strict=self.config.validation.strict,
                coerce=self.config.validation.coerce,
            )
        log.debug(LogEvents.VALIDATION_SCHEMA_LOADED,
            schema=schema_entry.identifier,
            version=schema_entry.version,
        )

        fail_open = (not getattr(self.config.cli, "fail_on_schema_drift", True)) or (
            not getattr(self.config.cli, "validate_columns", True)
        )

        schema_valid = True
        failure_count: int | None = None
        error_summary: str | None = None
        vocabulary_failures_details: list[dict[str, object]] = []

        df_for_validation = ensure_hash_columns(df, config=self.config)
        df_for_validation = self._ensure_schema_columns(
            df_for_validation,
            schema_entry.column_order,
            log,
        )
        df_for_validation = self._reorder_columns(
            df_for_validation,
            schema_entry.column_order,
        )
        df_for_validation = self._ensure_load_meta_ids(df_for_validation)

        def _coerce_failures_only(error: pandera.errors.SchemaErrors) -> tuple[bool, list[str]]:
            failure_cases_df = getattr(error, "failure_cases", None)
            if not isinstance(failure_cases_df, pd.DataFrame) or failure_cases_df.empty:
                return False, []

            checks_series = failure_cases_df.get("check")
            if checks_series is None:
                return False, []

            checks_str = checks_series.astype(str)
            if not bool(checks_str.str.startswith("coerce_dtype").all()):
                return False, []

            columns_series = failure_cases_df.get("column")
            columns_list: list[str] = []
            if columns_series is not None:
                columns_list = (
                    columns_series.dropna().astype(str).unique().tolist()
                )

            return True, columns_list

        try:
            validated_candidate: Any = schema.validate(df_for_validation, lazy=True)
            validated = self._reorder_columns(validated_candidate, schema_entry.column_order)
        except pandera.errors.SchemaErrors as exc:
            fallback_validated: pd.DataFrame | None = None
            coerce_only = False
            affected_columns: list[str] = []
            fallback_schema: DataFrameSchema | None = None
            if bool(self.config.validation.coerce):
                coerce_only, affected_columns = _coerce_failures_only(exc)
                fallback_schema = cast(
                    DataFrameSchema,
                    self._clone_schema_with_options(
                        schema_entry.schema,
                        strict=self.config.validation.strict,
                        coerce=False,
                    ),
                )
                try:
                    retried_candidate: Any = fallback_schema.validate(
                        df_for_validation, lazy=True
                    )
                except pandera.errors.SchemaErrors:
                    fallback_validated = None
                else:
                    fallback_validated = self._reorder_columns(
                        retried_candidate,
                        schema_entry.column_order,
                    )
                    schema = fallback_schema
                    log.debug(LogEvents.VALIDATION_RETRY_WITHOUT_COERCE,
                        columns=affected_columns,
                        rows=len(df_for_validation),
                    )

            if fallback_validated is not None:
                validated = fallback_validated
            elif coerce_only and fallback_schema is not None:
                schema = fallback_schema
                validated = df_for_validation
                log.debug(LogEvents.VALIDATION_COERCE_ONLY_PASSTHROUGH,
                    columns=affected_columns,
                    rows=len(df_for_validation),
                )
            else:
                if not fail_open:
                    raise
                summary = summarize_schema_errors(exc)
                failure_cases_df = getattr(exc, "failure_cases", None)
                failure_details: dict[str, Any] | None = None
                if isinstance(failure_cases_df, pd.DataFrame) and not failure_cases_df.empty:
                    failure_details = format_failure_cases(failure_cases_df)
                    summary["failure_count"] = int(len(failure_cases_df))
                log_payload: dict[str, Any] = {
                    "schema": schema_entry.identifier,
                    "version": schema_entry.version,
                    **summary,
                }
                if failure_details:
                    log_payload["failure_details"] = failure_details
                log.warning(LogEvents.SCHEMA_VALIDATION_FAILED, **log_payload)
                validated = df_for_validation
                schema_valid = False
                error_summary = summary.get("message")
                failure_count = summary.get("failure_count")

        vocabulary_violations = self._check_vocabulary_bindings(validated, schema_entry)
        if vocabulary_violations:
            if fail_open:
                schema_valid = False
                total_invalid = sum(violation.invalid_count for violation in vocabulary_violations)
                failure_count = (failure_count or 0) + total_invalid
                vocabulary_failures_details = [
                    {
                        "column": violation.column,
                        "vocabulary_id": violation.vocabulary_id,
                        "invalid_values": violation.invalid_values,
                        "invalid_count": violation.invalid_count,
                    }
                    for violation in vocabulary_violations
                ]
                log.warning(LogEvents.SCHEMA_VALIDATION_FAILED,
                    schema=schema_entry.identifier,
                    version=schema_entry.version,
                    reason="vocabulary_bindings",
                    failure_count=total_invalid,
                    violations=vocabulary_failures_details,
                )
                if error_summary is None:
                    error_summary = "vocabulary binding violations"
            else:
                raise VocabularyValidationError(violations=vocabulary_violations)
        self._validation_schema = schema_entry
        self._validation_schema_version = schema_entry.version
        self._validation_summary = {
            "schema_identifier": schema_entry.identifier,
            "schema_name": schema_entry.name,
            "schema_version": schema_entry.version,
            "column_order": list(schema_entry.column_order),
            "strict": bool(self.config.validation.strict),
            "coerce": bool(self.config.validation.coerce),
            "row_count": int(len(validated)),
            "schema_valid": schema_valid,
            "expected_version": expected_version,
            "migrated_from_version": migrated_from_version,
            "migrations_applied": migrations_applied,
        }
        if error_summary is not None:
            self._validation_summary["error"] = error_summary
        if failure_count is not None:
            self._validation_summary["failure_count"] = failure_count
        if vocabulary_failures_details:
            self._validation_summary["vocabulary_failures"] = vocabulary_failures_details

        if schema_valid:
            log.debug(LogEvents.VALIDATION_COMPLETED,
                schema=schema_entry.identifier,
                version=schema_entry.version,
                rows=len(validated),
            )

        return validated

    def _check_vocabulary_bindings(
        self,
        df: pd.DataFrame,
        descriptor: SchemaRegistryEntry,
    ) -> list[VocabularyViolation]:
        """Return violations for declared vocabulary bindings."""

        bindings = descriptor.vocabulary_bindings
        if not bindings:
            return []

        service = self._vocabulary_service
        violations: list[VocabularyViolation] = []

        for binding in bindings:
            if binding.column not in df.columns:
                continue

            allowed_statuses = binding.allowed_statuses or None
            if binding.required:
                allowed_values = service.required_ids(
                    binding.vocabulary_id,
                    allowed_statuses=allowed_statuses,
                )
            else:
                allowed_values = service.ids(
                    binding.vocabulary_id,
                    allowed_statuses=allowed_statuses,
                )
                if not allowed_values:
                    continue

            series = df[binding.column]
            if series.empty:
                continue

            string_series = series.astype("string")
            non_null_mask = string_series.notna()
            if not bool(non_null_mask.any()):
                continue

            invalid_mask = non_null_mask & ~string_series.isin(allowed_values)
            if not bool(invalid_mask.any()):
                continue

            invalid_series = string_series[invalid_mask].dropna()
            invalid_values = tuple(sorted({str(value) for value in invalid_series.unique()}))
            invalid_count = int(invalid_mask.sum())
            violations.append(
                VocabularyViolation(
                    column=binding.column,
                    vocabulary_id=binding.vocabulary_id,
                    invalid_values=invalid_values,
                    invalid_count=invalid_count,
                )
            )

        return violations

    def _ensure_load_meta_ids(self, df: pd.DataFrame) -> pd.DataFrame:
        """Populate ``load_meta_id`` column with deterministic UUIDs when missing."""

        if df.empty:
            return df

        load_meta_column = "load_meta_id"
        if load_meta_column not in df.columns:
            df[load_meta_column] = pd.Series([pd.NA] * len(df), dtype="string")

        load_meta_series = df[load_meta_column].astype("string")
        df[load_meta_column] = load_meta_series
        missing_mask = load_meta_series.isna() | (load_meta_series.str.strip() == "")
        if not bool(missing_mask.any()):
            return df

        row_hash_column = self.config.determinism.hashing.row_hash_column
        if row_hash_column not in df.columns:
            msg = (
                f"Column '{row_hash_column}' is required to synthesize load_meta_id values, "
                "but it is missing from dataframe"
            )
            raise KeyError(msg)

        namespace_seed = f"bioetl:{self.config.pipeline.name}:{self.config.pipeline.version}"
        namespace_uuid = uuid.uuid5(uuid.NAMESPACE_URL, namespace_seed)

        synthetic_values: dict[int, str] = {}
        for position, index in enumerate(df.index[missing_mask]):
            row_hash_value = str(df.at[index, row_hash_column])
            synthetic_uuid = uuid.uuid5(
                namespace_uuid,
                f"{self.run_id}:{position}:{row_hash_value}",
            )
            synthetic_values[index] = str(synthetic_uuid)

        for idx, value in synthetic_values.items():
            df.at[idx, load_meta_column] = value

        df[load_meta_column] = df[load_meta_column].astype("string")
        return df

    @staticmethod
    def _clone_schema_with_options(
        schema: Any,
        *,
        strict: bool | None,
        coerce: bool | None,
    ) -> Any:
        """Clone ``schema`` applying strict/coerce flags for DataFrameSchema compatibility."""

        if schema.__class__.__name__ != "DataFrameSchema":
            return schema

        schema_cls = schema.__class__
        return schema_cls(
            schema.columns,
            checks=schema.checks,
            index=schema.index,
            dtype=schema.dtype,
            coerce=schema.coerce if coerce is None else coerce,
            strict=schema.strict if strict is None else strict,
            name=schema.name,
            ordered=schema.ordered,
            unique=schema.unique,
            report_duplicates=schema.report_duplicates,
            unique_column_names=schema.unique_column_names,
            add_missing_columns=schema.add_missing_columns,
            drop_invalid_rows=schema.drop_invalid_rows,
            title=schema.title,
            description=schema.description,
            metadata=schema.metadata,
            parsers=schema.parsers,
        )

    def _reorder_columns(self, df: pd.DataFrame, column_order: Sequence[str]) -> pd.DataFrame:
        if not column_order:
            return df
        ordered = list(column_order)
        validate_columns = getattr(self.config.cli, "validate_columns", True)
        if validate_columns:
            missing = [column for column in ordered if column not in df.columns]
            if missing:
                msg = f"Dataframe missing columns required by schema: {missing}"
                raise ValueError(msg)
            extras = [column for column in df.columns if column not in ordered]
            if extras:
                UnifiedLogger.get(__name__).debug(
                    "schema_extra_columns_dropped",
                    columns=extras,
                )
            return df[ordered]

        existing = [column for column in ordered if column in df.columns]
        extras = [column for column in df.columns if column not in existing]
        if not existing:
            return df
        return df[[*existing, *extras]]

    def _deterministic_sample_seed(self) -> int:
        material = f"{self.config.pipeline.name}:{self.config.pipeline.version}"
        digest = hashlib.sha256(material.encode("utf-8")).digest()
        return int.from_bytes(digest[:8], "big", signed=False) % (2**32 - 1)

    def _apply_cli_sample(self, df: pd.DataFrame) -> pd.DataFrame:
        sample_size = getattr(self.config.cli, "sample", None)
        if not sample_size or df.empty:
            return df

        if sample_size >= len(df):
            log = UnifiedLogger.get(__name__)
            log.debug(LogEvents.SAMPLE_SIZE_EXCEEDS_POPULATION,
                requested=sample_size,
                population=len(df),
            )
            return df

        seed = self._deterministic_sample_seed()
        sampled = df.sample(n=sample_size, random_state=seed, replace=False).sort_index()
        log = UnifiedLogger.get(__name__)
        log.info(LogEvents.SAMPLE_APPLIED,
            sample_size=sample_size,
            population=len(df),
            seed=seed,
        )
        return sampled.reset_index(drop=True)<|MERGE_RESOLUTION|>--- conflicted
+++ resolved
@@ -1880,16 +1880,11 @@
                 try:
                     self.close_resources()
                 except Exception as cleanup_error:  # pragma: no cover - defensive cleanup path
-<<<<<<< HEAD
                     cleanup_log.warning(LogEvents.STAGE_CLEANUP_ERROR, error=str(cleanup_error))
-                cleanup_log.info(LogEvents.STAGE_CLEANUP_FINISH)
-=======
-                    log.warning(LogEvents.STAGE_CLEANUP_ERROR, error=str(cleanup_error))
                 self._qc_report_options = None
                 self._qc_thresholds = {}
                 self._qc_fail_on_threshold = False
-                log.info(LogEvents.STAGE_CLEANUP_FINISH)
->>>>>>> 42fbed9b
+                cleanup_log.info(LogEvents.STAGE_CLEANUP_FINISH)
 
     def validate(self, df: pd.DataFrame) -> pd.DataFrame:
         """Validate ``df`` against the configured Pandera schema.

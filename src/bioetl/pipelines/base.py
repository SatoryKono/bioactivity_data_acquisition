--- conflicted
+++ resolved
@@ -612,14 +612,9 @@
             return payload
 
         schema_entry = get_schema(schema_identifier)
-<<<<<<< HEAD
-        schema = schema_entry.schema
-        original_strict = schema.strict
-        original_coerce = schema.coerce
-        schema.strict = self.config.validation.strict
-        schema.coerce = self.config.validation.coerce
-=======
         schema_obj = schema_entry.schema
+        original_strict: bool | None = None
+        original_coerce: bool | None = None
         if hasattr(schema_obj, "replace"):
             schema = schema_obj.replace(
                 strict=self.config.validation.strict,
@@ -631,24 +626,31 @@
             schema_obj.strict = self.config.validation.strict  # type: ignore[attr-defined]
             schema_obj.coerce = self.config.validation.coerce  # type: ignore[attr-defined]
             schema = schema_obj
->>>>>>> 317be403
         log.debug(
             "validation_schema_loaded",
             schema=schema_entry.identifier,
             version=schema_entry.version,
         )
 
-<<<<<<< HEAD
-        fail_open = (not self.config.cli.fail_on_schema_drift) or (not self.config.cli.validate_columns)
+        fail_open = (not getattr(self.config.cli, "fail_on_schema_drift", True)) or (
+            not getattr(self.config.cli, "validate_columns", True)
+        )
+
+        schema_valid = True
+        failure_count: int | None = None
+        error_summary: str | None = None
 
         try:
             validated = schema.validate(payload, lazy=True)
             validated = self._reorder_columns(validated, schema_entry.column_order)
-            schema_valid = True
-            failure_count: int | None = None
-            error_summary: str | None = None
         except pandera.errors.SchemaErrors as exc:
             if not fail_open:
+                # Restore schema state before re-raising
+                if not hasattr(schema_obj, "replace"):
+                    if original_strict is not None:
+                        schema_obj.strict = original_strict  # type: ignore[attr-defined]
+                    if original_coerce is not None:
+                        schema_obj.coerce = original_coerce  # type: ignore[attr-defined]
                 raise
             failure_count = len(exc.failure_cases) if hasattr(exc, "failure_cases") else None
             error_summary = str(exc)
@@ -662,19 +664,11 @@
             validated = payload
             schema_valid = False
         finally:
-            schema.strict = original_strict
-            schema.coerce = original_coerce
-=======
-        try:
-            validated = schema.validate(payload, lazy=True)
-        finally:
             if not hasattr(schema_obj, "replace"):
                 if original_strict is not None:
                     schema_obj.strict = original_strict  # type: ignore[attr-defined]
                 if original_coerce is not None:
                     schema_obj.coerce = original_coerce  # type: ignore[attr-defined]
-        validated = self._reorder_columns(validated, schema_entry.column_order)
->>>>>>> 317be403
 
         self._validation_schema = schema_entry
         self._validation_summary = {
@@ -705,7 +699,6 @@
     def _reorder_columns(self, df: pd.DataFrame, column_order: Sequence[str]) -> pd.DataFrame:
         if not column_order:
             return df
-<<<<<<< HEAD
         ordered = list(column_order)
         validate_columns = getattr(self.config.cli, "validate_columns", True)
         if validate_columns:
@@ -752,14 +745,4 @@
             population=len(df),
             seed=seed,
         )
-        return sampled.reset_index(drop=True)
-=======
-        missing = [column for column in column_order if column not in df.columns]
-        if missing:
-            for column in missing:
-                df[column] = pd.NA
-        extras = [column for column in df.columns if column not in column_order]
-        if not extras:
-            return df[list(column_order)]
-        return df[[*column_order, *extras]]
->>>>>>> 317be403
+        return sampled.reset_index(drop=True)
--- conflicted
+++ resolved
@@ -3,13 +3,6 @@
 from __future__ import annotations
 
 import json
-<<<<<<< HEAD
-import time
-from collections import defaultdict
-from collections.abc import Iterable, Iterator
-=======
-import re
->>>>>>> f71efc77
 from pathlib import Path
 from typing import Any
 

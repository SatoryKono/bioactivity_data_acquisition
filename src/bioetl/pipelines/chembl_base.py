--- conflicted
+++ resolved
@@ -358,11 +358,8 @@
         client: UnifiedAPIClient | Any,  # pyright: ignore[reportAny]
         log: BoundLogger | None = None,
         *,
-<<<<<<< HEAD
         source_config: ChemblPipelineSourceConfig[Any] | SourceConfig | None = None,
-=======
         timeout: float | tuple[float, float] | None = None,
->>>>>>> 167f431b
     ) -> str | None:
         """Fetch ChEMBL release version from status endpoint.
 
@@ -397,15 +394,10 @@
                     client,
                     log=log,
                     event=f"{self.pipeline_code}.status",
-<<<<<<< HEAD
                     endpoint=normalized_endpoint,
                     enabled=handshake_enabled,
-=======
-                    endpoint="/status",
-                    enabled=True,
                     timeout=timeout,
                     budget_seconds=self.config.clients.chembl.preflight.budget_seconds,
->>>>>>> 167f431b
                 )
                 release_value = handshake_result.release
                 requested_at = handshake_result.requested_at_utc
@@ -424,7 +416,6 @@
         if callable(get_candidate):
             client_get = cast(Callable[..., Any], get_candidate)
             requested_at = datetime.now(timezone.utc)
-<<<<<<< HEAD
             if not handshake_enabled:
                 log.info(
                     f"{self.pipeline_code}.status_skipped",
@@ -436,31 +427,36 @@
                     requested_at_utc=requested_at,
                 )
                 return self.chembl_release
+
             try:
-                response = client_get(normalized_endpoint)
-                json_candidate = getattr(response, "json", None)
-                if callable(json_candidate):
-                    status_payload_raw = json_candidate()
-                    status_payload = self._coerce_mapping(status_payload_raw)
-                    release_value = self._extract_chembl_release(status_payload)
-                    log.info(f"{self.pipeline_code}.status", chembl_release=release_value)
-            except Exception as exc:
-                log.warning(f"{self.pipeline_code}.status_failed", error=str(exc))
-            finally:
-                self._update_release(release_value)
-                self.record_extract_metadata(
-                    chembl_release=release_value,
-                    requested_at_utc=requested_at,
+                fallback_attr = cast(
+                    Sequence[str] | None,
+                    getattr(
+                        self.config.clients.chembl.preflight,
+                        "fallback_urls",
+                        (),
+                    ),
                 )
-=======
-            endpoints_to_try: tuple[str, ...] = ("/status", "/status.json")
+                fallback_urls = tuple(fallback_attr) if fallback_attr else ()
+            except AttributeError:
+                fallback_urls = ()
+
+            endpoints_to_try = tuple(
+                dict.fromkeys(
+                    (
+                        normalized_endpoint,
+                        *fallback_urls,
+                        "/status",
+                        "/status.json",
+                    )
+                )
+            )
 
             for endpoint in endpoints_to_try:
+                if not endpoint:
+                    continue
                 try:
-                    response = client_get(
-                        endpoint,
-                        timeout=timeout,
-                    )
+                    response = client_get(endpoint, timeout=timeout)
                     json_candidate = getattr(response, "json", None)
                     if callable(json_candidate):
                         status_payload_raw = json_candidate()
@@ -478,15 +474,11 @@
                         error=str(exc),
                         status_endpoint=endpoint,
                     )
-            else:
-                release_value = None
-
             self._update_release(release_value)
             self.record_extract_metadata(
                 chembl_release=release_value,
                 requested_at_utc=requested_at,
             )
->>>>>>> 167f431b
             return release_value
         self._update_release(None)
         self.record_extract_metadata(requested_at_utc=datetime.now(timezone.utc))
@@ -497,11 +489,8 @@
         client: UnifiedAPIClient | Any,  # pyright: ignore[reportAny]
         log: BoundLogger | None = None,
         *,
-<<<<<<< HEAD
         source_config: ChemblPipelineSourceConfig[Any] | SourceConfig | None = None,
-=======
         timeout: float | tuple[float, float] | None = None,
->>>>>>> 167f431b
     ) -> str | None:
         """Backward compatible wrapper handling legacy fetch signatures."""
 
@@ -511,11 +500,13 @@
             else UnifiedLogger.get(__name__).bind(component=f"{self.pipeline_code}.extract")
         )
 
-<<<<<<< HEAD
-        return self.fetch_chembl_release(client, log, source_config=source_config)
-=======
         try:
-            return self.fetch_chembl_release(client, bound_log, timeout=timeout)
+            return self.fetch_chembl_release(
+                client,
+                bound_log,
+                source_config=source_config,
+                timeout=timeout,
+            )
         except TypeError as exc:
             timeout_is_unexpected = timeout is not None and "timeout" in str(exc)
             if not timeout_is_unexpected:
@@ -525,8 +516,7 @@
                 error=str(exc),
                 timeout=timeout,
             )
-            return self.fetch_chembl_release(client, bound_log)
->>>>>>> 167f431b
+            return self.fetch_chembl_release(client, bound_log, source_config=source_config)
 
     def perform_source_handshake(
         self,

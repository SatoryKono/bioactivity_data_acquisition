--- conflicted
+++ resolved
@@ -2,16 +2,9 @@
 
 from __future__ import annotations
 
-<<<<<<< HEAD
-from bioetl.config.models.base import PipelineConfig
-from bioetl.config.models.http import HTTPClientConfig
-from bioetl.config.models.source import SourceConfig
-from bioetl.core.log_events import LogEvents
-=======
 from bioetl.config.models.models import PipelineConfig
 from bioetl.config.models.policies import HTTPClientConfig
 from bioetl.config.models.models import SourceConfig
->>>>>>> 83935e4a
 
 from .api_client import UnifiedAPIClient, merge_http_configs
 from .logger import UnifiedLogger
@@ -44,7 +37,8 @@
 
         http_config = self._resolve_http_config(profile=profile, overrides=overrides)
         client_name = name or source or profile or "default"
-        self._log.debug(LogEvents.CLIENT_FACTORY_BUILD,
+        self._log.debug(
+            "client_factory.build",
             client=client_name,
             profile=profile or "default",
             base_url=base_url,

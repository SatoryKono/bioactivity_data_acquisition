--- conflicted
+++ resolved
@@ -16,6 +16,7 @@
 import backoff
 import requests
 from cachetools import TTLCache  # type: ignore
+from requests.exceptions import HTTPError, RequestException
 
 from bioetl.core.logger import UnifiedLogger
 
@@ -318,7 +319,7 @@
     data_present: bool
     json_present: bool
     attempt: int = 0
-    last_exc: requests.exceptions.RequestException | None = None
+    last_exc: RequestException | None = None
     last_response: requests.Response | None = None
     last_retry_after_header: str | None = None
     last_retry_after_seconds: float | None = None
@@ -334,7 +335,7 @@
         self.wait_time = 0.0
         self.sleep_wait = 0.0
 
-    def record_failure(self, exc: requests.exceptions.RequestException) -> None:
+    def record_failure(self, exc: RequestException) -> None:
         """Capture context about a failure before raising for backoff handling."""
 
         self.last_exc = exc
@@ -382,8 +383,8 @@
         should_stop = self.client.retry_policy.should_giveup(exc, self.attempt)
         if (
             should_stop
-            and isinstance(exc, requests.exceptions.RequestException)
-            and not isinstance(exc, requests.exceptions.HTTPError)
+            and isinstance(exc, RequestException)
+            and not isinstance(exc, HTTPError)
         ):
             status_code = (
                 self.last_response.status_code if self.last_response is not None else None
@@ -415,7 +416,7 @@
             self.last_response.status_code if self.last_response is not None else None
         )
 
-        if isinstance(exc, requests.exceptions.HTTPError):
+        if isinstance(exc, HTTPError):
             logger.warning(
                 "retrying_request",
                 attempt=self.attempt,
@@ -592,13 +593,13 @@
             try:
                 try:
                     response = self.circuit_breaker.call(_perform_request)
-                except requests.exceptions.RequestException as exc:
+                except RequestException as exc:
                     context.record_failure(exc)
                     raise
 
                 try:
                     response.raise_for_status()
-                except requests.exceptions.HTTPError as exc:
+                except HTTPError as exc:
                     context.record_failure(exc)
                     raise
 
@@ -616,14 +617,14 @@
 
         backoff_decorated = backoff.on_exception(
             wait_gen=backoff.constant(interval=0),
-            exception=(requests.exceptions.RequestException,),
+            exception=(RequestException,),
             max_tries=max_tries,
             giveup=context.should_giveup,
             on_backoff=context.on_backoff,
             on_giveup=context.on_giveup,
         )(_request_operation)
 
-        payload = backoff_decorated()
+        payload = cast(dict[str, Any], backoff_decorated())
 
         if (
             self.cache
@@ -633,185 +634,7 @@
         ):
             self.cache[cache_key] = self._clone_payload(payload)
 
-<<<<<<< HEAD
-        if last_exc:
-            # Попытка fallback-стратегий после исчерпания основных ретраев
-            if self.config.fallback_enabled:
-                strategies = list(self.config.fallback_strategies or [])
-                for strategy in strategies:
-                    # Стратегия: cache
-                    if strategy == "cache":
-                        if (
-                            self.cache
-                            and cache_key
-                            and method == "GET"
-                            and request_has_no_body
-                            and cache_key in self.cache
-                        ):
-                            logger.info(
-                                "fallback_strategy_selected",
-                                strategy="cache",
-                                url=url,
-                                method=method,
-                                attempt=last_attempt,
-                                status_code=(
-                                    last_response.status_code if last_response is not None else None
-                                ),
-                                reason="cache_hit",
-                            )
-                            cached_value_fb: dict[str, Any] = self.cache[cache_key]
-                            return self._clone_payload(cached_value_fb)
-                        else:
-                            logger.info(
-                                "fallback_strategy_skipped",
-                                strategy="cache",
-                                url=url,
-                                method=method,
-                                attempt=last_attempt,
-                                status_code=(
-                                    last_response.status_code if last_response is not None else None
-                                ),
-                                reason="cache_miss_or_not_applicable",
-                            )
-
-                    # Стратегия: partial_retry
-                    elif strategy == "partial_retry":
-                        max_extra = int(max(0, self.config.partial_retry_max))
-                        if max_extra <= 0:
-                            logger.info(
-                                "fallback_strategy_skipped",
-                                strategy="partial_retry",
-                                url=url,
-                                method=method,
-                                attempt=last_attempt,
-                                status_code=(
-                                    last_response.status_code if last_response is not None else None
-                                ),
-                                reason="partial_retry_max=0",
-                            )
-                        else:
-                            logger.info(
-                                "fallback_strategy_selected",
-                                strategy="partial_retry",
-                                url=url,
-                                method=method,
-                                attempt=last_attempt,
-                                status_code=(
-                                    last_response.status_code if last_response is not None else None
-                                ),
-                                reason="extra_attempts",
-                                extra_attempts=max_extra,
-                            )
-
-                            # Выполняем дополнительные попытки
-                            for extra_idx in range(1, max_extra + 1):
-                                try:
-                                    response = self.circuit_breaker.call(_perform_request)
-                                    response.raise_for_status()
-                                    payload = response.json()
-                                    if (
-                                        self.cache
-                                        and cache_key
-                                        and method == "GET"
-                                        and request_has_no_body
-                                    ):
-                                        self.cache[cache_key] = self._clone_payload(payload)
-                                    return payload
-                                except requests.exceptions.HTTPError as e:
-                                    last_exc = e
-                                    last_response = getattr(e, "response", None)
-                                    retry_after_seconds = self._retry_after_seconds(last_response)
-                                    wait_time = self.retry_policy.get_wait_time(
-                                        extra_idx,
-                                        retry_after=retry_after_seconds,
-                                    )
-                                    logger.warning(
-                                        "partial_retry_http_error",
-                                        extra_attempt=extra_idx,
-                                        wait_seconds=wait_time,
-                                        error=str(e),
-                                        status_code=(
-                                            last_response.status_code if last_response is not None else None
-                                        ),
-                                        retry_after=(
-                                            last_response.headers.get("Retry-After")
-                                            if last_response is not None and last_response.headers
-                                            else None
-                                        ),
-                                    )
-                                    if retry_after_seconds is not None and wait_time > 0:
-                                        time.sleep(wait_time)
-                                    continue
-                                except requests.exceptions.RequestException as e:
-                                    last_exc = e
-                                    retry_after_seconds = self._retry_after_seconds(
-                                        getattr(e, "response", None)
-                                    )
-                                    wait_time = self.retry_policy.get_wait_time(
-                                        extra_idx,
-                                        retry_after=retry_after_seconds,
-                                    )
-                                    logger.warning(
-                                        "partial_retry_request_exception",
-                                        extra_attempt=extra_idx,
-                                        wait_seconds=wait_time,
-                                        error=str(e),
-                                        exception_type=type(e).__name__,
-                                    )
-                                    if retry_after_seconds is not None and wait_time > 0:
-                                        time.sleep(wait_time)
-                                    continue
-                                except Exception as e:
-                                    last_exc = e
-                                    logger.error(
-                                        "partial_retry_unexpected_error",
-                                        extra_attempt=extra_idx,
-                                        error=str(e),
-                                    )
-                                    break
-
-                    else:
-                        # Неизвестная стратегия — пропускаем с логом
-                        logger.info(
-                            "fallback_strategy_unknown",
-                            strategy=strategy,
-                            url=url,
-                            method=method,
-                            attempt=last_attempt,
-                        )
-
-            if not hasattr(last_exc, "retry_metadata"):
-                metadata = {
-                    "attempt": last_attempt,
-                    "timestamp": last_attempt_timestamp or time.time(),
-                    "status_code": (
-                        last_response.status_code if last_response is not None else None
-                    ),
-                    "error_text": last_error_text or str(last_exc),
-                    "retry_after": last_retry_after_header,
-                }
-                last_exc.retry_metadata = metadata  # type: ignore[attr-defined]
-            logger.error(
-                "request_failed_after_retries",
-                url=url,
-                method=method,
-                params=query_params,
-                data_present=data_payload is not None,
-                json_present=json_payload is not None,
-                attempt=last_attempt,
-                status_code=(
-                    last_response.status_code if last_response is not None else None
-                ),
-                retry_after=last_retry_after_header,
-                error=str(last_exc),
-                exception_type=type(last_exc).__name__,
-                timestamp=last_attempt_timestamp or time.time(),
-            )
-            raise last_exc
-        raise RuntimeError("Request failed with no exception captured")
-=======
         return payload
->>>>>>> 2b73e1ec
 
     @staticmethod
     def _retry_after_seconds(response: requests.Response | None) -> float | None:

"""UnifiedAPIClient: resilient HTTP client with circuit breaker, rate limiting, retry policies."""

import copy
import hashlib
import json
import random
import threading
import time
from collections.abc import Callable, Iterable, Iterator, Sequence
from dataclasses import dataclass, field
from datetime import datetime, timezone
from email.utils import parsedate_to_datetime
<<<<<<< HEAD
from typing import Any, Mapping, TypeVar, cast
=======
from urllib.parse import urlparse
from typing import Any, TypeVar, cast
>>>>>>> 80c505af

import backoff
import requests
from cachetools import TTLCache  # type: ignore
from requests.exceptions import HTTPError, RequestException

from bioetl.core.fallback_manager import FallbackManager
from bioetl.core.logger import UnifiedLogger

logger = UnifiedLogger.get(__name__)

PayloadT = TypeVar("PayloadT")

_CACHE_MISS = object()

FALLBACK_MANAGER_SUPPORTED_STRATEGIES: frozenset[str] = frozenset({
    "network",
    "timeout",
    "5xx",
})


def _current_utc_time() -> datetime:
    """Return the current UTC time."""

    return datetime.now(timezone.utc)


def parse_retry_after(value: float | int | str | None) -> float | None:
    """Parse Retry-After header value to seconds.

    Supports both numeric seconds and HTTP-date formats.
    """

    if value is None:
        return None

    if isinstance(value, (int, float)):
        try:
            seconds = float(value)
        except (TypeError, ValueError):
            return None
        return max(seconds, 0.0)

    if isinstance(value, str):
        retry_after = value.strip()
        if not retry_after:
            return None

        try:
            seconds = float(retry_after)
        except (TypeError, ValueError):
            try:
                parsed = parsedate_to_datetime(retry_after)
            except (TypeError, ValueError):
                return None

            if parsed is None:
                return None

            if parsed.tzinfo is None:
                parsed = parsed.replace(tzinfo=timezone.utc)

            seconds = (parsed - _current_utc_time()).total_seconds()

        return max(seconds, 0.0)

    return None


class CircuitBreakerOpenError(Exception):
    """Circuit breaker is open."""


class RateLimitExceeded(Exception):
    """Rate limit exceeded."""


class PartialFailure(Exception):
    """Partial failure in batch request."""


@dataclass
class APIConfig:
    """API client configuration."""

    name: str
    base_url: str
    headers: dict[str, str] = field(default_factory=dict)
    cache_enabled: bool = False
    cache_ttl: int = 3600
    cache_maxsize: int = 1024
    rate_limit_max_calls: int = 1
    rate_limit_period: float = 1.0
    rate_limit_jitter: bool = True
    retry_total: int = 3
    retry_backoff_factor: float = 2.0
    retry_backoff_max: float | None = None
    retry_giveup_on: list[type[Exception]] = field(default_factory=list)
    retry_status_codes: list[int] = field(default_factory=list)
    partial_retry_max: int = 3
    timeout_connect: float = 10.0
    timeout_read: float = 30.0
    cb_failure_threshold: int = 5
    cb_timeout: float = 60.0
    fallback_enabled: bool = True
    fallback_strategies: list[str] = field(
        default_factory=lambda: [
            "cache",
            "partial_retry",
            "network",
            "timeout",
            "5xx",
        ]
    )

    def __post_init__(self) -> None:
        self.name = self._validate_non_empty_str(self.name, "name")
        self.base_url = self._validate_base_url(self.base_url)
        self.headers = self._normalise_headers(self.headers)
        self.cache_enabled = bool(self.cache_enabled)
        self.cache_ttl = self._validate_int(self.cache_ttl, "cache_ttl", minimum=0)
        self.cache_maxsize = self._validate_int(
            self.cache_maxsize, "cache_maxsize", minimum=1
        )
        self.rate_limit_max_calls = self._validate_int(
            self.rate_limit_max_calls, "rate_limit_max_calls", minimum=1
        )
        self.rate_limit_period = self._validate_float(
            self.rate_limit_period, "rate_limit_period", minimum=0.0, allow_zero=False
        )
        self.rate_limit_jitter = bool(self.rate_limit_jitter)
        self.retry_total = self._validate_int(
            self.retry_total, "retry_total", minimum=0
        )
        self.retry_backoff_factor = self._validate_float(
            self.retry_backoff_factor,
            "retry_backoff_factor",
            minimum=0.0,
            allow_zero=True,
        )
        if self.retry_backoff_max is not None:
            self.retry_backoff_max = self._validate_float(
                self.retry_backoff_max,
                "retry_backoff_max",
                minimum=0.0,
                allow_zero=True,
            )
        self.retry_giveup_on = [
            self._validate_exception_type(exc, index)
            for index, exc in enumerate(self.retry_giveup_on)
        ]
        self.retry_status_codes = self._normalise_status_codes(self.retry_status_codes)
        self.partial_retry_max = self._validate_int(
            self.partial_retry_max, "partial_retry_max", minimum=0
        )
        self.timeout_connect = self._validate_float(
            self.timeout_connect, "timeout_connect", minimum=0.0, allow_zero=False
        )
        self.timeout_read = self._validate_float(
            self.timeout_read, "timeout_read", minimum=0.0, allow_zero=False
        )
        self.cb_failure_threshold = self._validate_int(
            self.cb_failure_threshold, "cb_failure_threshold", minimum=1
        )
        self.cb_timeout = self._validate_float(
            self.cb_timeout, "cb_timeout", minimum=0.0, allow_zero=False
        )
        self.fallback_enabled = bool(self.fallback_enabled)
        self.fallback_strategies = [
            self._validate_non_empty_str(strategy, f"fallback_strategies[{index}]")
            for index, strategy in enumerate(self.fallback_strategies)
        ]

    @staticmethod
    def _validate_non_empty_str(value: Any, field_name: str) -> str:
        if not isinstance(value, str):
            raise TypeError(f"{field_name} must be a string")
        candidate = value.strip()
        if not candidate:
            raise ValueError(f"{field_name} must not be blank")
        return candidate

    @classmethod
    def _validate_base_url(cls, value: Any) -> str:
        url = cls._validate_non_empty_str(value, "base_url")
        parsed = urlparse(url)
        if parsed.scheme not in {"http", "https"}:
            raise ValueError("base_url must start with http:// or https://")
        if not parsed.netloc:
            raise ValueError("base_url must include a network location")
        return url.rstrip("/") if url.endswith("//") else url

    @staticmethod
    def _normalise_headers(headers: dict[str, Any]) -> dict[str, str]:
        if not isinstance(headers, dict):
            raise TypeError("headers must be a mapping of string keys to values")
        normalised: dict[str, str] = {}
        for raw_key, raw_value in headers.items():
            if raw_value is None:
                continue
            if not isinstance(raw_key, str):
                raw_key = str(raw_key)
            key = raw_key.strip()
            if not key:
                raise ValueError("header keys must not be blank")
            value = str(raw_value)
            normalised[key] = value
        return normalised

    @staticmethod
    def _validate_int(value: Any, field_name: str, *, minimum: int) -> int:
        if isinstance(value, bool):
            raise TypeError(f"{field_name} must be an integer, not bool")
        try:
            result = int(value)
        except (TypeError, ValueError):
            raise TypeError(f"{field_name} must be an integer") from None
        if result < minimum:
            raise ValueError(f"{field_name} must be >= {minimum}")
        return result

    @staticmethod
    def _validate_float(
        value: Any,
        field_name: str,
        *,
        minimum: float,
        allow_zero: bool,
    ) -> float:
        try:
            result = float(value)
        except (TypeError, ValueError):
            raise TypeError(f"{field_name} must be a number") from None
        if result < minimum:
            raise ValueError(f"{field_name} must be >= {minimum}")
        if not allow_zero and result == 0:
            raise ValueError(f"{field_name} must be greater than 0")
        return result

    @staticmethod
    def _validate_exception_type(value: Any, index: int) -> type[Exception]:
        if not isinstance(value, type) or not issubclass(value, Exception):
            raise TypeError(
                f"retry_giveup_on[{index}] must be an Exception subclass"
            )
        return value

    @staticmethod
    def _normalise_status_codes(codes: Iterable[int]) -> list[int]:
        normalised: set[int] = set()
        for raw in codes:
            try:
                code = int(raw)
            except (TypeError, ValueError):
                raise TypeError("retry_status_codes must contain integers") from None
            if code < 100 or code > 599:
                raise ValueError("retry_status_codes entries must be valid HTTP codes")
            normalised.add(code)
        return sorted(normalised)


class CircuitBreaker:
    """Circuit breaker для защиты API."""

    def __init__(self, name: str, failure_threshold: int = 5, timeout: float = 60.0):
        self.name = name
        self.failure_threshold = failure_threshold
        self.timeout = timeout
        self.failure_count = 0
        self.last_failure_time: float | None = None
        self.state = "closed"  # closed, open, half-open
        self.lock = threading.Lock()

    def call(self, func: Callable[[], Any]) -> Any:
        """Выполняет func с circuit breaker."""
        with self.lock:
            if self.state == "open":
                if self.last_failure_time and time.time() - self.last_failure_time > self.timeout:
                    self.state = "half-open"
                    logger.warning("circuit_breaker_half_open", circuit=self.name)
                else:
                    raise CircuitBreakerOpenError(f"Circuit breaker for {self.name} is open")

            if self.state == "half-open":
                logger.info("circuit_breaker_test", circuit=self.name)

        try:
            result = func()
            with self.lock:
                if self.state == "half-open":
                    self.state = "closed"
                    self.failure_count = 0
                    logger.info("circuit_breaker_closed", circuit=self.name)
            return result
        except Exception as e:
            with self.lock:
                self.failure_count += 1
                self.last_failure_time = time.time()

                if self.failure_count >= self.failure_threshold:
                    self.state = "open"
                    logger.error(
                        "circuit_breaker_opened",
                        circuit=self.name,
                        failures=self.failure_count,
                        error=str(e),
                    )
            raise

    def reset(self) -> None:
        """Сбрасывает circuit breaker."""
        with self.lock:
            self.state = "closed"
            self.failure_count = 0
            self.last_failure_time = None


class TokenBucketLimiter:
    """Token bucket rate limiter с jitter."""

    LONG_WAIT_THRESHOLD_SECONDS = 1.0

    def __init__(self, max_calls: int, period: float, jitter: bool = True):
        self.max_calls = max_calls
        self.period = period
        self.jitter = jitter
        self.tokens = max_calls
        self.last_refill = time.monotonic()
        self.lock = threading.Lock()

    def acquire(self) -> None:
        """Ожидает и получает token."""
        while True:
            jitter_sleep = 0.0
            wait_time = 0.0

            with self.lock:
                self._refill()

                if self.tokens >= 1:
                    self.tokens -= 1
                    if self.jitter:
                        jitter_sleep = random.uniform(0, self.period * 0.1)
                else:
                    wait_time = max(0.0, self.period - (time.monotonic() - self.last_refill))

            if wait_time > 0:
                if wait_time >= self.LONG_WAIT_THRESHOLD_SECONDS:
                    logger.warning(
                        "rate_limit_wait_long",
                        wait_seconds=wait_time,
                        max_calls=self.max_calls,
                        period=self.period,
                    )
                else:
                    logger.debug(
                        "rate_limit_wait",
                        wait_seconds=wait_time,
                        max_calls=self.max_calls,
                        period=self.period,
                    )
                time.sleep(wait_time)
                continue

            if jitter_sleep > 0:
                time.sleep(jitter_sleep)

            break

    def _refill(self) -> None:
        """Пополняет bucket."""
        now = time.monotonic()
        elapsed = now - self.last_refill

        if elapsed >= self.period:
            self.tokens = self.max_calls
            self.last_refill = now


class RetryPolicy:
    """Политика повторов с giveup условиями."""

    DEFAULT_RETRY_STATUS_CODES: set[int] = {429}

    def __init__(
        self,
        total: int = 3,
        backoff_factor: float = 2.0,
        giveup_on: list[type[Exception]] | None = None,
        backoff_max: float | None = None,
        status_codes: Iterable[int] | None = None,
    ):
        self.total = total
        self.backoff_factor = backoff_factor
        self.giveup_on = giveup_on or []
        self.backoff_max = backoff_max
        self.retry_status_codes: set[int] = (
            {int(code) for code in status_codes}
            if status_codes is not None
            else set()
        )

    def should_giveup(self, exc: Exception, attempt: int) -> bool:
        """Определяет, нужно ли прекратить попытки."""
        if attempt >= self.total:
            return True

        if type(exc) in self.giveup_on:
            return True

        if isinstance(exc, requests.exceptions.HTTPError):
            response = getattr(exc, "response", None)
            if response is not None:
                status_code = response.status_code
                retryable_statuses = (
                    set(self.retry_status_codes)
                    if self.retry_status_codes
                    else set(self.DEFAULT_RETRY_STATUS_CODES)
                )

                if 500 <= status_code < 600:
                    return False

                if status_code in retryable_statuses:
                    return False

                if 400 <= status_code < 500:
                    logger.error(
                        "client_error_giving_up",
                        code=status_code,
                        attempt=attempt,
                        error=str(exc),
                    )
                    return True

        return False

    def get_wait_time(
        self, attempt: int, retry_after: float | int | str | None = None
    ) -> float:
        """Вычисляет время ожидания для attempt."""
        if retry_after is not None:
            wait_override = parse_retry_after(retry_after)
            if wait_override is not None:
                logger.debug(
                    "retry_policy_retry_after_override",
                    attempt=attempt,
                    wait_seconds=wait_override,
                    retry_after_raw=retry_after,
                )
                return wait_override

        effective_attempt = max(attempt, 0)
        wait_time = float(self.backoff_factor) ** effective_attempt

        if self.backoff_max is not None:
            wait_time = min(wait_time, self.backoff_max)

        return wait_time


@dataclass
class _RequestRetryContext:
    client: "UnifiedAPIClient"
    url: str
    method: str
    params: dict[str, Any] | None
    data_present: bool
    json_present: bool
    attempt: int = 0
    last_exc: RequestException | None = None
    last_response: requests.Response | None = None
    last_retry_after_header: str | None = None
    last_retry_after_seconds: float | None = None
    wait_time: float = 0.0
    sleep_wait: float = 0.0
    last_error_text: str | None = None
    last_attempt_timestamp: float | None = None

    def start_attempt(self) -> None:
        """Record that a new attempt is starting."""

        self.attempt += 1
        self.wait_time = 0.0
        self.sleep_wait = 0.0

    def record_failure(self, exc: RequestException) -> None:
        """Capture context about a failure before raising for backoff handling."""

        self.last_exc = exc
        self.last_attempt_timestamp = time.time()
        self.last_response = getattr(exc, "response", None)
        self.last_retry_after_header = (
            self.last_response.headers.get("Retry-After")
            if self.last_response is not None and self.last_response.headers
            else None
        )
        self.last_retry_after_seconds = self.client._retry_after_seconds(
            self.last_response
        )
        self.last_error_text = (
            self.last_response.text if self.last_response is not None else str(exc)
        )
        self.wait_time = self.client.retry_policy.get_wait_time(
            self.attempt,
            retry_after=self.last_retry_after_seconds,
        )
        if self.wait_time > 0:
            self.sleep_wait = float(self.wait_time)
        else:
            self.sleep_wait = 0.0

    def record_unhandled_exception(self, exc: Exception) -> None:
        """Log unexpected errors that should not trigger retry."""

        logger.error(
            "request_error",
            attempt=self.attempt,
            url=self.url,
            method=self.method,
            params=self.params,
            error=str(exc),
        )

    def should_giveup(self, exc: Exception) -> bool:
        """Delegate giveup decision to retry policy with side effects for logging."""

        should_stop = self.client.retry_policy.should_giveup(exc, self.attempt)
        if (
            should_stop
            and isinstance(exc, RequestException)
            and not isinstance(exc, HTTPError)
        ):
            status_code = (
                self.last_response.status_code if self.last_response is not None else None
            )
            logger.error(
                "request_exception_giveup",
                attempt=self.attempt,
                url=self.url,
                method=self.method,
                params=self.params,
                error=str(exc),
                exception_type=type(exc).__name__,
                status_code=status_code,
            )
        return should_stop

    def on_backoff(self, details: dict[str, Any]) -> None:
        """Log retry attempts and manage waiting via backoff callback."""

        tries = details.get("tries")
        if isinstance(tries, int):
            self.attempt = max(self.attempt, tries)

        exc = details.get("exception")
        if exc is None and self.last_exc is not None:
            exc = self.last_exc

        status_code = (
            self.last_response.status_code if self.last_response is not None else None
        )

        if isinstance(exc, HTTPError):
            logger.warning(
                "retrying_request",
                attempt=self.attempt,
                wait_seconds=self.wait_time,
                sleep_seconds=self.sleep_wait,
                error=str(exc),
                status_code=status_code,
                retry_after=self.last_retry_after_header,
            )
        else:
            logger.warning(
                "retrying_request_exception",
                attempt=self.attempt,
                wait_seconds=self.wait_time,
                sleep_seconds=self.sleep_wait,
                error=str(exc) if exc is not None else None,
                exception_type=type(exc).__name__ if exc is not None else None,
                status_code=status_code,
                retry_after=self.last_retry_after_header,
            )

        if self.wait_time > 0:
            actual_sleep = float(self.wait_time)
            logger.debug(
                "retry_wait_sleep",
                attempt=self.attempt,
                sleep_seconds=actual_sleep,
                status_code=status_code,
                retry_after=self.last_retry_after_header,
            )
            time.sleep(actual_sleep)

    def on_giveup(self, details: dict[str, Any]) -> None:
        """Attach retry metadata and log final failure when retries exhausted."""

        tries = details.get("tries")
        if isinstance(tries, int):
            self.attempt = max(self.attempt, tries)

        exc = details.get("exception")
        if exc is None and self.last_exc is not None:
            exc = self.last_exc

        if isinstance(exc, Exception) and not hasattr(exc, "retry_metadata"):
            metadata = {
                "attempt": self.attempt,
                "timestamp": self.last_attempt_timestamp or time.time(),
                "status_code": (
                    self.last_response.status_code
                    if self.last_response is not None
                    else None
                ),
                "error_text": self.last_error_text
                if self.last_error_text is not None
                else str(exc),
                "retry_after": self.last_retry_after_header,
            }
            cast(Any, exc).retry_metadata = metadata

        logger.error(
            "request_failed_after_retries",
            url=self.url,
            method=self.method,
            params=self.params,
            data_present=self.data_present,
            json_present=self.json_present,
            attempt=self.attempt,
            status_code=(
                self.last_response.status_code if self.last_response is not None else None
            ),
            retry_after=self.last_retry_after_header,
            error=str(exc) if exc is not None else None,
            exception_type=type(exc).__name__ if exc is not None else None,
            timestamp=self.last_attempt_timestamp or time.time(),
        )


class UnifiedAPIClient:
    """Unified API client with circuit breaker, rate limiting, and retries."""

    def __init__(self, config: APIConfig):
        self.config = config
        self.session = requests.Session()
        self.session.headers.update(config.headers)

        # Initialize circuit breaker
        self.circuit_breaker = CircuitBreaker(
            name=config.name,
            failure_threshold=config.cb_failure_threshold,
            timeout=config.cb_timeout,
        )

        # Initialize rate limiter
        self.rate_limiter = TokenBucketLimiter(
            max_calls=config.rate_limit_max_calls,
            period=config.rate_limit_period,
            jitter=config.rate_limit_jitter,
        )

        # Initialize retry policy
        self.retry_policy = RetryPolicy(
            total=config.retry_total,
            backoff_factor=config.retry_backoff_factor,
            giveup_on=config.retry_giveup_on,
            backoff_max=config.retry_backoff_max,
            status_codes=config.retry_status_codes,
        )

        self._fallback_strategies: tuple[str, ...] = self._normalise_fallback_strategies(
            config.fallback_strategies
        )

        manager_strategies = [
            strategy
            for strategy in self._fallback_strategies
            if strategy in FALLBACK_MANAGER_SUPPORTED_STRATEGIES
        ]
        self._manager_strategies: tuple[str, ...] = tuple(manager_strategies)
        self.fallback_manager: FallbackManager | None = None
        if manager_strategies:
            self.fallback_manager = FallbackManager(strategies=manager_strategies)

        # Initialize cache if enabled
        self.cache: TTLCache[str, Any] | None = None
        self._cache_lock: threading.RLock | None = None
        if config.cache_enabled:
            self.cache = TTLCache(
                maxsize=config.cache_maxsize,
                ttl=config.cache_ttl,
            )
            self._cache_lock = threading.RLock()

    def request_json(
        self,
        url: str,
        params: dict[str, Any] | None = None,
        method: str = "GET",
        data: dict[str, Any] | None = None,
        json: dict[str, Any] | None = None,
        headers: Mapping[str, str] | None = None,
    ) -> dict[str, Any]:
        """Выполняет JSON-запрос с защитами: CB, rate-limit, retry, Retry-After и fallback."""

        def _parse_json(response: requests.Response) -> dict[str, Any]:
            if not response.content:
                return {}

            try:
                payload = response.json()
            except ValueError:
                if not response.text.strip():
                    return {}
                raise

            if isinstance(payload, dict):
                return payload

            return cast(dict[str, Any], payload)

        return self._request(
            url=url,
            params=params,
            method=method,
            data=data,
            json_payload=json,
            headers=headers,
            cacheable=True,
            response_parser=_parse_json,
            stream=False,
        )

    def request_text(
        self,
        url: str,
        params: dict[str, Any] | None = None,
        method: str = "GET",
        data: dict[str, Any] | None = None,
        json: dict[str, Any] | None = None,
        *,
        stream: bool = False,
        encoding: str | None = None,
        chunk_size: int = 8192,
        headers: Mapping[str, str] | None = None,
    ) -> str | Iterator[str]:
        """Выполняет запрос и возвращает текстовый ответ либо поток строк."""

        def _parse_text(response: requests.Response) -> str | Iterator[str]:
            if encoding:
                response.encoding = encoding
            elif response.encoding is None:
                try:
                    response.encoding = response.apparent_encoding
                except Exception:
                    response.encoding = "utf-8"

            if stream:
                line_iterator = response.iter_lines(
                    decode_unicode=True, chunk_size=chunk_size
                )
                return iter(line_iterator)

            return response.text

        return self._request(
            url=url,
            params=params,
            method=method,
            data=data,
            json_payload=json,
            headers=headers,
            cacheable=not stream,
            response_parser=_parse_text,
            stream=stream,
        )

    def _request(
        self,
        *,
        url: str,
        params: dict[str, Any] | None,
        method: str,
        data: dict[str, Any] | None,
        json_payload: dict[str, Any] | None,
        headers: Mapping[str, str] | None,
        cacheable: bool,
        response_parser: Callable[[requests.Response], PayloadT],
        stream: bool,
    ) -> PayloadT:
        """Generic request helper with shared retry, fallback and caching logic."""

        if not url.startswith("http"):
            base_url = self.config.base_url.rstrip("/")
            relative_path = url.lstrip("/")

            # ``urllib.parse.urljoin`` normalizes the path which breaks endpoints that
            # intentionally embed another scheme, e.g. ``/works/https://doi.org/...``
            # used by the OpenAlex API.  Rely on deterministic string concatenation
            # to preserve the relative path exactly as provided by the adapter.
            url = f"{base_url}/{relative_path}"

        query_params = copy.deepcopy(params) if params is not None else None
        data_payload = data
        request_has_body = bool(data_payload or json_payload)
        request_has_no_body = not request_has_body

        cache = self.cache
        cache_lock = self._cache_lock
        use_cache = (
            cacheable
            and cache is not None
            and method == "GET"
            and request_has_no_body
            and not stream
        )

        cache_key: str | None = None
        cached_value: PayloadT | object = _CACHE_MISS
        if use_cache:
            assert cache is not None
            cache_key = self._cache_key(url, query_params)
            if cache_lock is None:
                cached_value = cache.get(cache_key, _CACHE_MISS)
            else:
                with cache_lock:
                    cached_value = cache.get(cache_key, _CACHE_MISS)

            if cached_value is not _CACHE_MISS:
                logger.debug("cache_hit", url=url)
                return self._clone_payload(cast(PayloadT, cached_value))

        context = _RequestRetryContext(
            client=self,
            url=url,
            method=method,
            params=query_params,
            data_present=data_payload is not None,
            json_present=json_payload is not None,
        )

        def _perform_request() -> requests.Response:
            return self._execute(
                method=method,
                url=url,
                params=query_params,
                data=data_payload,
                json=json_payload,
                stream=stream,
                headers=headers,
            )

        def _request_operation() -> PayloadT:
            context.start_attempt()
            try:
                try:
                    response = self.circuit_breaker.call(_perform_request)
                except RequestException as exc:
                    context.record_failure(exc)
                    raise

                try:
                    response.raise_for_status()
                except HTTPError as exc:
                    context.record_failure(exc)
                    raise

                try:
                    payload = response_parser(response)
                except Exception as exc:
                    context.record_unhandled_exception(exc)
                    raise

                return payload
            except Exception:
                raise

        max_tries = max(1, self.retry_policy.total)

        backoff_decorated = backoff.on_exception(
            wait_gen=backoff.constant,
            interval=0,
            exception=(RequestException,),
            max_tries=max_tries,
            giveup=context.should_giveup,
            on_backoff=context.on_backoff,
            on_giveup=context.on_giveup,
            logger=None,
        )(_request_operation)

        try:
            payload = backoff_decorated()
        except RequestException as exc:
            if not self.config.fallback_enabled:
                raise

            payload = self._apply_fallback_strategies(
                context=context,
                cache_key=cache_key,
                request_has_no_body=request_has_no_body,
                request_operation=_request_operation,
                last_exception=exc,
            )

        if use_cache and cache_key is not None and cache is not None:
            cloned_payload = self._clone_payload(payload)
            if cache_lock is None:
                cache[cache_key] = cloned_payload
            else:
                with cache_lock:
                    cache[cache_key] = cloned_payload

        return payload

    def _apply_fallback_strategies(
        self,
        *,
        context: _RequestRetryContext,
        cache_key: str | None,
        request_has_no_body: bool,
        request_operation: Callable[[], PayloadT],
        last_exception: RequestException,
    ) -> PayloadT:
        """Execute configured fallback strategies in order."""

        strategies: Sequence[str] = self._fallback_strategies
        cache: TTLCache[str, Any] | None = self.cache
        last_error: RequestException = last_exception

        for strategy in strategies:
            if strategy == "cache":
                if cache_key and request_has_no_body:
                    cached_value = self._cache_lookup(cache_key)
                    if cached_value is not _CACHE_MISS:
                        logger.warning(
                            "fallback_cache_hit",
                            url=context.url,
                            method=context.method,
                        )
                        return self._clone_payload(cast(PayloadT, cached_value))

                logger.debug(
                    "fallback_cache_miss",
                    url=context.url,
                    method=context.method,
                    cache_key_present=cache_key is not None,
                    cache_configured=cache is not None,
                )
                continue

            if strategy == "partial_retry":
                try:
                    return self._fallback_partial_retry(
                        context=context,
                        request_operation=request_operation,
                        max_attempts=self.config.partial_retry_max,
                        last_exception=last_error,
                    )
                except RequestException as exc:
                    last_error = exc
                    continue

            if strategy in FALLBACK_MANAGER_SUPPORTED_STRATEGIES:
                resolved_strategy = self._manager_strategy_for_error(
                    context=context,
                    error=context.last_exc or last_error,
                )
                payload = self._fallback_via_manager(
                    strategy=strategy,
                    context=context,
                    last_exception=last_error,
                    resolved_strategy=resolved_strategy,
                )
                if payload is not None:
                    return payload
                continue

            logger.warning(
                "fallback_strategy_unknown",
                strategy=strategy,
                url=context.url,
                method=context.method,
            )

        raise last_error

    @staticmethod
    def _normalise_fallback_strategies(strategies: Sequence[str]) -> tuple[str, ...]:
        """Normalise fallback strategies for case-insensitive comparison."""

        seen: set[str] = set()
        normalised: list[str] = []

        for strategy in strategies:
            if not isinstance(strategy, str):
                continue

            candidate = strategy.strip().lower()
            if not candidate or candidate in seen:
                continue

            seen.add(candidate)
            normalised.append(candidate)

        return tuple(normalised)

    def _fallback_partial_retry(
        self,
        *,
        context: _RequestRetryContext,
        request_operation: Callable[[], PayloadT],
        max_attempts: int,
        last_exception: RequestException,
    ) -> PayloadT:
        """Perform partial retry attempts after primary retries are exhausted."""

        if max_attempts <= 0:
            logger.debug(
                "fallback_partial_retry_disabled",
                url=context.url,
                method=context.method,
                max_attempts=max_attempts,
            )
            if context.last_exc is not None:
                raise context.last_exc
            raise last_exception

        logger.warning(
            "fallback_partial_retry_start",
            url=context.url,
            method=context.method,
            max_attempts=max_attempts,
            attempt=context.attempt,
        )

        last_error: RequestException | None = context.last_exc

        attempts_remaining = max(max_attempts, 0)

        while attempts_remaining > 0:
            wait_time = context.wait_time
            if wait_time and wait_time > 0:
                logger.debug(
                    "fallback_partial_retry_sleep",
                    wait_seconds=wait_time,
                    attempt=context.attempt,
                )
                time.sleep(wait_time)

            try:
                payload = request_operation()
            except RequestException as exc:
                last_error = exc
                attempts_remaining -= 1
                if attempts_remaining == 0:
                    break
                continue

            logger.info(
                "fallback_partial_retry_success",
                url=context.url,
                method=context.method,
                attempt=context.attempt,
            )
            return payload

        logger.error(
            "fallback_partial_retry_failed",
            url=context.url,
            method=context.method,
            max_attempts=max_attempts,
            attempt=context.attempt,
            error=str(last_error) if last_error is not None else None,
        )

        if last_error is not None:
            raise last_error

        raise RequestException("partial retry failed without exception")

    def _manager_strategy_for_error(
        self,
        *,
        context: _RequestRetryContext,
        error: RequestException | None,
    ) -> str | None:
        """Resolve manager fallback strategy for provided error if possible."""

        manager = self.fallback_manager
        if manager is None or error is None:
            return None

        try:
            resolved = manager.get_strategy_for_error(error)
        except Exception:  # pragma: no cover - defensive guard
            logger.exception(
                "fallback_manager_resolution_failed",
                url=context.url,
                method=context.method,
            )
            return None

        if resolved is None:
            return None

        if resolved not in self._manager_strategies:
            logger.debug(
                "fallback_manager_strategy_disabled",
                resolved_strategy=resolved,
                configured=list(self._fallback_strategies),
                url=context.url,
                method=context.method,
            )
            return None

        return resolved

    def _fallback_via_manager(
        self,
        *,
        strategy: str,
        context: _RequestRetryContext,
        last_exception: RequestException,
        resolved_strategy: str | None = None,
    ) -> PayloadT | None:
        """Delegate fallback creation to :class:`FallbackManager` when configured."""

        manager = self.fallback_manager
        if manager is None:
            logger.debug(
                "fallback_manager_not_configured",
                strategy=strategy,
                url=context.url,
                method=context.method,
            )
            return None

        error = context.last_exc or last_exception
        strategy_from_error = resolved_strategy
        if strategy_from_error is None:
            strategy_from_error = manager.get_strategy_for_error(error)

        if strategy_from_error is None:
            logger.debug(
                "fallback_manager_strategy_not_applicable",
                configured=list(manager.strategies),
                strategy=strategy,
                url=context.url,
                method=context.method,
            )
            return None

        if strategy_from_error != strategy:
            logger.debug(
                "fallback_manager_strategy_mismatch",
                resolved_strategy=strategy_from_error,
                requested_strategy=strategy,
                url=context.url,
                method=context.method,
            )
            return None

        def _raise_error() -> PayloadT:
            raise error

        payload = manager.execute_with_fallback(
            _raise_error,
            fallback_data=lambda: self._build_manager_fallback_payload(
                strategy=strategy,
                context=context,
                error=error,
            ),
        )

        return cast(PayloadT, payload)

    def _build_manager_fallback_payload(
        self,
        *,
        strategy: str,
        context: _RequestRetryContext,
        error: RequestException,
    ) -> dict[str, Any]:
        """Construct deterministic fallback payload for manager-handled errors."""

        response = getattr(error, "response", None)
        status_code: int | None = None
        if response is not None:
            try:
                status_code = int(getattr(response, "status_code", None))
            except (TypeError, ValueError):  # pragma: no cover - defensive
                status_code = None

        retry_after_seconds = context.last_retry_after_seconds
        if retry_after_seconds is None:
            retry_after_source: float | int | str | None = context.last_retry_after_header
            if retry_after_source is None and response is not None and response.headers:
                retry_after_source = response.headers.get("Retry-After")
            retry_after_seconds = parse_retry_after(retry_after_source)

        attempt = context.attempt if context.attempt > 0 else None
        error_text = context.last_error_text or str(error)
        message = (error_text or str(error) or "Fallback triggered").strip()
        fallback_label = f"{self.config.name.upper()}_FALLBACK" if self.config.name else "FALLBACK"

        payload: dict[str, Any] = {
            "source_system": fallback_label,
            "fallback_reason": strategy,
            "fallback_error_type": type(error).__name__,
            "fallback_error_code": strategy,
            "fallback_error_message": message,
            "fallback_http_status": status_code,
            "fallback_retry_after_sec": retry_after_seconds,
            "fallback_attempt": attempt,
            "fallback_timestamp": _current_utc_time().isoformat(),
        }

        return payload

    @staticmethod
    def _retry_after_seconds(response: requests.Response | None) -> float | None:
        """Parse Retry-After header into seconds if possible."""

        if response is None or not response.headers:
            return None

        retry_after = response.headers.get("Retry-After")
        if not retry_after:
            return None

        parsed_seconds = parse_retry_after(retry_after)
        if parsed_seconds is None:
            logger.debug(
                "retry_after_parse_failed",
                retry_after_raw=retry_after,
            )
            return None

        logger.debug(
            "retry_after_parsed",
            retry_after_raw=retry_after,
            wait_seconds=parsed_seconds,
        )
        return parsed_seconds

    def _execute(
        self,
        *,
        method: str,
        url: str,
        params: dict[str, Any] | None = None,
        data: dict[str, Any] | None = None,
        json: dict[str, Any] | None = None,
        stream: bool = False,
        headers: Mapping[str, str] | None = None,
    ) -> requests.Response:
        """Execute a single HTTP request respecting Retry-After semantics."""

        self.rate_limiter.acquire()

        request_kwargs: dict[str, Any] = {
            "method": method,
            "url": url,
            "params": params,
            "data": data,
            "json": json,
            "timeout": (self.config.timeout_connect, self.config.timeout_read),
            "stream": stream,
        }

        if headers:
            request_kwargs["headers"] = dict(headers)

        response = self.session.request(**request_kwargs)

        if response.status_code != 429:
            return response

        retry_after_seconds = self._retry_after_seconds(response)
        retry_after_raw = response.headers.get("Retry-After") if response.headers else None

        if retry_after_seconds is None:
            if retry_after_raw:
                logger.warning(
                    "retry_after_header_invalid",
                    retry_after_raw=retry_after_raw,
                )
            return response

        logger.warning(
            "retry_after_header",
            wait_seconds=retry_after_seconds,
            retry_after_raw=retry_after_raw,
        )

        time.sleep(retry_after_seconds)

        # Re-acquire the limiter token before the follow-up request.
        self.rate_limiter.acquire()

        retry_request_kwargs = request_kwargs.copy()
        response = self.session.request(**retry_request_kwargs)
        return response

    @staticmethod
    def _clone_payload(payload: PayloadT) -> PayloadT:
        """Return a deep copy of payload, avoiding shared mutable state."""

        if isinstance(payload, (str, bytes, int, float, bool)) or payload is None:
            return cast(PayloadT, payload)

        try:
            return copy.deepcopy(payload)
        except Exception:
            try:
                cloned = json.loads(json.dumps(payload))
            except Exception:
                return payload

            return cast(PayloadT, cloned)

    def _cache_key(self, url: str, params: dict[str, Any] | None) -> str:
        """Generate cache key for request."""

        def _stringify(value: Any) -> Any:
            try:
                if isinstance(value, datetime):
                    return value.isoformat()

                if isinstance(value, set):
                    try:
                        sorted_items = sorted(value, key=lambda item: repr(item))
                    except Exception:
                        return repr(value)
                    return [_stringify(item) for item in sorted_items]

                if isinstance(value, (list, tuple)):
                    return [_stringify(item) for item in value]

                if isinstance(value, dict):
                    def _sort_key_dict_item(item: tuple[Any, Any]) -> tuple[str, str]:
                        key_obj = item[0]
                        # Детерминированная сортировка: тип + repr
                        return (type(key_obj).__name__, repr(key_obj))

                    # Представляем словарь как список пар [key, value] с сохранением типов ключей
                    items = [
                        [_stringify(k), _stringify(v)] for k, v in value.items()
                    ]
                    items.sort(key=lambda pair: (type(pair[0]).__name__, repr(pair[0])))
                    return items

                return value
            except Exception:
                return repr(value)

        key_parts = [url]
        if params:
            def _sort_key_top(item: tuple[Any, Any]) -> tuple[str, str]:
                k = item[0]
                return (type(k).__name__, repr(k))

            # Нормализуем ключи и значения с сохранением типов ключей
            normalized_params = [
                (_stringify(key), _stringify(value)) for key, value in params.items()
            ]
            normalized_params.sort(key=lambda item: (type(item[0]).__name__, repr(item[0])))
            params_str = json.dumps(normalized_params, sort_keys=True, separators=(",", ":"))
            key_parts.append(params_str)
        return hashlib.sha256("|".join(key_parts).encode()).hexdigest()

    def _cache_lookup(self, key: str) -> Any:
        """Return cached value if present, guarding against concurrent access."""

        cache = self.cache
        if cache is None:
            return _CACHE_MISS

        cache_lock = self._cache_lock
        if cache_lock is None:
            return cache.get(key, _CACHE_MISS)

        with cache_lock:
            return cache.get(key, _CACHE_MISS)

    def close(self) -> None:
        """Close session and cleanup resources."""
        self.session.close()
<|MERGE_RESOLUTION|>--- conflicted
+++ resolved
@@ -10,12 +10,8 @@
 from dataclasses import dataclass, field
 from datetime import datetime, timezone
 from email.utils import parsedate_to_datetime
-<<<<<<< HEAD
+from urllib.parse import urlparse
 from typing import Any, Mapping, TypeVar, cast
-=======
-from urllib.parse import urlparse
-from typing import Any, TypeVar, cast
->>>>>>> 80c505af
 
 import backoff
 import requests

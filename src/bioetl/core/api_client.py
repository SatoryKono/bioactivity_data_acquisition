"""Unified HTTP client with retries, timeouts, and rate limiting."""

from __future__ import annotations

import random
import threading
import time
from collections import deque
from collections.abc import Callable, Mapping, MutableMapping
from dataclasses import dataclass
from typing import Any, Literal, cast
from urllib.parse import urljoin
from uuid import uuid4

import requests
from requests import Response
from requests.exceptions import HTTPError, RequestException

from bioetl.config.models.policies import CircuitBreakerConfig, HTTPClientConfig
from bioetl.core.api import ApiProfile, get_api_client, profile_from_http_config
from bioetl.core.logger import UnifiedLogger
from bioetl.core.log_events import LogEvents

__all__ = [
    "TokenBucketLimiter",
    "CircuitBreaker",
    "CircuitBreakerOpenError",
    "UnifiedAPIClient",
    "merge_http_configs",
]


class CircuitBreakerOpenError(RequestException):
    """Raised when the circuit breaker blocks outbound requests."""

    pass


class TokenBucketLimiter:
    """Simple token bucket limiter enforcing max calls per period."""

    def __init__(self, max_calls: int, period: float, *, jitter: bool = True) -> None:
        if max_calls <= 0:
            msg = "max_calls must be > 0"
            raise ValueError(msg)
        if period <= 0:
            msg = "period must be > 0"
            raise ValueError(msg)
        self.max_calls = max_calls
        self.period = period
        self.jitter = jitter
        self._timestamps: deque[float] = deque()
        self._lock = threading.Lock()
        self._jitter_max = period / max_calls

    def acquire(self) -> float:
        """Block until a token is available and return wait seconds."""

        waited = 0.0
        while True:
            with self._lock:
                now = time.monotonic()
                while self._timestamps and now - self._timestamps[0] >= self.period:
                    self._timestamps.popleft()
                if len(self._timestamps) < self.max_calls:
                    self._timestamps.append(now)
                    return waited
                sleep_for = self.period - (now - self._timestamps[0])
            if self.jitter:
                sleep_for += random.uniform(0.0, self._jitter_max)
            if sleep_for > 0:
                time.sleep(sleep_for)
                waited += sleep_for
            else:  # pragma: no cover - defensive, should rarely happen
                time.sleep(0)


class CircuitBreaker:
    """Circuit breaker for protecting against cascading failures.

    The circuit breaker has three states:
    - closed: Normal operation, requests pass through
    - open: Circuit is open, requests are blocked
    - half-open: Testing if the service has recovered, allowing limited requests
    """

    def __init__(
        self,
        config: CircuitBreakerConfig,
        *,
        name: str | None = None,
        logger: Any | None = None,
    ) -> None:
        self.config = config
        self.name = name or "default"
        self._logger = logger
        self._failure_threshold = int(config.failure_threshold)
        self._timeout = float(config.timeout)
        self._half_open_max_calls = int(config.half_open_max_calls)
        self._failure_count = 0
        self._last_failure_time: float | None = None
        self._state: Literal["closed", "open", "half-open"] = "closed"
        self._half_open_calls = 0
        self._lock = threading.Lock()

    def call(self, func: Callable[[], Any]) -> Any:
        """Execute a function with circuit breaker protection.

        Parameters
        ----------
        func:
            The function to execute.

        Returns
        -------
        Any:
            The result of the function execution.

        Raises
        ------
        CircuitBreakerOpenError:
            If the circuit breaker is in open state and timeout hasn't elapsed.
        """
        with self._lock:
            if self._state == "open":
                if self._last_failure_time is None:
                    # Shouldn't happen, but defensive
                    self._state = "closed"
                    self._failure_count = 0
                else:
                    elapsed = time.monotonic() - self._last_failure_time
                    if elapsed >= self._timeout:
                        # Transition to half-open
                        self._state = "half-open"
                        self._half_open_calls = 0
                        if self._logger:
                            self._logger.info(LogEvents.CIRCUIT_BREAKER_TRANSITION,
                                state="half-open",
                                name=self.name,
                                elapsed=elapsed,
                            )
                    else:
                        # Still in open state
                        if self._logger:
                            self._logger.warning(LogEvents.CIRCUIT_BREAKER_BLOCKED,
                                state="open",
                                name=self.name,
                                elapsed=elapsed,
                                timeout=self._timeout,
                            )
                        raise CircuitBreakerOpenError(
                            f"Circuit breaker '{self.name}' is open. "
                            f"Elapsed: {elapsed:.2f}s, timeout: {self._timeout:.2f}s"
                        )

        # Execute the function
        try:
            result = func()
            self._on_success()
            return result
        except Exception:
            self._on_failure()
            raise

    def _on_success(self) -> None:
        """Handle successful request."""
        with self._lock:
            if self._state == "half-open":
                # Successful request from half-open, transition to closed
                self._state = "closed"
                self._failure_count = 0
                self._last_failure_time = None
                self._half_open_calls = 0
                if self._logger:
                    self._logger.info(LogEvents.CIRCUIT_BREAKER_TRANSITION,
                        state="closed",
                        name=self.name,
                        reason="successful_request",
                    )
            elif self._state == "closed":
                # Reset failure count on success
                self._failure_count = 0

    def _on_failure(self) -> None:
        """Handle failed request."""
        with self._lock:
            self._last_failure_time = time.monotonic()
            self._failure_count += 1

            if self._state == "half-open":
                # Failure in half-open, transition back to open
                self._state = "open"
                self._half_open_calls = 0
                if self._logger:
                    self._logger.warning(LogEvents.CIRCUIT_BREAKER_TRANSITION,
                        state="open",
                        name=self.name,
                        reason="failure_in_half_open",
                        failure_count=self._failure_count,
                    )
            elif self._state == "closed":
                if self._failure_count >= self._failure_threshold:
                    # Too many failures, transition to open
                    self._state = "open"
                    if self._logger:
                        self._logger.warning(LogEvents.CIRCUIT_BREAKER_TRANSITION,
                            state="open",
                            name=self.name,
                            reason="threshold_exceeded",
                            failure_count=self._failure_count,
                            threshold=self._failure_threshold,
                        )

    @property
    def state(self) -> Literal["closed", "open", "half-open"]:
        """Return the current state of the circuit breaker."""
        with self._lock:
            return self._state

    @property
    def failure_count(self) -> int:
        """Return the current failure count."""
        with self._lock:
            return self._failure_count


def _deep_merge(
    base: MutableMapping[str, Any], override: Mapping[str, Any]
) -> MutableMapping[str, Any]:
    for key, value in override.items():
        if key in base and isinstance(base[key], MutableMapping) and isinstance(value, Mapping):
            # Type narrowing: we've confirmed base[key] is MutableMapping and value is Mapping
            base_value = cast(MutableMapping[str, Any], base[key])
            override_value = cast(Mapping[str, Any], value)
            _deep_merge(base_value, override_value)
        else:
            base[key] = value
    return base


class UnifiedAPIClient:
    """HTTP client providing retries, timeouts, and rate limiting."""

    def __init__(
        self,
        config: HTTPClientConfig,
        *,
        base_url: str | None = None,
        name: str | None = None,
        session: requests.Session | None = None,
    ) -> None:
        self.config = config
        self.base_url = base_url.rstrip("/") if base_url else ""
        self.name = name or "default"
        self._profile: ApiProfile = profile_from_http_config(config, name=self.name)
        if session is None:
            self._session = get_api_client(self._profile)
        else:
            self._session = session
            for key, value in dict(config.headers).items():
                self._session.headers.setdefault(key, value)
        self._timeout = self._profile.timeouts.as_requests_timeout()
        self._max_url_length = int(config.max_url_length)
        self._rate_limiter = TokenBucketLimiter(
            config.rate_limit.max_calls,
            config.rate_limit.period,
            jitter=config.rate_limit_jitter,
        )
        self._logger = UnifiedLogger.get(__name__).bind(
            component="http_client",
            http_client=self.name,
        )
        self._circuit_breaker = CircuitBreaker(
            config.circuit_breaker,
            name=self.name,
            logger=self._logger,
        )

    @staticmethod
    def _derive_timeout(config: HTTPClientConfig) -> tuple[float, float]:
        connect = min(config.connect_timeout_sec, config.timeout_sec)
        remaining = max(config.timeout_sec - connect, 0.0)
        read = config.read_timeout_sec
        if remaining > 0:
            read = min(read, remaining)
        if read <= 0:
            read = config.read_timeout_sec
        return (connect, read)

    def close(self) -> None:
        self._session.close()

    # ------------------------------------------------------------------
    # Request execution
    # ------------------------------------------------------------------

    def get(
        self,
        endpoint: str,
        *,
        params: Mapping[str, Any] | None = None,
        headers: Mapping[str, str] | None = None,
    ) -> Response:
        params_dict: dict[str, Any] = dict(params or {})
        full_url: str | None = None
        if params_dict and (self.base_url or endpoint.startswith(("http://", "https://"))):
            full_url = self._prepare_full_url(endpoint, params_dict)
            if self._max_url_length and len(full_url) > self._max_url_length:
                override_headers = dict(headers or {})
                override_headers.setdefault("X-HTTP-Method-Override", "GET")
                self._logger.info(LogEvents.HTTP_REQUEST_METHOD_OVERRIDE,
                    endpoint=full_url,
                    url_length=len(full_url),
                    max_length=self._max_url_length,
                    client=self.name,
                )
                return self.request(
                    "POST",
                    endpoint,
                    data=params_dict,
                    headers=override_headers,
                )
        return self.request("GET", endpoint, params=params_dict or None, headers=headers)

    def request(
        self,
        method: str,
        endpoint: str,
        *,
        params: Mapping[str, Any] | None = None,
        json: Any | None = None,
        data: Any | None = None,
        headers: Mapping[str, str] | None = None,
    ) -> Response:
        url = self._resolve_url(endpoint)
        request_id = str(uuid4())
<<<<<<< HEAD
        max_attempts = self._retry_total + 1

        def _execute_with_retries() -> Response:
            """Execute request with retry logic, wrapped by circuit breaker."""
            attempt = 0
            last_error: RequestException | None = None
            response: Response | None = None

            while attempt < max_attempts:
                attempt += 1
                wait_seconds = self._rate_limiter.acquire()
                if wait_seconds:
                    self._logger.debug(LogEvents.HTTP_RATE_LIMITER_WAIT,
                        wait_seconds=wait_seconds,
                        endpoint=url,
                        attempt=attempt,
                        request_id=request_id,
                    )
                start = time.perf_counter()
                try:
                    response = self._session.request(
                        method,
                        url,
                        params=params,
                        json=json,
                        data=data,
                        headers=self._apply_headers(headers),
                        timeout=self._timeout,
                    )
                except RequestException as exc:
                    duration_ms = (time.perf_counter() - start) * 1000
                    last_error = exc
                    self._logger.warning(LogEvents.HTTP_REQUEST_EXCEPTION,
                        endpoint=url,
                        attempt=attempt,
                        duration_ms=duration_ms,
                        request_id=request_id,
                        error=str(exc),
                    )
                    if attempt >= max_attempts:
                        raise
                    sleep_for = self._compute_backoff(_RetryState(attempt=attempt, error=exc))
                    self._sleep(sleep_for)
                    continue

                duration_ms = (time.perf_counter() - start) * 1000
                status_code = response.status_code
                retry_after = _parse_retry_after(response.headers.get("Retry-After"))
                if self._should_retry(status_code):
                    self._logger.warning(LogEvents.HTTP_REQUEST_RETRY,
                        endpoint=url,
                        attempt=attempt,
                        duration_ms=duration_ms,
                        status_code=status_code,
                        retry_after=retry_after,
                        request_id=request_id,
                    )
                    if attempt >= max_attempts:
                        response.raise_for_status()
                    sleep_for = self._compute_backoff(
                        _RetryState(attempt=attempt, response=response, retry_after=retry_after)
                    )
                    self._sleep(sleep_for)
                    continue

                if 400 <= status_code:
                    self._logger.error(LogEvents.HTTP_REQUEST_FAILED,
                        endpoint=url,
                        attempt=attempt,
                        duration_ms=duration_ms,
                        status_code=status_code,
                        request_id=request_id,
                    )
                    response.raise_for_status()
                else:
                    self._logger.info(LogEvents.HTTP_REQUEST_COMPLETED,
                        endpoint=url,
                        attempt=attempt,
                        duration_ms=duration_ms,
                        status_code=status_code,
                        request_id=request_id,
                    )
                return response

            # Should not reach here, but defensive
            if response is not None and response.status_code >= 400:
                try:
                    response.raise_for_status()
                except HTTPError:
                    raise
            if last_error:
                raise last_error
            raise Timeout(f"Request to {url} failed after {max_attempts} attempts")
=======
        def _execute() -> Response:
            wait_seconds = self._rate_limiter.acquire()
            attempt = 1
            if wait_seconds:
                self._logger.debug(
                    "http.rate_limiter.wait",
                    wait_seconds=wait_seconds,
                    endpoint=url,
                    attempt=attempt,
                    request_id=request_id,
                )
            start = time.perf_counter()
            response = self._session.request(
                method,
                url,
                params=params,
                json=json,
                data=data,
                headers=self._apply_headers(headers),
                timeout=self._timeout,
            )
            duration_ms = (time.perf_counter() - start) * 1000
            status_code = response.status_code
            if status_code >= 400:
                self._logger.error(
                    "http.request.failed",
                    endpoint=url,
                    attempt=attempt,
                    duration_ms=duration_ms,
                    status_code=status_code,
                    request_id=request_id,
                )
                response.raise_for_status()
            else:
                self._logger.info(
                    "http.request.completed",
                    endpoint=url,
                    attempt=attempt,
                    duration_ms=duration_ms,
                    status_code=status_code,
                    request_id=request_id,
                )
            return response
>>>>>>> 83935e4a

        try:
            return self._circuit_breaker.call(_execute)
        except RequestException as exc:
            self._logger.warning(
                "http.request.exception",
                endpoint=url,
                request_id=request_id,
                error=str(exc),
            )
            raise

    def request_json(
        self,
        method: str,
        endpoint: str,
        *,
        params: Mapping[str, Any] | None = None,
        json: Any | None = None,
        data: Any | None = None,
        headers: Mapping[str, str] | None = None,
    ) -> Any:
        response = self.request(
            method,
            endpoint,
            params=params,
            json=json,
            data=data,
            headers=headers,
        )
        return response.json()

    # ------------------------------------------------------------------
    # Internal helpers
    # ------------------------------------------------------------------

    def _apply_headers(self, extra: Mapping[str, str] | None) -> Mapping[str, str]:
        # Convert headers to str-only dict, handling both str and bytes values
        session_headers: dict[str, str] = {}
        for k, v in self._session.headers.items():
            if isinstance(v, str):
                session_headers[k] = v
            else:
                # Handle bytes (requests headers can be bytes) or other types
                try:
                    session_headers[k] = v.decode("utf-8")
                except (AttributeError, UnicodeDecodeError):
                    session_headers[k] = str(v)

        if not extra:
            return session_headers
        merged: dict[str, str] = dict(session_headers)
        merged.update(extra)
        return merged

    def _resolve_url(self, endpoint: str) -> str:
        if endpoint.startswith("http://") or endpoint.startswith("https://"):
            return endpoint
        if not self.base_url:
            return endpoint
        resolved = urljoin(self.base_url + "/", endpoint.lstrip("/"))
        self._logger.debug(LogEvents.HTTP_RESOLVE_URL,
            endpoint=endpoint,
            base_url=self.base_url,
            resolved=resolved,
        )
        return resolved

    def _prepare_full_url(self, endpoint: str, params: Mapping[str, Any]) -> str:
        url = self._resolve_url(endpoint)
        prepared = requests.Request("GET", url, params=params).prepare()
        return prepared.url or url

def merge_http_configs(
    base: HTTPClientConfig, *overrides: HTTPClientConfig | None
) -> HTTPClientConfig:
    """Return a new ``HTTPClientConfig`` merging overrides on top of ``base``."""

    payload: MutableMapping[str, Any] = base.model_dump()
    for override in overrides:
        if override is None:
            continue
        override_payload = override.model_dump(exclude_unset=True)
        payload = _deep_merge(payload, override_payload)
    return HTTPClientConfig.model_validate(payload)<|MERGE_RESOLUTION|>--- conflicted
+++ resolved
@@ -19,7 +19,6 @@
 from bioetl.config.models.policies import CircuitBreakerConfig, HTTPClientConfig
 from bioetl.core.api import ApiProfile, get_api_client, profile_from_http_config
 from bioetl.core.logger import UnifiedLogger
-from bioetl.core.log_events import LogEvents
 
 __all__ = [
     "TokenBucketLimiter",
@@ -134,7 +133,8 @@
                         self._state = "half-open"
                         self._half_open_calls = 0
                         if self._logger:
-                            self._logger.info(LogEvents.CIRCUIT_BREAKER_TRANSITION,
+                            self._logger.info(
+                                "circuit_breaker.transition",
                                 state="half-open",
                                 name=self.name,
                                 elapsed=elapsed,
@@ -142,7 +142,8 @@
                     else:
                         # Still in open state
                         if self._logger:
-                            self._logger.warning(LogEvents.CIRCUIT_BREAKER_BLOCKED,
+                            self._logger.warning(
+                                "circuit_breaker.blocked",
                                 state="open",
                                 name=self.name,
                                 elapsed=elapsed,
@@ -172,7 +173,8 @@
                 self._last_failure_time = None
                 self._half_open_calls = 0
                 if self._logger:
-                    self._logger.info(LogEvents.CIRCUIT_BREAKER_TRANSITION,
+                    self._logger.info(
+                        "circuit_breaker.transition",
                         state="closed",
                         name=self.name,
                         reason="successful_request",
@@ -192,7 +194,8 @@
                 self._state = "open"
                 self._half_open_calls = 0
                 if self._logger:
-                    self._logger.warning(LogEvents.CIRCUIT_BREAKER_TRANSITION,
+                    self._logger.warning(
+                        "circuit_breaker.transition",
                         state="open",
                         name=self.name,
                         reason="failure_in_half_open",
@@ -203,7 +206,8 @@
                     # Too many failures, transition to open
                     self._state = "open"
                     if self._logger:
-                        self._logger.warning(LogEvents.CIRCUIT_BREAKER_TRANSITION,
+                        self._logger.warning(
+                            "circuit_breaker.transition",
                             state="open",
                             name=self.name,
                             reason="threshold_exceeded",
@@ -308,7 +312,8 @@
             if self._max_url_length and len(full_url) > self._max_url_length:
                 override_headers = dict(headers or {})
                 override_headers.setdefault("X-HTTP-Method-Override", "GET")
-                self._logger.info(LogEvents.HTTP_REQUEST_METHOD_OVERRIDE,
+                self._logger.info(
+                    "http.request.method_override",
                     endpoint=full_url,
                     url_length=len(full_url),
                     max_length=self._max_url_length,
@@ -334,101 +339,6 @@
     ) -> Response:
         url = self._resolve_url(endpoint)
         request_id = str(uuid4())
-<<<<<<< HEAD
-        max_attempts = self._retry_total + 1
-
-        def _execute_with_retries() -> Response:
-            """Execute request with retry logic, wrapped by circuit breaker."""
-            attempt = 0
-            last_error: RequestException | None = None
-            response: Response | None = None
-
-            while attempt < max_attempts:
-                attempt += 1
-                wait_seconds = self._rate_limiter.acquire()
-                if wait_seconds:
-                    self._logger.debug(LogEvents.HTTP_RATE_LIMITER_WAIT,
-                        wait_seconds=wait_seconds,
-                        endpoint=url,
-                        attempt=attempt,
-                        request_id=request_id,
-                    )
-                start = time.perf_counter()
-                try:
-                    response = self._session.request(
-                        method,
-                        url,
-                        params=params,
-                        json=json,
-                        data=data,
-                        headers=self._apply_headers(headers),
-                        timeout=self._timeout,
-                    )
-                except RequestException as exc:
-                    duration_ms = (time.perf_counter() - start) * 1000
-                    last_error = exc
-                    self._logger.warning(LogEvents.HTTP_REQUEST_EXCEPTION,
-                        endpoint=url,
-                        attempt=attempt,
-                        duration_ms=duration_ms,
-                        request_id=request_id,
-                        error=str(exc),
-                    )
-                    if attempt >= max_attempts:
-                        raise
-                    sleep_for = self._compute_backoff(_RetryState(attempt=attempt, error=exc))
-                    self._sleep(sleep_for)
-                    continue
-
-                duration_ms = (time.perf_counter() - start) * 1000
-                status_code = response.status_code
-                retry_after = _parse_retry_after(response.headers.get("Retry-After"))
-                if self._should_retry(status_code):
-                    self._logger.warning(LogEvents.HTTP_REQUEST_RETRY,
-                        endpoint=url,
-                        attempt=attempt,
-                        duration_ms=duration_ms,
-                        status_code=status_code,
-                        retry_after=retry_after,
-                        request_id=request_id,
-                    )
-                    if attempt >= max_attempts:
-                        response.raise_for_status()
-                    sleep_for = self._compute_backoff(
-                        _RetryState(attempt=attempt, response=response, retry_after=retry_after)
-                    )
-                    self._sleep(sleep_for)
-                    continue
-
-                if 400 <= status_code:
-                    self._logger.error(LogEvents.HTTP_REQUEST_FAILED,
-                        endpoint=url,
-                        attempt=attempt,
-                        duration_ms=duration_ms,
-                        status_code=status_code,
-                        request_id=request_id,
-                    )
-                    response.raise_for_status()
-                else:
-                    self._logger.info(LogEvents.HTTP_REQUEST_COMPLETED,
-                        endpoint=url,
-                        attempt=attempt,
-                        duration_ms=duration_ms,
-                        status_code=status_code,
-                        request_id=request_id,
-                    )
-                return response
-
-            # Should not reach here, but defensive
-            if response is not None and response.status_code >= 400:
-                try:
-                    response.raise_for_status()
-                except HTTPError:
-                    raise
-            if last_error:
-                raise last_error
-            raise Timeout(f"Request to {url} failed after {max_attempts} attempts")
-=======
         def _execute() -> Response:
             wait_seconds = self._rate_limiter.acquire()
             attempt = 1
@@ -472,7 +382,6 @@
                     request_id=request_id,
                 )
             return response
->>>>>>> 83935e4a
 
         try:
             return self._circuit_breaker.call(_execute)
@@ -534,7 +443,8 @@
         if not self.base_url:
             return endpoint
         resolved = urljoin(self.base_url + "/", endpoint.lstrip("/"))
-        self._logger.debug(LogEvents.HTTP_RESOLVE_URL,
+        self._logger.debug(
+            "http.resolve_url",
             endpoint=endpoint,
             base_url=self.base_url,
             resolved=resolved,

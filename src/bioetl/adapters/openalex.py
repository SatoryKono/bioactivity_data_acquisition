"""OpenAlex Works API adapter."""

from collections.abc import Mapping, Sequence
from typing import Any

import pandas as pd

from bioetl.adapters._normalizer_helpers import get_bibliography_normalizers
from bioetl.adapters.base import AdapterConfig, AdapterFetchError, ExternalAdapter
from bioetl.core.api_client import APIConfig
from bioetl.normalizers.bibliography import normalize_common_bibliography
from bioetl.sources.openalex.request import OpenAlexRequestBuilder

NORMALIZER_ID, NORMALIZER_STRING = get_bibliography_normalizers()


class OpenAlexAdapter(ExternalAdapter):
    """Adapter for OpenAlex Works API.

    Override :meth:`_fetch_batch` to plug into the shared batching helper.
    """

    DEFAULT_BATCH_SIZE = 100
    DEFAULT_WORK_FIELDS = (
        "id,doi,title,authorships,primary_location,publication_date,"
        "publication_year,type,language,open_access,concepts,ids,cited_by_count"
    )

    def __init__(self, api_config: APIConfig, adapter_config: AdapterConfig):
        super().__init__(api_config, adapter_config)
        self.request_builder = OpenAlexRequestBuilder(api_config, adapter_config)
        self.api_client.session.headers.update(self.request_builder.base_headers)

    def _fetch_batch(self, ids: list[str]) -> list[dict[str, Any]]:
        """Fetch a batch of works."""
        # Try to fetch by DOI first
        dois = [id for id in ids if id.startswith("10.")]
        pmids = [id for id in ids if id not in dois and id.isdigit()]
        oa_ids = [id for id in ids if id not in dois and id not in pmids]

        all_items: list[dict[str, Any]] = []
        failures: dict[str, str] = {}

        # Fetch by DOI - OpenAlex requires single DOI per request
        if dois:
            for doi in dois:
                clean_doi = doi.replace("https://doi.org/", "")
                url = f"/works/https://doi.org/{clean_doi}"
                if not self._collect_records(all_items, failures, doi, url):
                    continue

        # Fetch by PMID - OpenAlex requires single PMID per request
        if pmids:
            for pmid in pmids:
                url = f"/works/pmid:{pmid}"
                if not self._collect_records(all_items, failures, pmid, url):
                    continue

        # Fetch by OpenAlex ID
        if oa_ids:
            # Can fetch directly by ID
            for oa_id in oa_ids:
                # Ensure it's a full URL
                if not oa_id.startswith("https://"):
                    oa_id = f"https://openalex.org/{oa_id}"
                url = f"/works/{oa_id.split('/')[-1]}"
                if not self._collect_records(all_items, failures, oa_id, url):
                    continue

        if failures:
            raise AdapterFetchError(
                "OpenAlex batch experienced network errors",
                failed_ids=list(failures),
                partial_records=all_items,
                errors=failures,
            )

        return all_items

<<<<<<< HEAD
    def process_identifiers(
        self,
        *,
        pmids: Sequence[str] | None = None,
        dois: Sequence[str] | None = None,
        titles: Sequence[str] | None = None,
        records: Sequence[Mapping[str, str]] | None = None,
    ) -> pd.DataFrame:
        """Process identifiers using DOI/PMID with title fallbacks."""

        normalized_records: list[dict[str, Any]] = []
        failure_records: list[dict[str, Any]] = []

        doi_titles: dict[str, str] = {}
        pmid_titles: dict[str, str] = {}
        if records:
            for entry in records:
                title = entry.get("title")
                doi = entry.get("doi") or entry.get("chembl_doi")
                pmid = entry.get("pmid") or entry.get("chembl_pmid")
                if doi and title and doi not in doi_titles:
                    doi_titles[str(doi)] = str(title)
                if pmid and title and pmid not in pmid_titles:
                    pmid_titles[str(pmid)] = str(title)

        for doi in dict.fromkeys(dois or []):
            if not doi:
                continue
            records_by_doi = self._fetch_works_for_identifier(f"https://doi.org/{doi}")
            if records_by_doi:
                normalized_records.extend(self._normalise_records(records_by_doi))
                continue

            title = doi_titles.get(doi)
            if title:
                search_results = self._search_by_title(title)
                if search_results:
                    normalized_records.extend(self._normalise_records(search_results))
                    continue

            failure_records.append({
                "openalex_doi": doi,
                "openalex_doi_clean": doi,
                "openalex_error": "not_found",
            })

        for pmid in dict.fromkeys(pmids or []):
            if not pmid or any(
                record.get("openalex_pmid") == int(pmid)
                for record in normalized_records
                if isinstance(record.get("openalex_pmid"), int)
            ):
                continue

            records_by_pmid = self._fetch_works_for_identifier(f"pmid:{pmid}")
            if records_by_pmid:
                normalized_records.extend(self._normalise_records(records_by_pmid))
                continue

            title = pmid_titles.get(pmid)
            if title:
                search_results = self._search_by_title(title)
                if search_results:
                    normalized_records.extend(self._normalise_records(search_results))
                    continue

            failure_records.append({
                "openalex_pmid": int(pmid) if str(pmid).isdigit() else pmid,
                "openalex_error": "not_found",
            })

        if not normalized_records and not failure_records:
            return pd.DataFrame()

        frames: list[pd.DataFrame] = []
        if normalized_records:
            frames.append(self.to_dataframe(normalized_records))
        if failure_records:
            frames.append(pd.DataFrame(failure_records))

        combined = pd.concat(frames, ignore_index=True) if len(frames) > 1 else frames[0]
        return combined.reset_index(drop=True)
=======
    def _collect_records(
        self,
        destination: list[dict[str, Any]],
        failures: dict[str, str],
        identifier: str,
        url: str,
    ) -> bool:
        """Helper to fetch a record and store either data or error state."""

        try:
            items = self._fetch_works(url)
        except AdapterFetchError as exc:
            failures[identifier] = str(exc)
            if exc.partial_records:
                destination.extend(exc.partial_records)
            return False
        except Exception as exc:  # pragma: no cover - defensive
            failure_message = str(exc)
            failures[identifier] = failure_message
            self.logger.error("fetch_works_error", error=failure_message, url=url)
            return False

        if items:
            destination.extend(items)
        return True
>>>>>>> 343030b8

    def _fetch_works(self, url: str, params: dict[str, Any] | None = None) -> list[dict[str, Any]]:
        """Fetch works from OpenAlex API."""
        query_params = dict(params or {})
        query_params.setdefault("fields", self.DEFAULT_WORK_FIELDS)
        spec = self.request_builder.build(url, params=query_params)
        try:
            response = self.api_client.request_json(
                spec.url,
                params=spec.params,
                headers=spec.headers,
            )
        except Exception as exc:  # pragma: no cover - defensive
            raise AdapterFetchError(
                "OpenAlex request failed",
                failed_ids=[url],
                errors={url: str(exc)},
            ) from exc

        if isinstance(response, dict):
            if "results" in response:
                return response["results"]
            # Single work
            return [response]
        return []

    def _fetch_works_for_identifier(self, identifier: str) -> list[dict[str, Any]]:
        """Fetch works by DOI/PMID identifier path."""

        url = f"/works/{identifier.split('/')[-1]}"
        try:
            items = self._fetch_works(url)
        except Exception as exc:  # pragma: no cover - defensive
            self.logger.error("fetch_works_error", error=str(exc), url=url)
            return []
        return items

    def _normalise_records(self, records: list[dict[str, Any]]) -> list[dict[str, Any]]:
        """Normalize raw OpenAlex records."""

        normalized: list[dict[str, Any]] = []
        for record in records:
            try:
                normalized.append(self.normalize_record(record))
            except Exception as exc:  # pragma: no cover - defensive
                self.logger.error("openalex_normalize_failed", error=str(exc))
        return normalized

    def _search_by_title(self, title: str) -> list[dict[str, Any]]:
        """Search OpenAlex works by title using the search endpoint."""

        params = {"search": title, "per-page": 1, "fields": self.DEFAULT_WORK_FIELDS}
        results = self._fetch_works("/works", params=params)
        if results:
            return results

        # Fallback to title search filter when basic search returns nothing
        params = {"filter": f"title.search:{title}", "per-page": 1, "fields": self.DEFAULT_WORK_FIELDS}
        return self._fetch_works("/works", params=params)

    def normalize_record(self, record: dict[str, Any]) -> dict[str, Any]:
        """Normalize OpenAlex record."""
        common = normalize_common_bibliography(
            record,
            doi="doi",
            title="title",
            journal=lambda rec: (
                (rec.get("primary_location") or {})
                .get("source", {})
                .get("display_name")
            )
            or (
                (rec.get("primary_location") or {})
                .get("source", {})
                .get("name")
            ),
            authors="authorships",
            journal_normalizer=lambda value: (
                NORMALIZER_STRING.normalize(value) if value is not None else None
            ),
        )

        normalized = dict(common)

        # OpenAlex ID
        if "id" in record:
            normalized["openalex_id"] = NORMALIZER_ID.normalize_openalex_id(record["id"])

        doi_clean = common.get("doi_clean")
        if doi_clean:
            normalized["openalex_doi"] = doi_clean
            normalized["openalex_doi_clean"] = doi_clean

        # PMID from ids
        if "ids" in record:
            ids = record["ids"]
            if "pmid" in ids:
                pmid = ids["pmid"].replace("https://pubmed.ncbi.nlm.nih.gov/", "")
                normalized["openalex_pmid"] = int(pmid) if pmid.isdigit() else None

        # Publication date
        if "publication_date" in record:
            normalized["publication_date"] = record["publication_date"]
            # Parse year from date
            if record["publication_date"]:
                parts = record["publication_date"].split("-")
                if parts:
                    normalized["year"] = int(parts[0]) if parts[0].isdigit() else None

        if "publication_year" in record:
            normalized["year"] = record["publication_year"]

        # Type
        if "type" in record:
            normalized["type"] = record["type"]

        # Language
        if "language" in record:
            normalized["language"] = record["language"]

        # Open Access info
        if "open_access" in record:
            oa = record["open_access"]
            normalized["is_oa"] = oa.get("is_oa", False)
            normalized["oa_status"] = oa.get("oa_status")
            normalized["oa_url"] = oa.get("oa_url")

        # Concepts - top 3 by score
        if "concepts" in record and record["concepts"]:
            concepts_sorted = sorted(
                record["concepts"], key=lambda c: c.get("score", 0), reverse=True
            )
            top3 = concepts_sorted[:3]
            normalized["concepts_top3"] = [
                c.get("display_name", "") for c in top3 if c.get("display_name")
            ]

        # Venue (journal) and ISSN
        if "primary_location" in record and record["primary_location"]:
            source = record["primary_location"].get("source")
            if source and isinstance(source, dict):
                # ISSN
                if "issn_l" in source and source["issn_l"]:
                    normalized["openalex_issn"] = source["issn_l"]
                elif "issn" in source and source["issn"]:
                    issn_list = source["issn"] if isinstance(source["issn"], list) else [source["issn"]]
                    normalized["openalex_issn"] = "; ".join(issn_list) if issn_list else None

                # Crossref doc type if available
                if "type" in source:
                    normalized["crossref_doc_type"] = source["type"]

        # Authors (primary location)
        if "primary_location" in record and record["primary_location"]:
            landing_page = record["primary_location"].get("landing_page_url")
            if landing_page:
                normalized["landing_page"] = landing_page

        # Doc type from record
        if "type" in normalized:
            normalized["doc_type"] = normalized["type"]

        if "cited_by_count" in record:
            normalized["openalex_citation_count"] = record.get("cited_by_count")

        return normalized
<|MERGE_RESOLUTION|>--- conflicted
+++ resolved
@@ -77,90 +77,6 @@
 
         return all_items
 
-<<<<<<< HEAD
-    def process_identifiers(
-        self,
-        *,
-        pmids: Sequence[str] | None = None,
-        dois: Sequence[str] | None = None,
-        titles: Sequence[str] | None = None,
-        records: Sequence[Mapping[str, str]] | None = None,
-    ) -> pd.DataFrame:
-        """Process identifiers using DOI/PMID with title fallbacks."""
-
-        normalized_records: list[dict[str, Any]] = []
-        failure_records: list[dict[str, Any]] = []
-
-        doi_titles: dict[str, str] = {}
-        pmid_titles: dict[str, str] = {}
-        if records:
-            for entry in records:
-                title = entry.get("title")
-                doi = entry.get("doi") or entry.get("chembl_doi")
-                pmid = entry.get("pmid") or entry.get("chembl_pmid")
-                if doi and title and doi not in doi_titles:
-                    doi_titles[str(doi)] = str(title)
-                if pmid and title and pmid not in pmid_titles:
-                    pmid_titles[str(pmid)] = str(title)
-
-        for doi in dict.fromkeys(dois or []):
-            if not doi:
-                continue
-            records_by_doi = self._fetch_works_for_identifier(f"https://doi.org/{doi}")
-            if records_by_doi:
-                normalized_records.extend(self._normalise_records(records_by_doi))
-                continue
-
-            title = doi_titles.get(doi)
-            if title:
-                search_results = self._search_by_title(title)
-                if search_results:
-                    normalized_records.extend(self._normalise_records(search_results))
-                    continue
-
-            failure_records.append({
-                "openalex_doi": doi,
-                "openalex_doi_clean": doi,
-                "openalex_error": "not_found",
-            })
-
-        for pmid in dict.fromkeys(pmids or []):
-            if not pmid or any(
-                record.get("openalex_pmid") == int(pmid)
-                for record in normalized_records
-                if isinstance(record.get("openalex_pmid"), int)
-            ):
-                continue
-
-            records_by_pmid = self._fetch_works_for_identifier(f"pmid:{pmid}")
-            if records_by_pmid:
-                normalized_records.extend(self._normalise_records(records_by_pmid))
-                continue
-
-            title = pmid_titles.get(pmid)
-            if title:
-                search_results = self._search_by_title(title)
-                if search_results:
-                    normalized_records.extend(self._normalise_records(search_results))
-                    continue
-
-            failure_records.append({
-                "openalex_pmid": int(pmid) if str(pmid).isdigit() else pmid,
-                "openalex_error": "not_found",
-            })
-
-        if not normalized_records and not failure_records:
-            return pd.DataFrame()
-
-        frames: list[pd.DataFrame] = []
-        if normalized_records:
-            frames.append(self.to_dataframe(normalized_records))
-        if failure_records:
-            frames.append(pd.DataFrame(failure_records))
-
-        combined = pd.concat(frames, ignore_index=True) if len(frames) > 1 else frames[0]
-        return combined.reset_index(drop=True)
-=======
     def _collect_records(
         self,
         destination: list[dict[str, Any]],
@@ -186,7 +102,89 @@
         if items:
             destination.extend(items)
         return True
->>>>>>> 343030b8
+
+    def process_identifiers(
+        self,
+        *,
+        pmids: Sequence[str] | None = None,
+        dois: Sequence[str] | None = None,
+        titles: Sequence[str] | None = None,
+        records: Sequence[Mapping[str, str]] | None = None,
+    ) -> pd.DataFrame:
+        """Process identifiers using DOI/PMID with title fallbacks."""
+
+        normalized_records: list[dict[str, Any]] = []
+        failure_records: list[dict[str, Any]] = []
+
+        doi_titles: dict[str, str] = {}
+        pmid_titles: dict[str, str] = {}
+        if records:
+            for entry in records:
+                title = entry.get("title")
+                doi = entry.get("doi") or entry.get("chembl_doi")
+                pmid = entry.get("pmid") or entry.get("chembl_pmid")
+                if doi and title and doi not in doi_titles:
+                    doi_titles[str(doi)] = str(title)
+                if pmid and title and pmid not in pmid_titles:
+                    pmid_titles[str(pmid)] = str(title)
+
+        for doi in dict.fromkeys(dois or []):
+            if not doi:
+                continue
+            records_by_doi = self._fetch_works_for_identifier(f"https://doi.org/{doi}")
+            if records_by_doi:
+                normalized_records.extend(self._normalise_records(records_by_doi))
+                continue
+
+            title = doi_titles.get(doi)
+            if title:
+                search_results = self._search_by_title(title)
+                if search_results:
+                    normalized_records.extend(self._normalise_records(search_results))
+                    continue
+
+            failure_records.append({
+                "openalex_doi": doi,
+                "openalex_doi_clean": doi,
+                "openalex_error": "not_found",
+            })
+
+        for pmid in dict.fromkeys(pmids or []):
+            if not pmid or any(
+                record.get("openalex_pmid") == int(pmid)
+                for record in normalized_records
+                if isinstance(record.get("openalex_pmid"), int)
+            ):
+                continue
+
+            records_by_pmid = self._fetch_works_for_identifier(f"pmid:{pmid}")
+            if records_by_pmid:
+                normalized_records.extend(self._normalise_records(records_by_pmid))
+                continue
+
+            title = pmid_titles.get(pmid)
+            if title:
+                search_results = self._search_by_title(title)
+                if search_results:
+                    normalized_records.extend(self._normalise_records(search_results))
+                    continue
+
+            failure_records.append({
+                "openalex_pmid": int(pmid) if str(pmid).isdigit() else pmid,
+                "openalex_error": "not_found",
+            })
+
+        if not normalized_records and not failure_records:
+            return pd.DataFrame()
+
+        frames: list[pd.DataFrame] = []
+        if normalized_records:
+            frames.append(self.to_dataframe(normalized_records))
+        if failure_records:
+            frames.append(pd.DataFrame(failure_records))
+
+        combined = pd.concat(frames, ignore_index=True) if len(frames) > 1 else frames[0]
+        return combined.reset_index(drop=True)
 
     def _fetch_works(self, url: str, params: dict[str, Any] | None = None) -> list[dict[str, Any]]:
         """Fetch works from OpenAlex API."""

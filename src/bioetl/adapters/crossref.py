"""Crossref REST API adapter."""

from collections.abc import Mapping, Sequence
from typing import Any
from urllib.parse import quote

import pandas as pd
from requests import HTTPError

from bioetl.adapters._normalizer_helpers import get_bibliography_normalizers
from bioetl.adapters.base import AdapterConfig, AdapterFetchError, ExternalAdapter
from bioetl.core.api_client import APIConfig
from bioetl.normalizers.bibliography import normalize_common_bibliography
from bioetl.sources.crossref.request import CrossrefRequestBuilder
from bioetl.sources.crossref.normalizer import (
    normalize_crossref_affiliations,
    normalize_crossref_authors,
)

NORMALIZER_ID, NORMALIZER_STRING = get_bibliography_normalizers()


class CrossrefAdapter(ExternalAdapter):
    """Adapter for Crossref REST API.

    The :meth:`_fetch_batch` method serves as the extension point for batch
    retrieval when combined with :meth:`ExternalAdapter._fetch_in_batches`.
    """

    DEFAULT_BATCH_SIZE = 100

    def __init__(self, api_config: APIConfig, adapter_config: AdapterConfig):
        """Initialize Crossref adapter."""
        super().__init__(api_config, adapter_config)
        self.request_builder = CrossrefRequestBuilder(api_config, adapter_config)
        self.api_client.session.headers.update(self.request_builder.base_headers)

    def _fetch_batch(self, dois: list[str]) -> list[dict[str, Any]]:
        """Fetch a batch of DOIs."""
<<<<<<< HEAD
        all_items = []
        for doi in dois:
            record, _ = self._fetch_work_by_doi(doi)
            if record:
                all_items.append(record)
=======
        # Crossref requires individual queries for multiple DOIs
        # Fetch each DOI separately
        all_items: list[dict[str, Any]] = []
        failures: dict[str, str] = {}
        for doi in dois:
            url = f"/works/{doi}"
            request_spec = self.request_builder.build(url)
            try:
                response = self.api_client.request_json(
                    request_spec.url,
                    params=request_spec.params,
                    headers=request_spec.headers,
                )
                if isinstance(response, dict) and "message" in response:
                    all_items.append(response["message"])
            except Exception as exc:
                error_message = str(exc)
                failures[doi] = error_message
                self.logger.warning(
                    "fetch_doi_failed",
                    doi=doi,
                    error=error_message,
                    request_id=request_spec.metadata.get("request_id"),
                )

        if failures:
            raise AdapterFetchError(
                "Crossref batch experienced network errors",
                failed_ids=list(failures),
                partial_records=all_items,
                errors=failures,
            )

>>>>>>> 343030b8
        return all_items

    def process_identifiers(
        self,
        *,
        pmids: Sequence[str] | None = None,
        dois: Sequence[str] | None = None,
        titles: Sequence[str] | None = None,
        records: Sequence[Mapping[str, str]] | None = None,
    ) -> pd.DataFrame:
        """Process identifiers with DOI and title fallbacks."""

        normalised_records: list[dict[str, Any]] = []
        failure_records: list[dict[str, Any]] = []

        doi_titles: dict[str, str] = {}
        if records:
            for entry in records:
                doi = entry.get("doi") or entry.get("chembl_doi")
                title = entry.get("title")
                if doi and title and doi not in doi_titles:
                    doi_titles[str(doi)] = str(title)

        title_iter = iter(titles or [])

        for doi in dict.fromkeys(dois or []):
            if not doi:
                continue

            record, error = self._fetch_work_by_doi(doi)
            if record:
                normalised = self.normalize_record(record)
                normalised.setdefault("crossref_doi", doi)
                normalised.setdefault("crossref_doi_clean", doi)
                normalised_records.append(normalised)
                continue

            error_message = error or "not_found"
            fallback_record = self._fetch_work_by_filter(doi)
            if fallback_record:
                normalised = self.normalize_record(fallback_record)
                normalised.setdefault("crossref_doi", doi)
                normalised.setdefault("crossref_doi_clean", doi)
                if error_message:
                    normalised.setdefault("crossref_error", error_message)
                normalised_records.append(normalised)
                continue

            title = doi_titles.get(doi)
            if title is None:
                try:
                    title = next(title_iter)
                except StopIteration:
                    title = None

            if title:
                search_record = self._search_by_title(title)
                if search_record:
                    normalised = self.normalize_record(search_record)
                    normalised.setdefault("crossref_doi", doi)
                    normalised.setdefault("crossref_doi_clean", doi)
                    if error_message:
                        normalised.setdefault("crossref_error", error_message)
                    normalised_records.append(normalised)
                    continue

            message = error or "not_found"
            failure_records.append(
                {
                    "crossref_doi": doi,
                    "crossref_doi_clean": doi,
                    "crossref_error": message,
                }
            )

        if not normalised_records and not failure_records:
            return pd.DataFrame()

        frames: list[pd.DataFrame] = []
        if normalised_records:
            frames.append(self.to_dataframe(normalised_records))
        if failure_records:
            frames.append(pd.DataFrame(failure_records))

        combined = pd.concat(frames, ignore_index=True) if len(frames) > 1 else frames[0]
        return combined.reset_index(drop=True)

    def _fetch_work_by_doi(self, doi: str) -> tuple[dict[str, Any] | None, str | None]:
        """Fetch a single Crossref work by DOI returning payload and error message."""

        url = f"/works/{doi}"
        request_spec = self.request_builder.build(url)
        try:
            response = self.api_client.request_json(
                request_spec.url,
                params=request_spec.params,
                headers=request_spec.headers,
            )
        except HTTPError as exc:
            self.logger.warning(
                "fetch_doi_failed",
                doi=doi,
                error=str(exc),
                request_id=request_spec.metadata.get("request_id"),
            )
            return None, str(exc)
        except Exception as exc:  # noqa: BLE001
            self.logger.warning(
                "fetch_doi_failed",
                doi=doi,
                error=str(exc),
                request_id=request_spec.metadata.get("request_id"),
            )
            return None, str(exc)

        message = response.get("message") if isinstance(response, dict) else None
        if isinstance(message, dict):
            return message, None
        return None, "no_message"

    def _fetch_work_by_filter(self, doi: str) -> dict[str, Any] | None:
        """Fallback to filter query for DOIs that fail direct lookup."""

        encoded = quote(doi, safe="")
        params = {"filter": f"doi:{encoded}"}
        spec = self.request_builder.build("/works", params=params)
        try:
            response = self.api_client.request_json(
                spec.url,
                params=spec.params,
                headers=spec.headers,
            )
        except Exception as exc:  # noqa: BLE001
            self.logger.warning("crossref_filter_failed", doi=doi, error=str(exc))
            return None

        if isinstance(response, dict):
            message = response.get("message")
            if isinstance(message, dict):
                items = message.get("items")
                if isinstance(items, list) and items:
                    return items[0]
        return None

    def _search_by_title(self, title: str) -> dict[str, Any] | None:
        """Fallback search for works using ``query.bibliographic``."""

        params = {"query.bibliographic": title, "rows": 1}
        spec = self.request_builder.build("/works", params=params)
        try:
            response = self.api_client.request_json(
                spec.url,
                params=spec.params,
                headers=spec.headers,
            )
        except Exception as exc:  # noqa: BLE001
            self.logger.warning("crossref_title_search_failed", title=title[:80], error=str(exc))
            return None

        if isinstance(response, dict):
            message = response.get("message")
            if isinstance(message, dict):
                items = message.get("items")
                if isinstance(items, list) and items:
                    return items[0]
        return None

    def normalize_record(self, record: dict[str, Any]) -> dict[str, Any]:
        """Normalize Crossref record."""
        common = normalize_common_bibliography(
            record,
            doi="DOI",
            title="title",
            journal=("container-title", "short-container-title"),
            authors="author",
            authors_normalizer=normalize_crossref_authors,
            journal_normalizer=lambda value: (
                NORMALIZER_STRING.normalize(value) if value is not None else None
            ),
        )

        normalized = dict(common)

        doi_clean = common.get("doi_clean")
        if doi_clean:
            normalized["crossref_doi"] = doi_clean
            normalized.setdefault("crossref_doi_clean", doi_clean)

        # Publication dates - priority: published-print > published-online > issued > created
        date_field = None
        if "published-print" in record:
            date_field = record["published-print"]
        elif "published-online" in record:
            date_field = record["published-online"]
        elif "issued" in record:
            date_field = record["issued"]
        elif "created" in record:
            date_field = record["created"]

        if date_field and "date-parts" in date_field:
            date_parts = date_field["date-parts"][0] if date_field["date-parts"] else []
            if len(date_parts) > 0:
                normalized["year"] = date_parts[0]
            if len(date_parts) > 1:
                normalized["month"] = date_parts[1]
            if len(date_parts) > 2:
                normalized["day"] = date_parts[2]

        # Volume, Issue, Pages
        if "volume" in record:
            normalized["volume"] = str(record["volume"])
        if "issue" in record:
            normalized["issue"] = str(record["issue"])
        if "page" in record:
            normalized["first_page"] = str(record["page"])

        # ISSN
        if "ISSN" in record and record["ISSN"]:
            issn_list = record["ISSN"]
            normalized["issn_print"] = issn_list[0] if len(issn_list) > 0 else None
            normalized["issn_electronic"] = issn_list[1] if len(issn_list) > 1 else None

        # ISBN type - check if there's issn-type field
        if "issn-type" in record and record["issn-type"]:
            for issn_item in record["issn-type"]:
                issn_type = issn_item.get("type")
                issn_value = issn_item.get("value")
                if issn_type == "print" and issn_value:
                    normalized["issn_print"] = issn_value
                elif issn_type == "electronic" and issn_value:
                    normalized["issn_electronic"] = issn_value

        # Authors
        authors_raw = record.get("author")

        if isinstance(authors_raw, list):
            for author in authors_raw:
                orcid = author.get("ORCID") if isinstance(author, dict) else None
                if orcid:
                    orcid_normalized = NORMALIZER_ID.normalize_orcid(orcid)
                    if orcid_normalized:
                        normalized.setdefault("orcid", orcid_normalized)
                        break

        # Publisher
        if "publisher" in record:
            normalized["publisher"] = NORMALIZER_STRING.normalize(record["publisher"])

        # Subject
        if "subject" in record and record["subject"]:
            subjects = "; ".join(str(value) for value in record["subject"] if value)
            subject_normalized = NORMALIZER_STRING.normalize(subjects)
            if subject_normalized:
                normalized["subject"] = subject_normalized

        affiliations = normalize_crossref_affiliations(record.get("author"))
        if affiliations:
            normalized["author_affiliations"] = affiliations

        # Doc type
        if "type" in record:
            normalized["doc_type"] = record["type"]

        return normalized
<|MERGE_RESOLUTION|>--- conflicted
+++ resolved
@@ -35,20 +35,13 @@
         self.request_builder = CrossrefRequestBuilder(api_config, adapter_config)
         self.api_client.session.headers.update(self.request_builder.base_headers)
 
-    def _fetch_batch(self, dois: list[str]) -> list[dict[str, Any]]:
+    def _fetch_batch(self, ids: list[str]) -> list[dict[str, Any]]:
         """Fetch a batch of DOIs."""
-<<<<<<< HEAD
-        all_items = []
-        for doi in dois:
-            record, _ = self._fetch_work_by_doi(doi)
-            if record:
-                all_items.append(record)
-=======
         # Crossref requires individual queries for multiple DOIs
         # Fetch each DOI separately
         all_items: list[dict[str, Any]] = []
         failures: dict[str, str] = {}
-        for doi in dois:
+        for doi in ids:
             url = f"/works/{doi}"
             request_spec = self.request_builder.build(url)
             try:
@@ -77,7 +70,6 @@
                 errors=failures,
             )
 
->>>>>>> 343030b8
         return all_items
 
     def process_identifiers(

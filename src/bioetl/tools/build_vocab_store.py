"""Сборка агрегированного словаря ChEMBL."""

from __future__ import annotations

import os
from collections.abc import Mapping
from datetime import datetime, timezone
from pathlib import Path
from typing import Any, cast

import yaml

from bioetl.core.logger import UnifiedLogger
<<<<<<< HEAD
from bioetl.core.log_events import LogEvents
from bioetl.core.utils.vocab_store import VocabStoreError, clear_vocab_store_cache, load_vocab_store
=======
from bioetl.etl.vocab_store import (
    VocabStoreError,
    clear_vocab_store_cache,
    read_vocab_store,
)
>>>>>>> 83935e4a

__all__ = ["build_vocab_store"]


def _utc_timestamp() -> str:
    now = datetime.now(timezone.utc)
    return now.replace(microsecond=0).isoformat().replace("+00:00", "Z")


def _atomic_write_yaml(payload: Mapping[str, Any], path: Path) -> None:
    path.parent.mkdir(parents=True, exist_ok=True)
    tmp_path = path.with_suffix(path.suffix + ".tmp")
    with tmp_path.open("w", encoding="utf-8") as handle:
        yaml.safe_dump(dict(payload), handle, sort_keys=False, allow_unicode=True)
        handle.flush()
        os.fsync(handle.fileno())
    os.replace(tmp_path, path)


def _extract_release(
    meta: Mapping[str, Any] | None,
    *,
    name: str,
    current: str | None,
) -> str | None:
    if meta is None:
        return current
    if not isinstance(meta, Mapping):
        raise VocabStoreError(f"Dictionary '{name}' meta section must be a mapping")
    release = meta.get("chembl_release")
    if release is None:
        return current
    if not isinstance(release, str):
        raise VocabStoreError(
            f"Dictionary '{name}' meta.chembl_release must be a string when present"
        )
    if current is None:
        return release
    if current != release:
        raise VocabStoreError(
            "Inconsistent chembl_release across dictionaries: "
            f"'{current}' vs '{release}' (from {name})"
        )
    return current


def build_vocab_store(
    src: Path,
    output: Path,
) -> Path:
    """Агрегирует отдельные словари в единый YAML-файл."""

    UnifiedLogger.configure()
    log = UnifiedLogger.get(__name__)

    resolved_src = src.expanduser().resolve()
    resolved_output = output.expanduser().resolve()

    clear_vocab_store_cache()
    store = read_vocab_store(resolved_src)
    if not store:
        raise VocabStoreError(f"No dictionaries found in {resolved_src}")

    chembl_release: str | None = None
    dictionary_names = sorted(key for key in store.keys() if key != "meta")
    aggregated: dict[str, Any] = {}

    for name in dictionary_names:
        block_raw = store[name]
        if not isinstance(block_raw, Mapping):
            raise VocabStoreError(f"Dictionary '{name}' payload must be a mapping")

        block = cast(Mapping[str, Any], block_raw)
        meta_section_raw: Any = block.get("meta")
        if meta_section_raw is None:
            meta_section: Mapping[str, Any] | None = None
        elif isinstance(meta_section_raw, Mapping):
            meta_section = cast(Mapping[str, Any], meta_section_raw)
        else:
            raise VocabStoreError(
                f"Dictionary '{name}' meta section must be a mapping when present"
            )

        chembl_release = _extract_release(
            meta_section,
            name=name,
            current=chembl_release,
        )
        aggregated[name] = dict(block)

    if chembl_release is None:
        raise VocabStoreError("chembl_release metadata is missing across dictionaries")

    aggregated_with_meta: dict[str, Any] = {
        "meta": {
            "built_at": _utc_timestamp(),
            "chembl_release": chembl_release,
        }
    }
    aggregated_with_meta.update(aggregated)

    _atomic_write_yaml(aggregated_with_meta, resolved_output)
    log.info(LogEvents.VOCAB_STORE_BUILT, source=str(resolved_src), output=str(resolved_output))
    return resolved_output<|MERGE_RESOLUTION|>--- conflicted
+++ resolved
@@ -11,16 +11,11 @@
 import yaml
 
 from bioetl.core.logger import UnifiedLogger
-<<<<<<< HEAD
-from bioetl.core.log_events import LogEvents
-from bioetl.core.utils.vocab_store import VocabStoreError, clear_vocab_store_cache, load_vocab_store
-=======
 from bioetl.etl.vocab_store import (
     VocabStoreError,
     clear_vocab_store_cache,
     read_vocab_store,
 )
->>>>>>> 83935e4a
 
 __all__ = ["build_vocab_store"]
 
@@ -123,5 +118,5 @@
     aggregated_with_meta.update(aggregated)
 
     _atomic_write_yaml(aggregated_with_meta, resolved_output)
-    log.info(LogEvents.VOCAB_STORE_BUILT, source=str(resolved_src), output=str(resolved_output))
+    log.info("vocab_store_built", source=str(resolved_src), output=str(resolved_output))
     return resolved_output
"""Typed configuration helpers for the ChEMBL testitem pipeline."""

from __future__ import annotations

from typing import ClassVar

<<<<<<< HEAD
from pydantic import Field, PositiveInt

from bioetl.core.config.base_source import BaseSourceConfig, BaseSourceParameters
=======
from ..pipeline_source import (
    BaseSourceParameters,
    ChemblPipelineSourceConfig,
    SourceConfigDefaults,
)
>>>>>>> 83935e4a


class TestItemSourceParameters(BaseSourceParameters):
    """Параметры источника для testitem (используются общие поля)."""

<<<<<<< HEAD
class TestItemSourceParameters(BaseSourceParameters):
    """Free-form parameters specific to the testitem source."""

    base_url: str | None = Field(
        default=None,
        description="Override for the ChEMBL API base URL when fetching testitems.",
    )
    select_fields: Sequence[str] | None = Field(
        default=None,
        description="Optional list of field names to fetch via `only` parameter.",
    )
    max_pages: PositiveInt | None = Field(
        default=None,
        description="Maximum number of pages to fetch during pagination.",
    )

    @classmethod
    def from_mapping(
        cls, params: Mapping[str, Any] | None
    ) -> TestItemSourceParameters:
        """Construct the parameters object from a raw mapping.

        Parameters
        ----------
        params
            Raw mapping of parameters.

        Returns
        -------
        TestItemSourceParameters
            Constructed parameters object.
        """
        if params is None:
            return cls()

        normalized = cls._normalize_mapping(params)

        select_fields_raw = normalized.get("select_fields")
        select_fields: Sequence[str] | None = None
        if select_fields_raw is not None:
            if isinstance(select_fields_raw, Sequence) and not isinstance(
                select_fields_raw, (str, bytes)
            ):
                # Type narrowing: after isinstance check, select_fields_raw is Sequence[Any]
                # Explicitly annotate elements to avoid type narrowing warnings.
                # basedpyright cannot infer the field type from Sequence[Any].
                # Use a generator with explicit casting to strings.
                select_fields = tuple(str(cast(Any, field)) for field in select_fields_raw)  # pyright: ignore[reportUnknownVariableType]

        max_pages_raw = normalized.get("max_pages")
        max_pages: PositiveInt | None = None
        if max_pages_raw is not None:
            try:
                max_pages_value = int(max_pages_raw)
                if max_pages_value > 0:
                    max_pages = max_pages_value
            except (TypeError, ValueError):
                pass

        return cls(
            base_url=normalized.get("base_url"),
            select_fields=select_fields,
            max_pages=max_pages,
        )


class TestItemSourceConfig(BaseSourceConfig[TestItemSourceParameters]):
    """Pipeline-specific view over the generic :class:`SourceConfig`."""

    enabled: bool = Field(default=True)
    description: str | None = Field(default=None)
    http_profile: str | None = Field(default=None)
    http: HTTPClientConfig | None = Field(default=None)
    page_size: PositiveInt = Field(
        default=200,
        description="Effective page size for pagination requests.",
    )
    parameters: TestItemSourceParameters = Field(default_factory=TestItemSourceParameters)

    parameters_model = TestItemSourceParameters
    batch_field = "page_size"
    default_batch_size = 200

    @classmethod
    def _resolve_batch_value(
        cls,
        *,
        config: SourceConfig,
        parameters: TestItemSourceParameters,  # noqa: ARG003
    ) -> int:
        if config.batch_size is not None:
            return int(config.batch_size)
        raw_parameters = config.parameters
        batch_size_raw = raw_parameters.get("batch_size")
        if isinstance(batch_size_raw, int) and batch_size_raw > 0:
            return batch_size_raw
        default_value = cls._default_batch_value()
        return int(default_value) if default_value is not None else 200
=======

class TestItemSourceConfig(ChemblPipelineSourceConfig[TestItemSourceParameters]):
    """Пайплайновая обёртка SourceConfig для testitem."""

    parameters_model: ClassVar[type[BaseSourceParameters]] = TestItemSourceParameters
    defaults: ClassVar[SourceConfigDefaults] = SourceConfigDefaults(
        page_size=200,
        page_size_cap=25,
        max_url_length=2000,
        max_url_length_cap=2000,
        handshake_endpoint="/status.json",
        handshake_enabled=True,
    )


__all__ = ["TestItemSourceConfig", "TestItemSourceParameters"]
>>>>>>> 83935e4a
<|MERGE_RESOLUTION|>--- conflicted
+++ resolved
@@ -4,122 +4,16 @@
 
 from typing import ClassVar
 
-<<<<<<< HEAD
-from pydantic import Field, PositiveInt
-
-from bioetl.core.config.base_source import BaseSourceConfig, BaseSourceParameters
-=======
 from ..pipeline_source import (
     BaseSourceParameters,
     ChemblPipelineSourceConfig,
     SourceConfigDefaults,
 )
->>>>>>> 83935e4a
 
 
 class TestItemSourceParameters(BaseSourceParameters):
     """Параметры источника для testitem (используются общие поля)."""
 
-<<<<<<< HEAD
-class TestItemSourceParameters(BaseSourceParameters):
-    """Free-form parameters specific to the testitem source."""
-
-    base_url: str | None = Field(
-        default=None,
-        description="Override for the ChEMBL API base URL when fetching testitems.",
-    )
-    select_fields: Sequence[str] | None = Field(
-        default=None,
-        description="Optional list of field names to fetch via `only` parameter.",
-    )
-    max_pages: PositiveInt | None = Field(
-        default=None,
-        description="Maximum number of pages to fetch during pagination.",
-    )
-
-    @classmethod
-    def from_mapping(
-        cls, params: Mapping[str, Any] | None
-    ) -> TestItemSourceParameters:
-        """Construct the parameters object from a raw mapping.
-
-        Parameters
-        ----------
-        params
-            Raw mapping of parameters.
-
-        Returns
-        -------
-        TestItemSourceParameters
-            Constructed parameters object.
-        """
-        if params is None:
-            return cls()
-
-        normalized = cls._normalize_mapping(params)
-
-        select_fields_raw = normalized.get("select_fields")
-        select_fields: Sequence[str] | None = None
-        if select_fields_raw is not None:
-            if isinstance(select_fields_raw, Sequence) and not isinstance(
-                select_fields_raw, (str, bytes)
-            ):
-                # Type narrowing: after isinstance check, select_fields_raw is Sequence[Any]
-                # Explicitly annotate elements to avoid type narrowing warnings.
-                # basedpyright cannot infer the field type from Sequence[Any].
-                # Use a generator with explicit casting to strings.
-                select_fields = tuple(str(cast(Any, field)) for field in select_fields_raw)  # pyright: ignore[reportUnknownVariableType]
-
-        max_pages_raw = normalized.get("max_pages")
-        max_pages: PositiveInt | None = None
-        if max_pages_raw is not None:
-            try:
-                max_pages_value = int(max_pages_raw)
-                if max_pages_value > 0:
-                    max_pages = max_pages_value
-            except (TypeError, ValueError):
-                pass
-
-        return cls(
-            base_url=normalized.get("base_url"),
-            select_fields=select_fields,
-            max_pages=max_pages,
-        )
-
-
-class TestItemSourceConfig(BaseSourceConfig[TestItemSourceParameters]):
-    """Pipeline-specific view over the generic :class:`SourceConfig`."""
-
-    enabled: bool = Field(default=True)
-    description: str | None = Field(default=None)
-    http_profile: str | None = Field(default=None)
-    http: HTTPClientConfig | None = Field(default=None)
-    page_size: PositiveInt = Field(
-        default=200,
-        description="Effective page size for pagination requests.",
-    )
-    parameters: TestItemSourceParameters = Field(default_factory=TestItemSourceParameters)
-
-    parameters_model = TestItemSourceParameters
-    batch_field = "page_size"
-    default_batch_size = 200
-
-    @classmethod
-    def _resolve_batch_value(
-        cls,
-        *,
-        config: SourceConfig,
-        parameters: TestItemSourceParameters,  # noqa: ARG003
-    ) -> int:
-        if config.batch_size is not None:
-            return int(config.batch_size)
-        raw_parameters = config.parameters
-        batch_size_raw = raw_parameters.get("batch_size")
-        if isinstance(batch_size_raw, int) and batch_size_raw > 0:
-            return batch_size_raw
-        default_value = cls._default_batch_value()
-        return int(default_value) if default_value is not None else 200
-=======
 
 class TestItemSourceConfig(ChemblPipelineSourceConfig[TestItemSourceParameters]):
     """Пайплайновая обёртка SourceConfig для testitem."""
@@ -135,5 +29,4 @@
     )
 
 
-__all__ = ["TestItemSourceConfig", "TestItemSourceParameters"]
->>>>>>> 83935e4a
+__all__ = ["TestItemSourceConfig", "TestItemSourceParameters"]
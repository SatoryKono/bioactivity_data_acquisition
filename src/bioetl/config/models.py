--- conflicted
+++ resolved
@@ -2,15 +2,6 @@
 
 from __future__ import annotations
 
-<<<<<<< HEAD
-from collections.abc import Mapping, Sequence
-from typing import Any, Literal
-
-from pydantic import BaseModel, ConfigDict, Field, PositiveInt, model_validator
-
-from .models.http import (
-    CircuitBreakerConfig,
-=======
 import warnings
 
 from .models.models import (
@@ -44,7 +35,6 @@
     DeterminismSortingConfig,
     DeterminismWriteConfig,
     FallbacksConfig,
->>>>>>> 83935e4a
     HTTPClientConfig,
     HTTPConfig,
     RateLimitConfig,
@@ -52,451 +42,6 @@
     StatusCode,
 )
 
-<<<<<<< HEAD
-__all__ = (
-    "RateLimitConfig",
-    "CircuitBreakerConfig",
-    "HTTPClientConfig",
-    "HTTPConfig",
-    "RetryConfig",
-    "StatusCode",
-)
-
-
-class CacheConfig(BaseModel):
-    """Configuration for the HTTP cache layer."""
-
-    model_config = ConfigDict(extra="forbid")
-
-    enabled: bool = Field(default=True, description="Enable or disable the on-disk cache.")
-    directory: str = Field(default="http_cache", description="Directory used to store cached data.")
-    ttl: PositiveInt = Field(
-        default=86_400, description="Time-to-live for cached entries in seconds."
-    )
-
-
-class PathsConfig(BaseModel):
-    """Paths used by the pipeline runtime."""
-
-    model_config = ConfigDict(extra="forbid")
-
-    input_root: str = Field(default="data/input", description="Default directory for input assets.")
-    output_root: str = Field(
-        default="data/output", description="Default directory for pipeline outputs."
-    )
-    samples_root: str = Field(
-        default="data/samples",
-        description="Directory containing lightweight sample artifacts for local development.",
-    )
-    remote_output_root: str | None = Field(
-        default=None,
-        description="External object storage location for production-scale outputs (e.g., S3 URI).",
-    )
-    cache_root: str = Field(
-        default=".cache", description="Root directory for transient cache files."
-    )
-
-
-class MaterializationConfig(BaseModel):
-    """Settings controlling how artifacts are written to disk."""
-
-    model_config = ConfigDict(extra="forbid")
-
-    root: str = Field(
-        default="data/output", description="Base directory for materialized datasets."
-    )
-    default_format: str = Field(
-        default="parquet",
-        description="Default output format for tabular data (e.g., parquet, csv).",
-    )
-    pipeline_subdir: str | None = Field(
-        default=None,
-        description="Optional subdirectory under the output root for this pipeline run.",
-    )
-    filename_template: str | None = Field(
-        default=None,
-        description="Optional template for dataset filenames (supports Jinja-style placeholders).",
-    )
-
-
-class FallbacksConfig(BaseModel):
-    """Global behavior toggles for fallback mechanisms."""
-
-    model_config = ConfigDict(extra="forbid")
-
-    enabled: bool = Field(
-        default=True,
-        description="Whether the pipeline should attempt configured fallback strategies.",
-    )
-    max_depth: PositiveInt | None = Field(
-        default=None,
-        description="Maximum fallback depth allowed before failing fast.",
-    )
-
-
-class DeterminismSerializationCSVConfig(BaseModel):
-    """CSV serialization preferences."""
-
-    model_config = ConfigDict(extra="forbid")
-
-    separator: str = Field(default=",", description="Column separator used when writing CSV files.")
-    quoting: str = Field(
-        default="ALL", description="Quoting strategy compatible with pandas CSV writer."
-    )
-    na_rep: str = Field(
-        default="", description="String representation for missing values in CSV output."
-    )
-
-
-class DeterminismSerializationConfig(BaseModel):
-    """Normalization of serialized outputs."""
-
-    model_config = ConfigDict(extra="forbid")
-
-    csv: DeterminismSerializationCSVConfig = Field(
-        default_factory=DeterminismSerializationCSVConfig
-    )
-    booleans: tuple[str, str] = Field(
-        default=("True", "False"),
-        description="Canonical string representations for boolean values.",
-    )
-    nan_rep: str = Field(default="NaN", description="String representation for NaN values.")
-
-
-class DeterminismSortingConfig(BaseModel):
-    """Stable sorting configuration."""
-
-    model_config = ConfigDict(extra="forbid")
-
-    by: list[str] = Field(
-        default_factory=list, description="Columns defining the deterministic sort order."
-    )
-    ascending: list[bool] = Field(
-        default_factory=list,
-        description="Sort direction per column; defaults to ascending when empty.",
-    )
-    na_position: str = Field(
-        default="last", description="Where to place null values during sorting."
-    )
-
-
-class DeterminismHashingConfig(BaseModel):
-    """Hashing policy for determinism checks."""
-
-    model_config = ConfigDict(extra="forbid")
-
-    algorithm: str = Field(
-        default="sha256", description="Hash algorithm used for row/business key hashes."
-    )
-    row_fields: Sequence[str] = Field(
-        default_factory=tuple,
-        description="Columns included in the per-row hash calculation.",
-    )
-    business_key_fields: Sequence[str] = Field(
-        default_factory=tuple,
-        description="Columns used to compute the business key hash.",
-    )
-    exclude_fields: Sequence[str] = Field(
-        default_factory=lambda: ("generated_at", "run_id"),
-        description="Fields excluded from deterministic hashing.",
-    )
-
-
-class DeterminismEnvironmentConfig(BaseModel):
-    """Locale and timezone controls for deterministic output."""
-
-    model_config = ConfigDict(extra="forbid")
-
-    timezone: str = Field(default="UTC", description="Timezone enforced during pipeline execution.")
-    locale: str = Field(default="C", description="Locale to apply when formatting values.")
-
-
-class DeterminismWriteConfig(BaseModel):
-    """Atomic write strategy."""
-
-    model_config = ConfigDict(extra="forbid")
-
-    strategy: str = Field(default="atomic", description="Write strategy (atomic or direct).")
-
-
-class DeterminismMetaConfig(BaseModel):
-    """Metadata emission controls."""
-
-    model_config = ConfigDict(extra="forbid")
-
-    location: str = Field(
-        default="sibling",
-        description="Where to store the generated meta.yaml relative to the dataset.",
-    )
-    include_fields: Sequence[str] = Field(
-        default_factory=tuple,
-        description="Metadata keys that must always be present.",
-    )
-    exclude_fields: Sequence[str] = Field(
-        default_factory=tuple,
-        description="Metadata keys that should be stripped before hashing.",
-    )
-
-
-class DeterminismConfig(BaseModel):
-    """Deterministic output guarantees."""
-
-    model_config = ConfigDict(extra="forbid")
-
-    enabled: bool = Field(default=True, description="Toggle determinism enforcement.")
-    hash_policy_version: str = Field(
-        default="1.0.0",
-        description="Version of the hashing policy for compatibility tracking.",
-    )
-    float_precision: PositiveInt = Field(
-        default=6,
-        description="Number of decimal places to preserve when normalizing floats.",
-    )
-    datetime_format: str = Field(
-        default="iso8601",
-        description="Datetime serialization format used throughout the pipeline.",
-    )
-    column_validation_ignore_suffixes: Sequence[str] = Field(
-        default_factory=lambda: ("_scd", "_temp", "_meta", "_tmp"),
-        description="Column suffixes ignored during strict schema validation.",
-    )
-    sort: DeterminismSortingConfig = Field(default_factory=DeterminismSortingConfig)
-    column_order: Sequence[str] = Field(
-        default_factory=tuple,
-        description="Expected column order for the final dataset.",
-    )
-    serialization: DeterminismSerializationConfig = Field(
-        default_factory=DeterminismSerializationConfig
-    )
-    hashing: DeterminismHashingConfig = Field(default_factory=DeterminismHashingConfig)
-    environment: DeterminismEnvironmentConfig = Field(default_factory=DeterminismEnvironmentConfig)
-    write: DeterminismWriteConfig = Field(default_factory=DeterminismWriteConfig)
-    meta: DeterminismMetaConfig = Field(default_factory=DeterminismMetaConfig)
-
-    @model_validator(mode="after")
-    def validate_sorting(self) -> DeterminismConfig:
-        if self.sort.ascending and len(self.sort.ascending) != len(self.sort.by):
-            msg = "determinism.sort.ascending must be empty or match determinism.sort.by length"
-            raise ValueError(msg)
-        if len(self.sort.by) != len(set(self.sort.by)):
-            msg = "determinism.sort.by must not contain duplicate columns"
-            raise ValueError(msg)
-        if len(self.column_order) != len(set(self.column_order)):
-            msg = "determinism.column_order must not contain duplicate columns"
-            raise ValueError(msg)
-        return self
-
-
-class ValidationConfig(BaseModel):
-    """Pandera schema configuration."""
-
-    model_config = ConfigDict(extra="allow")
-
-    schema_in: str | None = Field(
-        default=None,
-        description="Dotted path to the Pandera schema validating extracted data.",
-    )
-    schema_out: str | None = Field(
-        default=None,
-        description="Dotted path to the Pandera schema validating transformed data.",
-    )
-    strict: bool = Field(
-        default=True, description="If true, Pandera enforces column order and presence."
-    )
-    coerce: bool = Field(
-        default=True, description="If true, Pandera coerces data types during validation."
-    )
-
-
-class CLIConfig(BaseModel):
-    """Runtime overrides captured from the CLI layer."""
-
-    model_config = ConfigDict(extra="forbid")
-
-    profiles: Sequence[str] = Field(
-        default_factory=tuple,
-        description="Profiles requested via the --profile flag (in order).",
-    )
-    dry_run: bool = Field(
-        default=False, description="If true, skip the write/materialization stage."
-    )
-    limit: PositiveInt | None = Field(
-        default=None,
-        description="Optional limit applied to extracted records for sampling/testing.",
-    )
-    sample: PositiveInt | None = Field(
-        default=None,
-        description="Random sample size requested via the CLI.",
-    )
-    extended: bool = Field(
-        default=False,
-        description="If true, enable extended QC artifacts and metrics.",
-    )
-    date_tag: str | None = Field(
-        default=None,
-        description="Optional YYYYMMDD tag injected into deterministic artifact names.",
-    )
-    golden: str | None = Field(
-        default=None,
-        description="Path to golden dataset for bitwise determinism comparison.",
-    )
-    verbose: bool = Field(
-        default=False,
-        description="If true, enable verbose (DEBUG-level) logging output.",
-    )
-    fail_on_schema_drift: bool = Field(
-        default=True,
-        description="If true, schema drift raises an error; otherwise it is logged and execution continues.",
-    )
-    validate_columns: bool = Field(
-        default=True,
-        description="If true, enforce strict column validation during Pandera checks.",
-    )
-    input_file: str | None = Field(
-        default=None,
-        description="Optional path to input file (CSV/Parquet) containing IDs for batch extraction.",
-    )
-    set_overrides: Mapping[str, Any] = Field(
-        default_factory=dict,
-        description="Key/value overrides provided via --set CLI arguments.",
-    )
-
-
-class TransformConfig(BaseModel):
-    """Configuration for transform operations."""
-
-    model_config = ConfigDict(extra="forbid")
-
-    arrays_to_header_rows: Sequence[str] = Field(
-        default_factory=tuple,
-        description="List of column names to serialize from array-of-objects to header+rows format.",
-    )
-    enable_flatten: bool = Field(
-        default=True,
-        description="If true, enable flattening of nested objects into flat columns with prefixes.",
-    )
-    enable_serialization: bool = Field(
-        default=True,
-        description="If true, enable serialization of arrays to pipe-delimited or header+rows format.",
-    )
-    arrays_simple_to_pipe: Sequence[str] = Field(
-        default_factory=tuple,
-        description="List of column names containing simple arrays to serialize to pipe-delimited format.",
-    )
-    arrays_objects_to_header_rows: Sequence[str] = Field(
-        default_factory=tuple,
-        description="List of column names containing arrays of objects to serialize to header+rows format.",
-    )
-    flatten_objects: Mapping[str, Sequence[str]] = Field(
-        default_factory=dict,
-        description="Mapping of nested object column names to lists of field names to flatten.",
-    )
-
-
-class PostprocessCorrelationConfig(BaseModel):
-    """Post-processing options for correlation analysis."""
-
-    model_config = ConfigDict(extra="forbid")
-
-    enabled: bool = Field(
-        default=False,
-        description="If true, emit correlation reports alongside the dataset.",
-    )
-
-
-class PostprocessConfig(BaseModel):
-    """Top-level post-processing configuration."""
-
-    model_config = ConfigDict(extra="forbid")
-
-    correlation: PostprocessCorrelationConfig = Field(
-        default_factory=PostprocessCorrelationConfig,
-        description="Correlation report controls.",
-    )
-
-
-class SourceConfig(BaseModel):
-    """Per-source overrides and metadata."""
-
-    model_config = ConfigDict(extra="forbid")
-
-    enabled: bool = Field(default=True, description="Toggle processing of this data source.")
-    description: str | None = Field(
-        default=None, description="Human readable description of the source."
-    )
-    http_profile: str | None = Field(
-        default=None,
-        description="Reference to a named HTTP profile defined under http.profiles.",
-    )
-    http: HTTPClientConfig | None = Field(
-        default=None,
-        description="Inline HTTP overrides that take precedence over profile settings.",
-    )
-    batch_size: PositiveInt | None = Field(
-        default=None,
-        description="Batch size used when paginating requests for this source.",
-    )
-    parameters: Mapping[str, Any] = Field(
-        default_factory=dict,
-        description="Free-form parameters consumed by source-specific components.",
-    )
-
-
-class PipelineMetadata(BaseModel):
-    """Descriptive metadata for the pipeline itself."""
-
-    model_config = ConfigDict(extra="forbid")
-
-    name: str = Field(..., description="Unique name of the pipeline (e.g., activity, assay).")
-    version: str = Field(..., description="Semantic version of the pipeline implementation.")
-    owner: str | None = Field(
-        default=None, description="Team or individual responsible for the pipeline."
-    )
-    description: str | None = Field(default=None, description="Short human readable description.")
-
-
-class PipelineConfig(BaseModel):
-    """Root configuration object validated at CLI startup."""
-
-    model_config = ConfigDict(extra="forbid")
-
-    version: Literal[1] = Field(
-        ..., description="Configuration schema version. Only version=1 is currently supported."
-    )
-    extends: Sequence[str] = Field(
-        default_factory=tuple,
-        description="Optional list of profile paths merged before this configuration.",
-    )
-    pipeline: PipelineMetadata = Field(..., description="Metadata describing the pipeline.")
-    http: HTTPConfig = Field(..., description="HTTP client defaults and profiles.")
-    cache: CacheConfig = Field(default_factory=CacheConfig)
-    paths: PathsConfig = Field(default_factory=PathsConfig)
-    determinism: DeterminismConfig = Field(default_factory=DeterminismConfig)
-    materialization: MaterializationConfig = Field(default_factory=MaterializationConfig)
-    fallbacks: FallbacksConfig = Field(default_factory=FallbacksConfig)
-    validation: ValidationConfig = Field(default_factory=ValidationConfig)
-    transform: TransformConfig = Field(default_factory=TransformConfig)
-    postprocess: PostprocessConfig = Field(default_factory=PostprocessConfig)
-    sources: dict[str, SourceConfig] = Field(
-        default_factory=dict,
-        description="Per-source settings keyed by a short identifier.",
-    )
-    cli: CLIConfig = Field(default_factory=CLIConfig)
-    chembl: Mapping[str, Any] | None = Field(
-        default=None,
-        description="ChEMBL-specific configuration (e.g., enrichment settings).",
-    )
-
-    @model_validator(mode="after")
-    def ensure_column_order_when_set(self) -> PipelineConfig:
-        if self.determinism.column_order and not self.validation.schema_out:
-            msg = (
-                "determinism.column_order requires validation.schema_out to be set so the schema "
-                "can enforce the order"
-            )
-            raise ValueError(msg)
-        return self
-=======
 __all__ = [
     "PipelineConfig",
     "PipelineMetadata",
@@ -538,5 +83,4 @@
     "models' or 'bioetl.config.models.policies' instead.",
     DeprecationWarning,
     stacklevel=2,
-)
->>>>>>> 83935e4a
+)
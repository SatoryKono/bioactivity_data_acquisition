--- conflicted
+++ resolved
@@ -2,7 +2,6 @@
 
 from __future__ import annotations
 
-from collections.abc import Iterable
 import hashlib
 import json
 import os
@@ -10,7 +9,6 @@
 from pathlib import Path
 from typing import Any
 
-<<<<<<< HEAD
 from pydantic import (
     BaseModel,
     ConfigDict,
@@ -19,9 +17,6 @@
     field_validator,
     model_validator,
 )
-=======
-from pydantic import BaseModel, ConfigDict, Field, field_validator, model_validator
->>>>>>> bfca632a
 
 SUPPORTED_FALLBACK_STRATEGIES: tuple[str, ...] = ("cache", "partial_retry")
 
@@ -40,10 +35,7 @@
             normalised.append(strategy)
     return normalised
 
-<<<<<<< HEAD
-
-=======
->>>>>>> bfca632a
+
 class RetryConfig(BaseModel):
     """Retry policy configuration."""
 

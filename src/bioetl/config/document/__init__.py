"""Typed configuration helpers for the ChEMBL document pipeline."""

from __future__ import annotations

from typing import ClassVar

<<<<<<< HEAD
from pydantic import Field, PositiveInt, model_validator

from bioetl.core.config.base_source import BaseSourceConfig, BaseSourceParameters

from ..models.http import HTTPClientConfig
=======
from ..pipeline_source import (
    BaseSourceParameters,
    ChemblPipelineSourceConfig,
    SourceConfigDefaults,
)

>>>>>>> 83935e4a

class DocumentSourceParameters(BaseSourceParameters):
    """Параметры источника для document (используются общие поля)."""

<<<<<<< HEAD
class DocumentSourceParameters(BaseSourceParameters):
    """Free-form parameters specific to the document source."""

    base_url: str | None = Field(
        default=None,
        description="Override for the ChEMBL API base URL when fetching documents.",
    )
    select_fields: Sequence[str] | None = Field(
        default=None,
        description="Optional list of field names to fetch via `only` parameter. If not provided, uses default API_DOCUMENT_FIELDS.",
    )

    @classmethod
    def from_mapping(
        cls,
        params: Mapping[str, Any] | None = None,
    ) -> DocumentSourceParameters:
        """Construct the parameters object from a raw mapping.

        Parameters
        ----------
        params
            Raw mapping of parameters.

        Returns
        -------
        DocumentSourceParameters
            Constructed parameters object.
        """
        data = params or {}
        select_fields_raw = data.get("select_fields")
        select_fields: Sequence[str] | None = None
        if select_fields_raw is not None:
            if isinstance(select_fields_raw, Sequence) and not isinstance(
                select_fields_raw, (str, bytes)
            ):
                select_fields = tuple(str(field) for field in select_fields_raw)

        return cls(
            base_url=data.get("base_url"),
            select_fields=select_fields,
        )


class DocumentSourceConfig(BaseSourceConfig[DocumentSourceParameters]):
    """Pipeline-specific view over the generic :class:`SourceConfig`."""

    enabled: bool = Field(default=True)
    description: str | None = Field(default=None)
    http_profile: str | None = Field(default=None)
    http: HTTPClientConfig | None = Field(default=None)
    batch_size: PositiveInt = Field(
        default=25,
        description="Effective batch size for pagination requests (capped at 25).",
    )
    parameters: DocumentSourceParameters = Field(default_factory=DocumentSourceParameters)

    parameters_model = DocumentSourceParameters
    batch_field = "batch_size"
    default_batch_size = 25

    @model_validator(mode="after")
    def enforce_limits(self) -> DocumentSourceConfig:
        """Ensure the configured values adhere to documented constraints.

        Returns
        -------
        DocumentSourceConfig
            Self with enforced limits.
        """
        if self.batch_size > 25:
            self.batch_size = 25
        return self
=======

class DocumentSourceConfig(ChemblPipelineSourceConfig[DocumentSourceParameters]):
    """Пайплайновая обёртка SourceConfig для document."""

    parameters_model: ClassVar[type[BaseSourceParameters]] = DocumentSourceParameters
    defaults: ClassVar[SourceConfigDefaults] = SourceConfigDefaults(page_size=25)


__all__ = ["DocumentSourceConfig", "DocumentSourceParameters"]
>>>>>>> 83935e4a
<|MERGE_RESOLUTION|>--- conflicted
+++ resolved
@@ -4,99 +4,16 @@
 
 from typing import ClassVar
 
-<<<<<<< HEAD
-from pydantic import Field, PositiveInt, model_validator
-
-from bioetl.core.config.base_source import BaseSourceConfig, BaseSourceParameters
-
-from ..models.http import HTTPClientConfig
-=======
 from ..pipeline_source import (
     BaseSourceParameters,
     ChemblPipelineSourceConfig,
     SourceConfigDefaults,
 )
 
->>>>>>> 83935e4a
 
 class DocumentSourceParameters(BaseSourceParameters):
     """Параметры источника для document (используются общие поля)."""
 
-<<<<<<< HEAD
-class DocumentSourceParameters(BaseSourceParameters):
-    """Free-form parameters specific to the document source."""
-
-    base_url: str | None = Field(
-        default=None,
-        description="Override for the ChEMBL API base URL when fetching documents.",
-    )
-    select_fields: Sequence[str] | None = Field(
-        default=None,
-        description="Optional list of field names to fetch via `only` parameter. If not provided, uses default API_DOCUMENT_FIELDS.",
-    )
-
-    @classmethod
-    def from_mapping(
-        cls,
-        params: Mapping[str, Any] | None = None,
-    ) -> DocumentSourceParameters:
-        """Construct the parameters object from a raw mapping.
-
-        Parameters
-        ----------
-        params
-            Raw mapping of parameters.
-
-        Returns
-        -------
-        DocumentSourceParameters
-            Constructed parameters object.
-        """
-        data = params or {}
-        select_fields_raw = data.get("select_fields")
-        select_fields: Sequence[str] | None = None
-        if select_fields_raw is not None:
-            if isinstance(select_fields_raw, Sequence) and not isinstance(
-                select_fields_raw, (str, bytes)
-            ):
-                select_fields = tuple(str(field) for field in select_fields_raw)
-
-        return cls(
-            base_url=data.get("base_url"),
-            select_fields=select_fields,
-        )
-
-
-class DocumentSourceConfig(BaseSourceConfig[DocumentSourceParameters]):
-    """Pipeline-specific view over the generic :class:`SourceConfig`."""
-
-    enabled: bool = Field(default=True)
-    description: str | None = Field(default=None)
-    http_profile: str | None = Field(default=None)
-    http: HTTPClientConfig | None = Field(default=None)
-    batch_size: PositiveInt = Field(
-        default=25,
-        description="Effective batch size for pagination requests (capped at 25).",
-    )
-    parameters: DocumentSourceParameters = Field(default_factory=DocumentSourceParameters)
-
-    parameters_model = DocumentSourceParameters
-    batch_field = "batch_size"
-    default_batch_size = 25
-
-    @model_validator(mode="after")
-    def enforce_limits(self) -> DocumentSourceConfig:
-        """Ensure the configured values adhere to documented constraints.
-
-        Returns
-        -------
-        DocumentSourceConfig
-            Self with enforced limits.
-        """
-        if self.batch_size > 25:
-            self.batch_size = 25
-        return self
-=======
 
 class DocumentSourceConfig(ChemblPipelineSourceConfig[DocumentSourceParameters]):
     """Пайплайновая обёртка SourceConfig для document."""
@@ -105,5 +22,4 @@
     defaults: ClassVar[SourceConfigDefaults] = SourceConfigDefaults(page_size=25)
 
 
-__all__ = ["DocumentSourceConfig", "DocumentSourceParameters"]
->>>>>>> 83935e4a
+__all__ = ["DocumentSourceConfig", "DocumentSourceParameters"]
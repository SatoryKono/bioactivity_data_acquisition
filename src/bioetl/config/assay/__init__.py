--- conflicted
+++ resolved
@@ -4,122 +4,16 @@
 
 from typing import ClassVar
 
-<<<<<<< HEAD
-from pydantic import Field, PositiveInt, model_validator
-
-from bioetl.core.config.base_source import BaseSourceConfig, BaseSourceParameters
-=======
 from ..pipeline_source import (
     BaseSourceParameters,
     ChemblPipelineSourceConfig,
     SourceConfigDefaults,
 )
->>>>>>> 83935e4a
 
 
 class AssaySourceParameters(BaseSourceParameters):
     """Параметры источника для assay (используются общие поля)."""
 
-<<<<<<< HEAD
-class AssaySourceParameters(BaseSourceParameters):
-    """Free-form parameters specific to the assay source."""
-
-    base_url: str | None = Field(
-        default=None,
-        description="Override for the ChEMBL API base URL when fetching assays.",
-    )
-    handshake_endpoint: str = Field(
-        default="/status.json",
-        description="Endpoint used for dry-run handshake checks.",
-    )
-    handshake_enabled: bool = Field(
-        default=True,
-        description="Whether to perform handshake checks before extraction.",
-    )
-
-    @classmethod
-    def from_mapping(
-        cls,
-        params: Mapping[str, Any] | None = None,
-    ) -> AssaySourceParameters:
-        """Construct the parameters object from a raw mapping.
-
-        Parameters
-        ----------
-        params
-            Raw mapping of parameters. ``None`` is treated as an empty mapping.
-
-        Returns
-        -------
-        AssaySourceParameters
-            Constructed parameters object.
-        """
-        normalized = cls._normalize_mapping(params or {})
-        return cls(
-            base_url=normalized.get("base_url"),
-            handshake_endpoint=normalized.get("handshake_endpoint", "/status.json"),
-            handshake_enabled=coerce_bool(normalized.get("handshake_enabled", True)),
-        )
-
-
-class AssaySourceConfig(BaseSourceConfig[AssaySourceParameters]):
-    """Pipeline-specific view over the generic :class:`SourceConfig`."""
-
-    enabled: bool = Field(default=True)
-    description: str | None = Field(default=None)
-    http_profile: str | None = Field(default=None)
-    http: HTTPClientConfig | None = Field(default=None)
-    batch_size: PositiveInt = Field(
-        default=25,
-        description="Effective batch size for pagination requests (capped at 25).",
-    )
-    max_url_length: PositiveInt = Field(
-        default=2000,
-        description="Upper bound for paginated URL length when building endpoints.",
-    )
-    parameters: AssaySourceParameters = Field(default_factory=AssaySourceParameters)
-
-    parameters_model = AssaySourceParameters
-    batch_field = "batch_size"
-    default_batch_size = 25
-
-    @model_validator(mode="after")
-    def enforce_limits(self) -> AssaySourceConfig:
-        """Ensure the configured values adhere to documented constraints.
-
-        Returns
-        -------
-        AssaySourceConfig
-            Self with enforced limits.
-        """
-        if self.batch_size > 25:
-            self.batch_size = 25
-        if self.max_url_length > 2000:
-            self.max_url_length = 2000
-        return self
-
-    @classmethod
-    def _build_payload(
-        cls,
-        *,
-        config: SourceConfig,
-        parameters: AssaySourceParameters,
-    ) -> dict[str, Any]:
-        """Extend the base payload with assay-specific fields."""
-
-        payload = super()._build_payload(config=config, parameters=parameters)
-        payload["max_url_length"] = cls._extract_max_url_length(config.parameters)
-        return payload
-
-    @staticmethod
-    def _extract_max_url_length(parameters: Mapping[str, Any] | None) -> int:
-        """Extract max_url_length from parameters.
-
-        Parameters
-        ----------
-        parameters
-            Parameters mapping.
-=======
 
 class AssaySourceConfig(ChemblPipelineSourceConfig[AssaySourceParameters]):
     """Пайплайновая обёртка SourceConfig для assay."""
@@ -133,28 +27,6 @@
         handshake_endpoint="/status.json",
         handshake_enabled=True,
     )
->>>>>>> 83935e4a
 
 
-<<<<<<< HEAD
-        Raises
-        ------
-        ValueError
-            If max_url_length is invalid.
-        """
-        mapping = parameters or {}
-        raw = mapping.get("max_url_length")
-        if raw is None:
-            return 2000
-        try:
-            value = int(raw)
-        except (TypeError, ValueError) as exc:
-            msg = "max_url_length must be coercible to an integer"
-            raise ValueError(msg) from exc
-        if value <= 0:
-            msg = "max_url_length must be a positive integer"
-            raise ValueError(msg)
-        return value
-=======
-__all__ = ["AssaySourceConfig", "AssaySourceParameters"]
->>>>>>> 83935e4a
+__all__ = ["AssaySourceConfig", "AssaySourceParameters"]
"""Assay schema for ChEMBL data according to IO_SCHEMAS_AND_DIAGRAMS.md."""

import pandera as pa
from pandera.typing import Series

from bioetl.schemas.base import BaseSchema


class AssaySchema(BaseSchema):
    """Schema for ChEMBL assay data.

    Primary Key: [assay_chembl_id, row_subtype, row_index]
    Supports exploded format with subtypes: assay, param, variant, class
    """

    # Primary Key fields
    assay_chembl_id: Series[str] = pa.Field(
        nullable=False,
        regex=r'^CHEMBL\d+$',
        description="ChEMBL assay identifier (PK)",
    )
    row_subtype: Series[str] = pa.Field(
        nullable=False,
        description="Тип развёрнутой строки (assay, param, variant, class)",
    )
    row_index: Series[int] = pa.Field(
        ge=0,
        nullable=False,
        description="Индекс для детерминизма",
    )

    # Основные поля
    assay_type: Series[str] = pa.Field(
        nullable=True,
        description="Тип ассая (B, F, A, P, T, U)",
    )
    assay_category: Series[str] = pa.Field(nullable=True, description="Категория ассая")
    assay_cell_type: Series[str] = pa.Field(nullable=True, description="Тип клеток для ассая")
    assay_classifications: Series[str] = pa.Field(nullable=True, description="Классификации ассая (JSON)")
    assay_group: Series[str] = pa.Field(nullable=True, description="Группа ассая")
    assay_organism: Series[str] = pa.Field(nullable=True, description="Организм для ассая")
    assay_parameters_json: Series[str] = pa.Field(nullable=True, description="Параметры ассая (JSON)")
    assay_strain: Series[str] = pa.Field(nullable=True, description="Штамм организма")
    assay_subcellular_fraction: Series[str] = pa.Field(nullable=True, description="Субклеточная фракция")
    assay_tax_id: Series[int] = pa.Field(ge=0, nullable=True, description="Таксономический ID организма")
    assay_test_type: Series[str] = pa.Field(nullable=True, description="Тип теста ассая")
    assay_tissue: Series[str] = pa.Field(nullable=True, description="Ткань для ассая")
    assay_type_description: Series[str] = pa.Field(nullable=True, description="Описание типа ассая")

    # BAO fields
    bao_format: Series[str] = pa.Field(
        nullable=True,
        regex=r'^BAO_\d+$',
        description="BAO format классификация",
    )
    bao_label: Series[str] = pa.Field(nullable=True, description="BAO label классификация")
    bao_endpoint: Series[str] = pa.Field(
        nullable=True,
        regex=r'^BAO_\d{7}$',
        description="BAO endpoint",
    )

    # Связи
    cell_chembl_id: Series[str] = pa.Field(nullable=True, description="ChEMBL ID клетки")
    confidence_description: Series[str] = pa.Field(nullable=True, description="Описание уверенности")
    confidence_score: Series[int] = pa.Field(
        ge=0,
        le=9,
        nullable=True,
        description="Уровень уверенности (0-9)",
    )
    assay_description: Series[str] = pa.Field(nullable=True, description="Описание ассая")
    document_chembl_id: Series[str] = pa.Field(
        nullable=True,
        regex=r'^CHEMBL\d+$',
        description="ChEMBL ID документа",
    )
    relationship_description: Series[str] = pa.Field(nullable=True, description="Описание связи")
    relationship_type: Series[str] = pa.Field(nullable=True, description="Тип связи с таргетом")
    src_assay_id: Series[str] = pa.Field(nullable=True, description="ID ассая в источнике")
    src_id: Series[int] = pa.Field(nullable=True, description="ID источника")
    target_chembl_id: Series[str] = pa.Field(
        nullable=True,
        regex=r'^CHEMBL\d+$',
        description="FK к target_dim",
    )
    tissue_chembl_id: Series[str] = pa.Field(nullable=True, description="ChEMBL ID ткани")
    variant_sequence_json: Series[str] = pa.Field(nullable=True, description="Последовательность варианта (JSON)")

    # Target enrichment (whitelist)
    pref_name: Series[str] = pa.Field(nullable=True, description="Whitelisted target preferred name")
    organism: Series[str] = pa.Field(nullable=True, description="Whitelisted organism name")
    target_type: Series[str] = pa.Field(nullable=True, description="Whitelisted target type")
    species_group_flag: Series[int] = pa.Field(
        nullable=True,
        ge=0,
        le=1,
        description="Whitelisted species group flag",
    )
    tax_id: Series[int] = pa.Field(nullable=True, ge=0, description="Whitelisted NCBI taxonomy ID")
    component_count: Series[int] = pa.Field(
        nullable=True,
        ge=0,
        description="Whitelisted component count",
    )

    # ASSAY_PARAMETERS (развернутые из JSON)
    assay_param_type: Series[str] = pa.Field(nullable=True, description="Тип параметра ассея")
    assay_param_relation: Series[str] = pa.Field(
        nullable=True,
        description="Отношение параметра",
    )
    assay_param_value: Series[float] = pa.Field(nullable=True, description="Значение параметра")
    assay_param_units: Series[str] = pa.Field(nullable=True, description="Единицы параметра")
    assay_param_text_value: Series[str] = pa.Field(nullable=True, description="Текстовое значение параметра")
    assay_param_standard_type: Series[str] = pa.Field(nullable=True, description="Стандартизованный тип параметра")
    assay_param_standard_value: Series[float] = pa.Field(nullable=True, description="Стандартизованное значение параметра")
    assay_param_standard_units: Series[str] = pa.Field(nullable=True, description="Единицы стандартизованного параметра")

    # ASSAY_CLASS (из /assay_class endpoint)
    assay_class_id: Series[int] = pa.Field(nullable=True, description="Идентификатор класса ассея")
    assay_class_bao_id: Series[str] = pa.Field(
        nullable=True,
        regex=r'^BAO_\d{7}$',
        description="BAO ID класса ассея",
    )
    assay_class_type: Series[str] = pa.Field(nullable=True, description="Тип класса ассея")
    assay_class_l1: Series[str] = pa.Field(nullable=True, description="Иерархия 1 класса ассея")
    assay_class_l2: Series[str] = pa.Field(nullable=True, description="Иерархия 2 класса ассея")
    assay_class_l3: Series[str] = pa.Field(nullable=True, description="Иерархия 3 класса ассея")
    assay_class_description: Series[str] = pa.Field(nullable=True, description="Описание класса ассея")

    # VARIANT_SEQUENCES (развернутые из JSON)
    variant_id: Series[int] = pa.Field(nullable=True, description="Идентификатор варианта")
    variant_base_accession: Series[str] = pa.Field(
        nullable=True,
        description="UniProt акцессия базовой последовательности",
    )
    variant_mutation: Series[str] = pa.Field(nullable=True, description="Мутация варианта")
    variant_sequence: Series[str] = pa.Field(
        nullable=True,
        regex=r'^[A-Z\*]+$',
        description="Аминокислотная последовательность варианта",
    )
    variant_accession_reported: Series[str] = pa.Field(nullable=True, description="Сообщённая акцессия варианта")

    # System fields (from BaseSchema)
    # index, hash_row, hash_business_key, pipeline_version, source_system, chembl_release, extracted_at

    # Column order: business fields first, then system fields, then hash fields
    _column_order = [
        "assay_chembl_id",
        "row_subtype",
        "row_index",
        "assay_type",
        "assay_category",
        "assay_cell_type",
        "assay_classifications",
        "assay_group",
        "assay_organism",
        "assay_parameters_json",
        "assay_strain",
        "assay_subcellular_fraction",
        "assay_tax_id",
        "assay_test_type",
        "assay_tissue",
        "assay_type_description",
        "bao_format",
        "bao_label",
        "cell_chembl_id",
        "confidence_description",
        "confidence_score",
        "assay_description",
        "bao_endpoint",
        "document_chembl_id",
        "relationship_description",
        "relationship_type",
        "src_assay_id",
        "src_id",
        "target_chembl_id",
        "tissue_chembl_id",
        "variant_sequence_json",
        "assay_param_type",
        "assay_param_relation",
        "assay_param_value",
        "assay_param_units",
        "assay_param_text_value",
        "assay_param_standard_type",
        "assay_param_standard_value",
        "assay_param_standard_units",
        "assay_class_id",
        "assay_class_bao_id",
        "assay_class_type",
        "assay_class_l1",
        "assay_class_l2",
        "assay_class_l3",
        "assay_class_description",
        "variant_id",
        "variant_base_accession",
        "variant_mutation",
        "variant_sequence",
        "variant_accession_reported",
        "pipeline_version",
        "source_system",
        "chembl_release",
        "extracted_at",
        "hash_business_key",
        "hash_row",
        "index",
    ]

    class Config:
        strict = True
        coerce = True
        ordered = True
<<<<<<< HEAD
=======
        # Column order: business fields first, then system fields, then hash fields
        column_order = [
            "assay_chembl_id",
            "row_subtype",
            "row_index",
            "assay_type",
            "assay_category",
            "assay_cell_type",
            "assay_classifications",
            "assay_group",
            "assay_organism",
            "assay_parameters_json",
            "assay_strain",
            "assay_subcellular_fraction",
            "assay_tax_id",
            "assay_test_type",
            "assay_tissue",
            "assay_type_description",
            "bao_format",
            "bao_label",
            "cell_chembl_id",
            "confidence_description",
            "confidence_score",
            "assay_description",
            "bao_endpoint",
            "document_chembl_id",
            "relationship_description",
            "relationship_type",
            "src_assay_id",
            "src_id",
            "target_chembl_id",
            "pref_name",
            "organism",
            "target_type",
            "species_group_flag",
            "tax_id",
            "component_count",
            "tissue_chembl_id",
            "variant_sequence_json",
            "assay_param_type",
            "assay_param_relation",
            "assay_param_value",
            "assay_param_units",
            "assay_param_text_value",
            "assay_param_standard_type",
            "assay_param_standard_value",
            "assay_param_standard_units",
            "assay_class_id",
            "assay_class_bao_id",
            "assay_class_type",
            "assay_class_l1",
            "assay_class_l2",
            "assay_class_l3",
            "assay_class_description",
            "variant_id",
            "variant_base_accession",
            "variant_mutation",
            "variant_sequence",
            "variant_accession_reported",
            "pipeline_version",
            "source_system",
            "chembl_release",
            "extracted_at",
            "hash_business_key",
            "hash_row",
            "index",
        ]
>>>>>>> 170c868a
<|MERGE_RESOLUTION|>--- conflicted
+++ resolved
@@ -213,8 +213,6 @@
         strict = True
         coerce = True
         ordered = True
-<<<<<<< HEAD
-=======
         # Column order: business fields first, then system fields, then hash fields
         column_order = [
             "assay_chembl_id",
@@ -282,4 +280,3 @@
             "hash_row",
             "index",
         ]
->>>>>>> 170c868a

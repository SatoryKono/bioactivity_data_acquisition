--- conflicted
+++ resolved
@@ -246,8 +246,4 @@
     class Config:
         strict = True
         coerce = True
-<<<<<<< HEAD
-        ordered = False
-=======
         ordered = True
->>>>>>> 099bf4e1

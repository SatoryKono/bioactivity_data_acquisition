--- conflicted
+++ resolved
@@ -31,9 +31,7 @@
     "DocumentNormalizedSchema",
     "DocumentSchema",
     "DocumentInputSchema",
-<<<<<<< HEAD
     "IupharInputSchema",
-=======
     "ActivityInputSchema",
     "AssayInputSchema",
     "CrossrefInputSchema",
@@ -44,7 +42,6 @@
     "TargetInputSchema",
     "TestItemInputSchema",
     "UniProtInputSchema",
->>>>>>> f5016c94
     "AssaySchema",
     "TestItemSchema",
     "TargetSchema",
@@ -67,9 +64,7 @@
     "DocumentNormalizedSchema": "bioetl.schemas.document",
     "DocumentSchema": "bioetl.schemas.document",
     "DocumentInputSchema": "bioetl.schemas.document_input",
-<<<<<<< HEAD
     "IupharInputSchema": "bioetl.schemas.iuphar_input",
-=======
     "ActivityInputSchema": "bioetl.schemas.pipeline_inputs",
     "AssayInputSchema": "bioetl.schemas.pipeline_inputs",
     "CrossrefInputSchema": "bioetl.schemas.pipeline_inputs",
@@ -80,7 +75,6 @@
     "TargetInputSchema": "bioetl.schemas.pipeline_inputs",
     "TestItemInputSchema": "bioetl.schemas.pipeline_inputs",
     "UniProtInputSchema": "bioetl.schemas.pipeline_inputs",
->>>>>>> f5016c94
     "AssaySchema": "bioetl.schemas.assay",
     "TestItemSchema": "bioetl.schemas.testitem",
     "TargetSchema": "bioetl.schemas.target",
@@ -107,9 +101,7 @@
         DocumentSchema,
     )
     from bioetl.schemas.document_input import DocumentInputSchema
-<<<<<<< HEAD
     from bioetl.schemas.iuphar_input import IupharInputSchema
-=======
     from bioetl.schemas.pipeline_inputs import (
         ActivityInputSchema,
         AssayInputSchema,
@@ -122,7 +114,6 @@
         TestItemInputSchema,
         UniProtInputSchema,
     )
->>>>>>> f5016c94
     from bioetl.schemas.registry import SchemaRegistry, schema_registry
     from bioetl.schemas.target import (
         ProteinClassSchema,

--- conflicted
+++ resolved
@@ -61,13 +61,6 @@
 from bioetl.schemas.activity import ActivitySchema as _ActivitySchema  # noqa: PLC0415
 from bioetl.schemas.testitem import TestItemSchema as _TestItemSchema  # noqa: PLC0415
 
-<<<<<<< HEAD
-# Explicit assignment to module attributes for static type checkers
-ActivitySchema = _ActivitySchema
-TestItemSchema = _TestItemSchema
-
-=======
->>>>>>> 86e5edcb
 if TYPE_CHECKING:  # pragma: no cover - imported for static analysis only.
     # Re-imports for type checking (already imported above at runtime)
     from bioetl.schemas.activity import ActivitySchema

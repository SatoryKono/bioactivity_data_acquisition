"""Pandera schema exports and registry accessors.

The canonical facade for registry lookups lives in
``bioetl.core.unified_schema``; this module keeps backward compatible
re-exports of the concrete Pandera models for callers that need direct access
to the schema classes.  Importing via the facade keeps the public API surface
stable while avoiding heavy imports during module initialisation.
"""

from __future__ import annotations

from importlib import import_module
from typing import TYPE_CHECKING, Any

__all__ = (
    "BaseSchema",
    "ActivitySchema",
    "DocumentRawSchema",
    "DocumentNormalizedSchema",
    "DocumentSchema",
    "DocumentInputSchema",
    "AssaySchema",
    "TestItemSchema",
    "TargetSchema",
    "TargetComponentSchema",
    "ProteinClassSchema",
    "XrefSchema",
    "IupharTargetSchema",
    "IupharClassificationSchema",
    "IupharGoldSchema",
    "UniProtSchema",
    "PubChemSchema",
    "SchemaRegistry",
    "schema_registry",
)

_SCHEMA_EXPORTS: dict[str, str] = {
    "BaseSchema": "bioetl.schemas.base",
    "ActivitySchema": "bioetl.schemas.activity",
    "DocumentRawSchema": "bioetl.schemas.document",
    "DocumentNormalizedSchema": "bioetl.schemas.document",
    "DocumentSchema": "bioetl.schemas.document",
    "DocumentInputSchema": "bioetl.schemas.document_input",
    "AssaySchema": "bioetl.schemas.assay",
    "TestItemSchema": "bioetl.schemas.testitem",
    "TargetSchema": "bioetl.schemas.target",
    "TargetComponentSchema": "bioetl.schemas.target",
    "ProteinClassSchema": "bioetl.schemas.target",
    "XrefSchema": "bioetl.schemas.target",
    "IupharTargetSchema": "bioetl.sources.iuphar.schema",
    "IupharClassificationSchema": "bioetl.sources.iuphar.schema",
    "IupharGoldSchema": "bioetl.sources.iuphar.schema",
    "UniProtSchema": "bioetl.schemas.uniprot",
    "PubChemSchema": "bioetl.sources.pubchem.schema",
    "SchemaRegistry": "bioetl.schemas.registry",
    "schema_registry": "bioetl.schemas.registry",
}

<<<<<<< HEAD
=======
# Explicit import for ActivitySchema to ensure static type checkers can resolve it
from bioetl.schemas.activity import ActivitySchema  # noqa: PLC0415
# TestItemSchema is used widely and static analyzers struggle with the dynamic
# ``__getattr__`` fallback, so import it eagerly as well for improved typing
from bioetl.schemas.testitem import TestItemSchema  # noqa: PLC0415

>>>>>>> 8e70419f
if TYPE_CHECKING:  # pragma: no cover - imported for static analysis only.
    # Re-imports for type checking (already imported above at runtime)
    from bioetl.schemas.activity import ActivitySchema
    from bioetl.schemas.assay import AssaySchema
    from bioetl.schemas.base import BaseSchema
    from bioetl.schemas.document import (
        DocumentNormalizedSchema,
        DocumentRawSchema,
        DocumentSchema,
    )
    from bioetl.schemas.document_input import DocumentInputSchema
    from bioetl.schemas.registry import SchemaRegistry, schema_registry
    from bioetl.schemas.target import (
        ProteinClassSchema,
        TargetComponentSchema,
        TargetSchema,
        XrefSchema,
    )
    from bioetl.schemas.testitem import TestItemSchema
    from bioetl.schemas.uniprot import UniProtSchema
    from bioetl.sources.iuphar.schema import (
        IupharClassificationSchema,
        IupharGoldSchema,
        IupharTargetSchema,
    )
    from bioetl.sources.pubchem.schema import PubChemSchema


def __getattr__(name: str) -> Any:
    """Resolve schema exports lazily to avoid import-time side effects."""

    # AssaySchema - ensure it's available for static analyzers
    if name == "AssaySchema":
        from bioetl.schemas.assay import AssaySchema
        return AssaySchema

    try:
        module_name = _SCHEMA_EXPORTS[name]
    except KeyError as exc:  # pragma: no cover - mirrors normal attribute error behaviour.
        raise AttributeError(f"module 'bioetl.schemas' has no attribute {name!r}") from exc
    module = import_module(module_name)
    return getattr(module, name)


def __dir__() -> list[str]:  # pragma: no cover - trivial helper.
    """Ensure ``dir(bioetl.schemas)`` surfaces the documented exports."""

    return sorted(set(__all__))<|MERGE_RESOLUTION|>--- conflicted
+++ resolved
@@ -56,15 +56,12 @@
     "schema_registry": "bioetl.schemas.registry",
 }
 
-<<<<<<< HEAD
-=======
 # Explicit import for ActivitySchema to ensure static type checkers can resolve it
 from bioetl.schemas.activity import ActivitySchema  # noqa: PLC0415
 # TestItemSchema is used widely and static analyzers struggle with the dynamic
 # ``__getattr__`` fallback, so import it eagerly as well for improved typing
 from bioetl.schemas.testitem import TestItemSchema  # noqa: PLC0415
 
->>>>>>> 8e70419f
 if TYPE_CHECKING:  # pragma: no cover - imported for static analysis only.
     # Re-imports for type checking (already imported above at runtime)
     from bioetl.schemas.activity import ActivitySchema

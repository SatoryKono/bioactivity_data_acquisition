"""Pandera schema exports and registry accessors.

The canonical facade for registry lookups lives in
``bioetl.core.unified_schema``; this module keeps backward compatible
re-exports of the concrete Pandera models for callers that need direct access
to the schema classes.  Importing via the facade keeps the public API surface
stable while avoiding heavy imports during module initialisation.
"""

from __future__ import annotations

from importlib import import_module
from typing import TYPE_CHECKING, Any

__all__ = (
    "BaseSchema",
    "ActivitySchema",
    "DocumentRawSchema",
    "DocumentNormalizedSchema",
    "DocumentSchema",
    "DocumentInputSchema",
    "AssaySchema",
    "TestItemSchema",
    "TargetSchema",
    "TargetComponentSchema",
    "ProteinClassSchema",
    "XrefSchema",
    "IupharTargetSchema",
    "IupharClassificationSchema",
    "IupharGoldSchema",
    "UniProtSchema",
    "PubChemSchema",
    "SchemaRegistry",
    "schema_registry",
)

_SCHEMA_EXPORTS: dict[str, str] = {
    "BaseSchema": "bioetl.schemas.base",
    "ActivitySchema": "bioetl.schemas.activity",
    "DocumentRawSchema": "bioetl.schemas.document",
    "DocumentNormalizedSchema": "bioetl.schemas.document",
    "DocumentSchema": "bioetl.schemas.document",
    "DocumentInputSchema": "bioetl.schemas.document_input",
    "AssaySchema": "bioetl.schemas.assay",
    "TestItemSchema": "bioetl.schemas.testitem",
    "TargetSchema": "bioetl.schemas.target",
    "TargetComponentSchema": "bioetl.schemas.target",
    "ProteinClassSchema": "bioetl.schemas.target",
    "XrefSchema": "bioetl.schemas.target",
    "IupharTargetSchema": "bioetl.sources.iuphar.schema",
    "IupharClassificationSchema": "bioetl.sources.iuphar.schema",
    "IupharGoldSchema": "bioetl.sources.iuphar.schema",
    "UniProtSchema": "bioetl.schemas.uniprot",
    "PubChemSchema": "bioetl.sources.pubchem.schema",
    "SchemaRegistry": "bioetl.schemas.registry",
    "schema_registry": "bioetl.schemas.registry",
}

# Explicit imports to ensure static type checkers can resolve them
# These are imported eagerly to avoid issues with __getattr__ fallback
from bioetl.schemas.activity import ActivitySchema  # noqa: PLC0415
<<<<<<< HEAD
=======
# TestItemSchema is used widely and static analyzers struggle with the dynamic
# ``__getattr__`` fallback, so import it eagerly as well for improved typing
>>>>>>> 6b1f00c2
from bioetl.schemas.testitem import TestItemSchema  # noqa: PLC0415

if TYPE_CHECKING:  # pragma: no cover - imported for static analysis only.
    # Re-imports for type checking (already imported above at runtime)
    from bioetl.schemas.activity import ActivitySchema
    from bioetl.schemas.testitem import TestItemSchema
    from bioetl.schemas.assay import AssaySchema
    from bioetl.schemas.base import BaseSchema
    from bioetl.schemas.document import (
        DocumentNormalizedSchema,
        DocumentRawSchema,
        DocumentSchema,
    )
    from bioetl.schemas.document_input import DocumentInputSchema
    from bioetl.schemas.registry import SchemaRegistry, schema_registry
    from bioetl.schemas.target import (
        ProteinClassSchema,
        TargetComponentSchema,
        TargetSchema,
        XrefSchema,
    )
    from bioetl.schemas.uniprot import UniProtSchema
    from bioetl.sources.pubchem.schema import PubChemSchema
    from bioetl.sources.iuphar.schema import (
        IupharClassificationSchema,
        IupharGoldSchema,
        IupharTargetSchema,
    )


def __getattr__(name: str) -> Any:
    """Resolve schema exports lazily to avoid import-time side effects."""
    # ActivitySchema and TestItemSchema are explicitly imported above, so should never reach here
    # This fallback is only for other schemas that use lazy loading

    # AssaySchema - ensure it's available for static analyzers
    if name == "AssaySchema":
        from bioetl.schemas.assay import AssaySchema
        return AssaySchema

    try:
        module_name = _SCHEMA_EXPORTS[name]
    except KeyError as exc:  # pragma: no cover - mirrors normal attribute error behaviour.
        raise AttributeError(f"module 'bioetl.schemas' has no attribute {name!r}") from exc
    module = import_module(module_name)
    return getattr(module, name)


def __dir__() -> list[str]:  # pragma: no cover - trivial helper.
    """Ensure ``dir(bioetl.schemas)`` surfaces the documented exports."""

    return sorted(set(__all__))<|MERGE_RESOLUTION|>--- conflicted
+++ resolved
@@ -59,11 +59,8 @@
 # Explicit imports to ensure static type checkers can resolve them
 # These are imported eagerly to avoid issues with __getattr__ fallback
 from bioetl.schemas.activity import ActivitySchema  # noqa: PLC0415
-<<<<<<< HEAD
-=======
 # TestItemSchema is used widely and static analyzers struggle with the dynamic
 # ``__getattr__`` fallback, so import it eagerly as well for improved typing
->>>>>>> 6b1f00c2
 from bioetl.schemas.testitem import TestItemSchema  # noqa: PLC0415
 
 if TYPE_CHECKING:  # pragma: no cover - imported for static analysis only.

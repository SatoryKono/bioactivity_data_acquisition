"""Backward-compatible import facade for the ChEMBL document schemas."""

from __future__ import annotations

from bioetl.schemas.chembl_document import *  # noqa: F401,F403

<<<<<<< HEAD
import pandas as pd

from bioetl.pandera_pandas import DataFrameModel as _RuntimeDataFrameModel
from bioetl.pandera_pandas import Field
from bioetl.pandera_typing import Series
from bioetl.schemas.base import (
    FALLBACK_METADATA_COLUMN_ORDER,
    BaseSchema,
    FallbackMetadataMixin,
    expose_config_column_order,
)

if TYPE_CHECKING:  # pragma: no cover - assists static analysers only.
    class _DataFrameModelBase(Protocol):
        Config: type[Any]
        __extras__: Mapping[str, Any]

        @classmethod
        def to_schema(cls) -> Any: ...

        @classmethod
        def validate(cls, check_obj: Any, *args: Any, **kwargs: Any) -> Any: ...
else:
    _DataFrameModelBase = _RuntimeDataFrameModel


class DocumentRawSchema(_DataFrameModelBase):
    """Schema for raw ChEMBL document payloads prior to normalization."""

    document_chembl_id: Series[str] = Field(
        regex=r"^CHEMBL\d+$",
        nullable=False,
        description="Primary identifier for the document record",
    )
    abstract: Series[str] = Field(nullable=True, description="Abstract text from ChEMBL")
    authors: Series[str] = Field(nullable=True, description="Author list from ChEMBL")
    classification: Series[str] = Field(
        nullable=True,
        description="Document classification flag provided by ChEMBL",
    )
    document_contains_external_links: Series[str] = Field(
        nullable=True,
        description="Raw indicator for external references provided by ChEMBL",
    )
    doi: Series[str] = Field(nullable=True, description="Digital Object Identifier")
    first_page: Series[str] = Field(nullable=True, description="First page of article")
    is_experimental_doc: Series[str] = Field(
        nullable=True,
        description="Whether ChEMBL classifies the document as experimental",
    )
    issue: Series[str] = Field(nullable=True, description="Journal issue")
    journal: Series[str] = Field(nullable=True, description="Journal name")
    journal_abbrev: Series[str] = Field(nullable=True, description="Journal abbreviation")
    last_page: Series[str] = Field(nullable=True, description="Last page of article")
    month: Series[str] = Field(nullable=True, description="Publication month reported by ChEMBL")
    pubmed_id: Series[str] = Field(
        nullable=True,
        description="PubMed identifier supplied by ChEMBL",
    )
    title: Series[str] = Field(nullable=True, description="Document title from ChEMBL")
    volume: Series[str] = Field(nullable=True, description="Journal volume")
    year: Series[str] = Field(
        nullable=True,
        description="Publication year reported by ChEMBL",
    )
    source: Series[str] = Field(
        nullable=True,
        description="Source system providing the document payload",
    )

    class Config:
        strict = False
        # Allow Pandera to accept column order permutations that appear in
        # upstream payloads. The pipeline itself reorders columns deterministically
        # before validation, but disabling Pandera's order enforcement prevents
        # false-positive ``COLUMN_NOT_ORDERED`` errors when CSV inputs arrive in a
        # different order (a common scenario observed by CLI users on Windows).
        ordered = False
        coerce = True

    @classmethod
    def validate(
        cls,
        check_obj: pd.DataFrame,
        *args: object,
        **kwargs: object,
    ) -> pd.DataFrame:
        """Validate ``check_obj`` while being resilient to column permutations.

        Some Pandera versions incorrectly trigger ``COLUMN_NOT_ORDERED`` errors
        even when ``Config.ordered`` is set to ``False`` on the ``DataFrameModel``.
        To guarantee consistent behaviour across environments (notably on
        Windows/Python 3.13 where the regression was observed), we normalize the
        incoming DataFrame prior to delegating to Pandera. Missing optional
        columns are added as ``pd.NA`` so validation retains deterministic column
        order, and extra columns are preserved in their original positions after
        the schema-enforced subset is validated.
        """

        schema = cls.to_schema()
        schema._ordered = False  # defensive: ensure ordering is never enforced

        # Note: check_obj parameter is annotated as pd.DataFrame, but Pandera's
        # validate can accept other types (dicts, lists, etc.), so this check
        # is defensive for edge cases where non-DataFrame types are passed
        # This is a runtime guard, not a type narrowing issue
        if not isinstance(check_obj, pd.DataFrame):  # type: ignore[arg-type]
            # If check_obj is not a DataFrame, let Pandera handle the conversion
            validated = schema.validate(check_obj, *args, **kwargs)
            return cast(pd.DataFrame, validated)

        original_columns = list(check_obj.columns)
        expected_columns = list(schema.columns.keys())

        working_df = check_obj.copy()
        missing_columns = [col for col in expected_columns if col not in working_df.columns]

        for column in missing_columns:
            working_df[column] = pd.NA

        ordered_df = working_df.reindex(columns=expected_columns)
        validated_core = cast(pd.DataFrame, schema.validate(ordered_df, *args, **kwargs))

        extra_columns = [col for col in original_columns if col not in expected_columns]
        if extra_columns:
            extras = cast(pd.DataFrame, working_df.loc[:, extra_columns])
            # ``pd.concat`` preserves the deterministic order of the schema
            # columns while keeping user-supplied extras to the right.
            return pd.concat([validated_core, extras], axis=1)

        return validated_core


class DocumentSchema(FallbackMetadataMixin, BaseSchema):
    """Unified schema for ChEMBL documents with multi-source enrichment.

    Primary Key: [document_chembl_id]
    Supports enrichment from 5 sources: ChEMBL, PubMed, Crossref, OpenAlex, Semantic Scholar
    ~70 fields with prefixed naming convention
    """

    # Primary Key
    document_chembl_id: Series[str] = Field(
        nullable=False, description="Первичный ключ"
    )

    # Core document information
    document_pubmed_id: Series[pd.Int64Dtype] = Field(  # type: ignore[valid-type]
        nullable=True,
        description="Document PubMed ID",
    )
    document_classification: Series[str] = Field(nullable=True, description="Document classification")
    referenses_on_previous_experiments: Series[pd.BooleanDtype] = Field(  # type: ignore[valid-type]
        nullable=True,
        description="References on previous experiments",
    )
    original_experimental_document: Series[pd.BooleanDtype] = Field(  # type: ignore[valid-type]
        nullable=True,
        description="Original experimental document",
    )

    # Resolved fields with precedence
    pmid: Series[pd.Int64Dtype] = Field(  # type: ignore[valid-type]
        nullable=True,
        description="Resolved PMID using precedence",
    )
    pmid_source: Series[str] = Field(nullable=True, description="Source of resolved PMID")
    doi_clean: Series[str] = Field(nullable=True, description="Resolved DOI using precedence")
    doi_clean_source: Series[str] = Field(nullable=True, description="Source of resolved DOI")
    title: Series[str] = Field(nullable=True, description="Resolved title")
    title_source: Series[str] = Field(nullable=True, description="Source of resolved title")
    abstract: Series[str] = Field(nullable=True, description="Resolved abstract")
    abstract_source: Series[str] = Field(nullable=True, description="Source of resolved abstract")
    journal: Series[str] = Field(nullable=True, description="Resolved journal name")
    journal_source: Series[str] = Field(nullable=True, description="Source of resolved journal")
    journal_abbrev: Series[str] = Field(nullable=True, description="Resolved journal abbreviation")
    journal_abbrev_source: Series[str] = Field(nullable=True, description="Source of resolved journal abbreviation")
    authors: Series[str] = Field(nullable=True, description="Resolved authors")
    authors_source: Series[str] = Field(nullable=True, description="Source of resolved authors")
    year: Series[pd.Int64Dtype] = Field(  # type: ignore[valid-type]
        nullable=True,
        description="Resolved publication year",
    )
    year_source: Series[str] = Field(nullable=True, description="Source of resolved publication year")
    volume: Series[str] = Field(nullable=True, description="Resolved journal volume")
    volume_source: Series[str] = Field(nullable=True, description="Source of resolved journal volume")
    issue: Series[str] = Field(nullable=True, description="Resolved journal issue")
    issue_source: Series[str] = Field(nullable=True, description="Source of resolved journal issue")
    first_page: Series[str] = Field(nullable=True, description="Resolved first page")
    first_page_source: Series[str] = Field(nullable=True, description="Source of resolved first page")
    last_page: Series[str] = Field(nullable=True, description="Resolved last page")
    last_page_source: Series[str] = Field(nullable=True, description="Source of resolved last page")
    issn_print: Series[str] = Field(nullable=True, description="Resolved print ISSN")
    issn_print_source: Series[str] = Field(nullable=True, description="Source of resolved print ISSN")
    issn_electronic: Series[str] = Field(nullable=True, description="Resolved electronic ISSN")
    issn_electronic_source: Series[str] = Field(nullable=True, description="Source of resolved electronic ISSN")
    is_oa: Series[pd.BooleanDtype] = Field(  # type: ignore[valid-type]
        nullable=True,
        description="Resolved Open Access flag",
    )
    is_oa_source: Series[str] = Field(nullable=True, description="Source of Open Access flag")
    oa_status: Series[str] = Field(nullable=True, description="Resolved OA status")
    oa_status_source: Series[str] = Field(nullable=True, description="Source of OA status")
    oa_url: Series[str] = Field(nullable=True, description="Resolved OA URL")
    oa_url_source: Series[str] = Field(nullable=True, description="Source of OA URL")
    citation_count: Series[pd.Int64Dtype] = Field(  # type: ignore[valid-type]
        nullable=True,
        description="Resolved citation count",
    )
    citation_count_source: Series[str] = Field(nullable=True, description="Source of citation count")
    influential_citations: Series[pd.Int64Dtype] = Field(  # type: ignore[valid-type]
        nullable=True,
        description="Resolved influential citation count",
    )
    influential_citations_source: Series[str] = Field(nullable=True, description="Source of influential citations")
    fields_of_study: Series[str] = Field(nullable=True, description="Resolved fields of study")
    fields_of_study_source: Series[str] = Field(nullable=True, description="Source of fields of study")
    concepts_top3: Series[str] = Field(nullable=True, description="Resolved OpenAlex concepts")
    concepts_top3_source: Series[str] = Field(nullable=True, description="Source of OpenAlex concepts")
    mesh_terms: Series[str] = Field(nullable=True, description="Resolved MeSH terms")
    mesh_terms_source: Series[str] = Field(nullable=True, description="Source of MeSH terms")
    chemicals: Series[str] = Field(nullable=True, description="Resolved chemicals list")
    chemicals_source: Series[str] = Field(nullable=True, description="Source of chemicals list")

    conflict_doi: Series[pd.BooleanDtype] = Field(  # type: ignore[valid-type]
        nullable=True,
        description="Conflict flag for DOI discrepancies",
    )
    conflict_pmid: Series[pd.BooleanDtype] = Field(  # type: ignore[valid-type]
        nullable=True,
        description="Conflict flag for PMID discrepancies",
    )

    # PMID fields (4 sources)
    chembl_pmid: Series[pd.Int64Dtype] = Field(  # type: ignore[valid-type]
        nullable=True,
        description="PMID из ChEMBL",
    )
    pubmed_pmid: Series[pd.Int64Dtype] = Field(  # type: ignore[valid-type]
        nullable=True,
        description="PMID из PubMed",
    )
    openalex_pmid: Series[pd.Int64Dtype] = Field(  # type: ignore[valid-type]
        nullable=True,
        description="PMID из OpenAlex",
    )
    semantic_scholar_pmid: Series[pd.Int64Dtype] = Field(  # type: ignore[valid-type]
        nullable=True,
        description="PMID из Semantic Scholar",
    )
    semantic_scholar_paper_id: Series[str] = Field(
        nullable=True,
        description="Идентификатор публикации в Semantic Scholar",
    )
    semantic_scholar_citation_count: Series[pd.Int64Dtype] = Field(  # type: ignore[valid-type]
        nullable=True,
        description="Количество цитирований из Semantic Scholar",
    )
    semantic_scholar_influential_citations: Series[pd.Int64Dtype] = Field(  # type: ignore[valid-type]
        nullable=True,
        description="Влиятельные цитирования из Semantic Scholar",
    )
    semantic_scholar_reference_count: Series[pd.Int64Dtype] = Field(  # type: ignore[valid-type]
        nullable=True,
        description="Число ссылок из Semantic Scholar",
    )

    # Title fields (5 sources)
    chembl_title: Series[str] = Field(nullable=True, description="Заголовок из ChEMBL")
    crossref_title: Series[str] = Field(nullable=True, description="Заголовок из Crossref")
    openalex_title: Series[str] = Field(nullable=True, description="Заголовок из OpenAlex")
    pubmed_article_title: Series[str] = Field(nullable=True, description="Заголовок из PubMed")
    semantic_scholar_title: Series[str] = Field(nullable=True, description="Заголовок из Semantic Scholar")

    # Abstract fields (2 sources)
    chembl_abstract: Series[str] = Field(nullable=True, description="Аннотация из ChEMBL")
    pubmed_abstract: Series[str] = Field(nullable=True, description="Аннотация из PubMed")

    # Authors fields (5 sources)
    chembl_authors: Series[str] = Field(nullable=True, description="Авторы из ChEMBL")
    crossref_authors: Series[str] = Field(nullable=True, description="Авторы из Crossref")
    crossref_affiliations: Series[str] = Field(
        nullable=True,
        description="Аффилиации авторов из Crossref",
    )
    openalex_authors: Series[str] = Field(nullable=True, description="Авторы из OpenAlex")
    pubmed_authors: Series[str] = Field(nullable=True, description="Авторы из PubMed")
    semantic_scholar_authors: Series[str] = Field(nullable=True, description="Авторы из Semantic Scholar")

    # DOI fields (5 sources)
    chembl_doi: Series[str] = Field(nullable=True, description="DOI из ChEMBL")
    crossref_doi: Series[str] = Field(nullable=True, description="DOI из Crossref")
    openalex_doi: Series[str] = Field(nullable=True, description="DOI из OpenAlex")
    pubmed_doi: Series[str] = Field(nullable=True, description="DOI из PubMed")
    semantic_scholar_doi: Series[str] = Field(nullable=True, description="DOI из Semantic Scholar")

    # Doc Type fields (6 sources)
    chembl_doc_type: Series[str] = Field(nullable=True, description="Doc type из ChEMBL")
    crossref_doc_type: Series[str] = Field(nullable=True, description="Doc type из Crossref")
    openalex_doc_type: Series[str] = Field(nullable=True, description="Doc type из OpenAlex")
    openalex_crossref_doc_type: Series[str] = Field(nullable=True, description="Doc type OpenAlex→Crossref")
    pubmed_doc_type: Series[str] = Field(nullable=True, description="Doc type из PubMed")
    semantic_scholar_doc_type: Series[str] = Field(nullable=True, description="Doc type из Semantic Scholar")

    # Journal fields (3 sources)
    chembl_journal: Series[str] = Field(nullable=True, description="Название журнала из ChEMBL")
    pubmed_journal: Series[str] = Field(nullable=True, description="Название журнала из PubMed")
    semantic_scholar_journal: Series[str] = Field(nullable=True, description="Название журнала из Semantic Scholar")

    # Year fields (2 sources)
    chembl_year: Series[pd.Int64Dtype] = Field(  # type: ignore[valid-type]
        ge=1800,
        le=2100,
        nullable=True,
        description="Год публикации из ChEMBL",
    )
    openalex_year: Series[pd.Int64Dtype] = Field(  # type: ignore[valid-type]
        nullable=True,
        description="Год публикации из OpenAlex",
    )

    # Volume/Issue fields (4 sources)
    chembl_volume: Series[str] = Field(nullable=True, description="Том журнала из ChEMBL")
    pubmed_volume: Series[str] = Field(nullable=True, description="Том журнала из PubMed")
    chembl_issue: Series[str] = Field(nullable=True, description="Выпуск журнала из ChEMBL")
    pubmed_issue: Series[str] = Field(nullable=True, description="Выпуск журнала из PubMed")

    # Pages fields (2 sources)
    pubmed_first_page: Series[str] = Field(nullable=True, description="Первая страница из PubMed")
    pubmed_last_page: Series[str] = Field(nullable=True, description="Последняя страница из PubMed")

    # ISSN fields (3 sources)
    openalex_issn: Series[str] = Field(nullable=True, description="ISSN из OpenAlex")
    pubmed_issn: Series[str] = Field(nullable=True, description="ISSN из PubMed")
    semantic_scholar_issn: Series[str] = Field(nullable=True, description="ISSN из Semantic Scholar")

    # PubMed specific metadata
    pubmed_mesh_descriptors: Series[str] = Field(nullable=True, description="PubMed MeSH descriptors")
    pubmed_mesh_qualifiers: Series[str] = Field(nullable=True, description="PubMed MeSH qualifiers")
    pubmed_chemical_list: Series[str] = Field(nullable=True, description="PubMed chemical list")
    pubmed_year_completed: Series[pd.Int64Dtype] = Field(  # type: ignore[valid-type]
        nullable=True,
        description="PubMed year completed",
    )
    pubmed_month_completed: Series[pd.Int64Dtype] = Field(  # type: ignore[valid-type]
        nullable=True,
        description="PubMed month completed",
    )
    pubmed_day_completed: Series[pd.Int64Dtype] = Field(  # type: ignore[valid-type]
        nullable=True,
        description="PubMed day completed",
    )
    pubmed_year_revised: Series[pd.Int64Dtype] = Field(  # type: ignore[valid-type]
        nullable=True,
        description="PubMed year revised",
    )
    pubmed_month_revised: Series[pd.Int64Dtype] = Field(  # type: ignore[valid-type]
        nullable=True,
        description="PubMed month revised",
    )
    pubmed_day_revised: Series[pd.Int64Dtype] = Field(  # type: ignore[valid-type]
        nullable=True,
        description="PubMed day revised",
    )

    # Crossref specific
    crossref_subject: Series[str] = Field(nullable=True, description="Crossref subject")

    # Error tracking fields (4 sources)
    crossref_error: Series[str] = Field(nullable=True, description="Ошибка Crossref адаптера")
    openalex_error: Series[str] = Field(nullable=True, description="Ошибка OpenAlex адаптера")
    pubmed_error: Series[str] = Field(nullable=True, description="Ошибка PubMed адаптера")
    semantic_scholar_error: Series[str] = Field(nullable=True, description="Ошибка Semantic Scholar адаптера")

    # System fields (from BaseSchema)
    # index, hash_row, hash_business_key, pipeline_version, run_id, source_system, chembl_release, extracted_at

    # Column order according to IO_SCHEMAS_AND_DIAGRAMS.md line 957
    # Stored as class attribute to avoid Pandera treating it as a custom check
    _column_order: list[str] = [
        "index",
        "hash_row",
        "hash_business_key",
        "pipeline_version",
        "run_id",
        "source_system",
        "chembl_release",
        "extracted_at",
        "document_chembl_id",
        "document_pubmed_id",
        "document_classification",
        "referenses_on_previous_experiments",
        "original_experimental_document",
        "pmid",
        "pmid_source",
        "doi_clean",
        "doi_clean_source",
        "title",
        "title_source",
        "abstract",
        "abstract_source",
        "journal",
        "journal_source",
        "journal_abbrev",
        "journal_abbrev_source",
        "authors",
        "authors_source",
        "year",
        "year_source",
        "volume",
        "volume_source",
        "issue",
        "issue_source",
        "first_page",
        "first_page_source",
        "last_page",
        "last_page_source",
        "issn_print",
        "issn_print_source",
        "issn_electronic",
        "issn_electronic_source",
        "is_oa",
        "is_oa_source",
        "oa_status",
        "oa_status_source",
        "oa_url",
        "oa_url_source",
        "citation_count",
        "citation_count_source",
        "influential_citations",
        "influential_citations_source",
        "fields_of_study",
        "fields_of_study_source",
        "concepts_top3",
        "concepts_top3_source",
        "mesh_terms",
        "mesh_terms_source",
        "chemicals",
        "chemicals_source",
        "conflict_doi",
        "conflict_pmid",
        "chembl_pmid",
        "pubmed_pmid",
        "openalex_pmid",
        "semantic_scholar_pmid",
        "semantic_scholar_paper_id",
        "chembl_title",
        "crossref_title",
        "openalex_title",
        "pubmed_article_title",
        "semantic_scholar_title",
        "chembl_abstract",
        "pubmed_abstract",
        "chembl_authors",
        "crossref_authors",
        "crossref_affiliations",
        "openalex_authors",
        "pubmed_authors",
        "semantic_scholar_authors",
        "chembl_doi",
        "crossref_doi",
        "openalex_doi",
        "pubmed_doi",
        "semantic_scholar_doi",
        "semantic_scholar_citation_count",
        "semantic_scholar_influential_citations",
        "semantic_scholar_reference_count",
        "chembl_doc_type",
        "crossref_doc_type",
        "openalex_doc_type",
        "openalex_crossref_doc_type",
        "pubmed_doc_type",
        "semantic_scholar_doc_type",
        "chembl_journal",
        "pubmed_journal",
        "semantic_scholar_journal",
        "chembl_year",
        "openalex_year",
        "chembl_volume",
        "pubmed_volume",
        "chembl_issue",
        "pubmed_issue",
        "pubmed_first_page",
        "pubmed_last_page",
        "openalex_issn",
        "pubmed_issn",
        "semantic_scholar_issn",
        "pubmed_mesh_descriptors",
        "pubmed_mesh_qualifiers",
        "pubmed_chemical_list",
        "pubmed_year_completed",
        "pubmed_month_completed",
        "pubmed_day_completed",
        "pubmed_year_revised",
        "pubmed_month_revised",
        "pubmed_day_revised",
        "crossref_subject",
        "crossref_error",
        "openalex_error",
        "pubmed_error",
        "semantic_scholar_error",
    ] + FALLBACK_METADATA_COLUMN_ORDER

    class Config(BaseSchema.Config):
        strict = True
        # ``coerce`` is deliberately disabled for the normalized document schema.
        #
        # Pandera 0.26.x attempts to coerce nullable integer columns (``Int64``)
        # into the non-nullable ``int64`` numpy dtype when ``coerce=True``.
        # During document enrichment several external identifiers (e.g. PMIDs)
        # are absent for the majority of rows, meaning columns such as
        # ``openalex_pmid`` contain only ``pd.NA`` values even after the
        # pipeline casts them to ``Int64``.  Pandera then raises a
        # ``DATATYPE_COERCION`` error because ``pd.NA`` cannot be converted to a
        # native ``int64``.  The pipeline already normalises dtypes explicitly
        # via ``DocumentPipeline._enforce_schema_dtypes``, so disabling coercion
        # keeps validation strict without triggering the Pandera bug.
        coerce = False
        # Pandera enforces dataframe column order whenever ``ordered=True``.
        # The generated schema places ``fallback_*`` columns immediately after
        # the BaseSchema fields because they originate from
        # :class:`FallbackMetadataMixin`.  Our canonical column order, however,
        # intentionally places these diagnostic columns at the tail of the
        # dataset so that business fields stay contiguous.  Enabling Pandera's
        # ordering check therefore results in false positives (``COLUMN_NOT_ORDERED``)
        # even though the pipeline reorders outputs deterministically via
        # :func:`finalize_output_dataset`.  Disabling the Pandera check keeps the
        # schema strict while honouring the canonical ordering.
        ordered = False


expose_config_column_order(DocumentSchema)


class DocumentNormalizedSchema(DocumentSchema):
    """Alias schema for normalized document outputs."""

    class Config(DocumentSchema.Config):
        strict = True


expose_config_column_order(DocumentNormalizedSchema)
=======
__all__ = [name for name in globals() if not name.startswith("_")]
>>>>>>> 8f835b74
<|MERGE_RESOLUTION|>--- conflicted
+++ resolved
@@ -4,549 +4,4 @@
 
 from bioetl.schemas.chembl_document import *  # noqa: F401,F403
 
-<<<<<<< HEAD
-import pandas as pd
-
-from bioetl.pandera_pandas import DataFrameModel as _RuntimeDataFrameModel
-from bioetl.pandera_pandas import Field
-from bioetl.pandera_typing import Series
-from bioetl.schemas.base import (
-    FALLBACK_METADATA_COLUMN_ORDER,
-    BaseSchema,
-    FallbackMetadataMixin,
-    expose_config_column_order,
-)
-
-if TYPE_CHECKING:  # pragma: no cover - assists static analysers only.
-    class _DataFrameModelBase(Protocol):
-        Config: type[Any]
-        __extras__: Mapping[str, Any]
-
-        @classmethod
-        def to_schema(cls) -> Any: ...
-
-        @classmethod
-        def validate(cls, check_obj: Any, *args: Any, **kwargs: Any) -> Any: ...
-else:
-    _DataFrameModelBase = _RuntimeDataFrameModel
-
-
-class DocumentRawSchema(_DataFrameModelBase):
-    """Schema for raw ChEMBL document payloads prior to normalization."""
-
-    document_chembl_id: Series[str] = Field(
-        regex=r"^CHEMBL\d+$",
-        nullable=False,
-        description="Primary identifier for the document record",
-    )
-    abstract: Series[str] = Field(nullable=True, description="Abstract text from ChEMBL")
-    authors: Series[str] = Field(nullable=True, description="Author list from ChEMBL")
-    classification: Series[str] = Field(
-        nullable=True,
-        description="Document classification flag provided by ChEMBL",
-    )
-    document_contains_external_links: Series[str] = Field(
-        nullable=True,
-        description="Raw indicator for external references provided by ChEMBL",
-    )
-    doi: Series[str] = Field(nullable=True, description="Digital Object Identifier")
-    first_page: Series[str] = Field(nullable=True, description="First page of article")
-    is_experimental_doc: Series[str] = Field(
-        nullable=True,
-        description="Whether ChEMBL classifies the document as experimental",
-    )
-    issue: Series[str] = Field(nullable=True, description="Journal issue")
-    journal: Series[str] = Field(nullable=True, description="Journal name")
-    journal_abbrev: Series[str] = Field(nullable=True, description="Journal abbreviation")
-    last_page: Series[str] = Field(nullable=True, description="Last page of article")
-    month: Series[str] = Field(nullable=True, description="Publication month reported by ChEMBL")
-    pubmed_id: Series[str] = Field(
-        nullable=True,
-        description="PubMed identifier supplied by ChEMBL",
-    )
-    title: Series[str] = Field(nullable=True, description="Document title from ChEMBL")
-    volume: Series[str] = Field(nullable=True, description="Journal volume")
-    year: Series[str] = Field(
-        nullable=True,
-        description="Publication year reported by ChEMBL",
-    )
-    source: Series[str] = Field(
-        nullable=True,
-        description="Source system providing the document payload",
-    )
-
-    class Config:
-        strict = False
-        # Allow Pandera to accept column order permutations that appear in
-        # upstream payloads. The pipeline itself reorders columns deterministically
-        # before validation, but disabling Pandera's order enforcement prevents
-        # false-positive ``COLUMN_NOT_ORDERED`` errors when CSV inputs arrive in a
-        # different order (a common scenario observed by CLI users on Windows).
-        ordered = False
-        coerce = True
-
-    @classmethod
-    def validate(
-        cls,
-        check_obj: pd.DataFrame,
-        *args: object,
-        **kwargs: object,
-    ) -> pd.DataFrame:
-        """Validate ``check_obj`` while being resilient to column permutations.
-
-        Some Pandera versions incorrectly trigger ``COLUMN_NOT_ORDERED`` errors
-        even when ``Config.ordered`` is set to ``False`` on the ``DataFrameModel``.
-        To guarantee consistent behaviour across environments (notably on
-        Windows/Python 3.13 where the regression was observed), we normalize the
-        incoming DataFrame prior to delegating to Pandera. Missing optional
-        columns are added as ``pd.NA`` so validation retains deterministic column
-        order, and extra columns are preserved in their original positions after
-        the schema-enforced subset is validated.
-        """
-
-        schema = cls.to_schema()
-        schema._ordered = False  # defensive: ensure ordering is never enforced
-
-        # Note: check_obj parameter is annotated as pd.DataFrame, but Pandera's
-        # validate can accept other types (dicts, lists, etc.), so this check
-        # is defensive for edge cases where non-DataFrame types are passed
-        # This is a runtime guard, not a type narrowing issue
-        if not isinstance(check_obj, pd.DataFrame):  # type: ignore[arg-type]
-            # If check_obj is not a DataFrame, let Pandera handle the conversion
-            validated = schema.validate(check_obj, *args, **kwargs)
-            return cast(pd.DataFrame, validated)
-
-        original_columns = list(check_obj.columns)
-        expected_columns = list(schema.columns.keys())
-
-        working_df = check_obj.copy()
-        missing_columns = [col for col in expected_columns if col not in working_df.columns]
-
-        for column in missing_columns:
-            working_df[column] = pd.NA
-
-        ordered_df = working_df.reindex(columns=expected_columns)
-        validated_core = cast(pd.DataFrame, schema.validate(ordered_df, *args, **kwargs))
-
-        extra_columns = [col for col in original_columns if col not in expected_columns]
-        if extra_columns:
-            extras = cast(pd.DataFrame, working_df.loc[:, extra_columns])
-            # ``pd.concat`` preserves the deterministic order of the schema
-            # columns while keeping user-supplied extras to the right.
-            return pd.concat([validated_core, extras], axis=1)
-
-        return validated_core
-
-
-class DocumentSchema(FallbackMetadataMixin, BaseSchema):
-    """Unified schema for ChEMBL documents with multi-source enrichment.
-
-    Primary Key: [document_chembl_id]
-    Supports enrichment from 5 sources: ChEMBL, PubMed, Crossref, OpenAlex, Semantic Scholar
-    ~70 fields with prefixed naming convention
-    """
-
-    # Primary Key
-    document_chembl_id: Series[str] = Field(
-        nullable=False, description="Первичный ключ"
-    )
-
-    # Core document information
-    document_pubmed_id: Series[pd.Int64Dtype] = Field(  # type: ignore[valid-type]
-        nullable=True,
-        description="Document PubMed ID",
-    )
-    document_classification: Series[str] = Field(nullable=True, description="Document classification")
-    referenses_on_previous_experiments: Series[pd.BooleanDtype] = Field(  # type: ignore[valid-type]
-        nullable=True,
-        description="References on previous experiments",
-    )
-    original_experimental_document: Series[pd.BooleanDtype] = Field(  # type: ignore[valid-type]
-        nullable=True,
-        description="Original experimental document",
-    )
-
-    # Resolved fields with precedence
-    pmid: Series[pd.Int64Dtype] = Field(  # type: ignore[valid-type]
-        nullable=True,
-        description="Resolved PMID using precedence",
-    )
-    pmid_source: Series[str] = Field(nullable=True, description="Source of resolved PMID")
-    doi_clean: Series[str] = Field(nullable=True, description="Resolved DOI using precedence")
-    doi_clean_source: Series[str] = Field(nullable=True, description="Source of resolved DOI")
-    title: Series[str] = Field(nullable=True, description="Resolved title")
-    title_source: Series[str] = Field(nullable=True, description="Source of resolved title")
-    abstract: Series[str] = Field(nullable=True, description="Resolved abstract")
-    abstract_source: Series[str] = Field(nullable=True, description="Source of resolved abstract")
-    journal: Series[str] = Field(nullable=True, description="Resolved journal name")
-    journal_source: Series[str] = Field(nullable=True, description="Source of resolved journal")
-    journal_abbrev: Series[str] = Field(nullable=True, description="Resolved journal abbreviation")
-    journal_abbrev_source: Series[str] = Field(nullable=True, description="Source of resolved journal abbreviation")
-    authors: Series[str] = Field(nullable=True, description="Resolved authors")
-    authors_source: Series[str] = Field(nullable=True, description="Source of resolved authors")
-    year: Series[pd.Int64Dtype] = Field(  # type: ignore[valid-type]
-        nullable=True,
-        description="Resolved publication year",
-    )
-    year_source: Series[str] = Field(nullable=True, description="Source of resolved publication year")
-    volume: Series[str] = Field(nullable=True, description="Resolved journal volume")
-    volume_source: Series[str] = Field(nullable=True, description="Source of resolved journal volume")
-    issue: Series[str] = Field(nullable=True, description="Resolved journal issue")
-    issue_source: Series[str] = Field(nullable=True, description="Source of resolved journal issue")
-    first_page: Series[str] = Field(nullable=True, description="Resolved first page")
-    first_page_source: Series[str] = Field(nullable=True, description="Source of resolved first page")
-    last_page: Series[str] = Field(nullable=True, description="Resolved last page")
-    last_page_source: Series[str] = Field(nullable=True, description="Source of resolved last page")
-    issn_print: Series[str] = Field(nullable=True, description="Resolved print ISSN")
-    issn_print_source: Series[str] = Field(nullable=True, description="Source of resolved print ISSN")
-    issn_electronic: Series[str] = Field(nullable=True, description="Resolved electronic ISSN")
-    issn_electronic_source: Series[str] = Field(nullable=True, description="Source of resolved electronic ISSN")
-    is_oa: Series[pd.BooleanDtype] = Field(  # type: ignore[valid-type]
-        nullable=True,
-        description="Resolved Open Access flag",
-    )
-    is_oa_source: Series[str] = Field(nullable=True, description="Source of Open Access flag")
-    oa_status: Series[str] = Field(nullable=True, description="Resolved OA status")
-    oa_status_source: Series[str] = Field(nullable=True, description="Source of OA status")
-    oa_url: Series[str] = Field(nullable=True, description="Resolved OA URL")
-    oa_url_source: Series[str] = Field(nullable=True, description="Source of OA URL")
-    citation_count: Series[pd.Int64Dtype] = Field(  # type: ignore[valid-type]
-        nullable=True,
-        description="Resolved citation count",
-    )
-    citation_count_source: Series[str] = Field(nullable=True, description="Source of citation count")
-    influential_citations: Series[pd.Int64Dtype] = Field(  # type: ignore[valid-type]
-        nullable=True,
-        description="Resolved influential citation count",
-    )
-    influential_citations_source: Series[str] = Field(nullable=True, description="Source of influential citations")
-    fields_of_study: Series[str] = Field(nullable=True, description="Resolved fields of study")
-    fields_of_study_source: Series[str] = Field(nullable=True, description="Source of fields of study")
-    concepts_top3: Series[str] = Field(nullable=True, description="Resolved OpenAlex concepts")
-    concepts_top3_source: Series[str] = Field(nullable=True, description="Source of OpenAlex concepts")
-    mesh_terms: Series[str] = Field(nullable=True, description="Resolved MeSH terms")
-    mesh_terms_source: Series[str] = Field(nullable=True, description="Source of MeSH terms")
-    chemicals: Series[str] = Field(nullable=True, description="Resolved chemicals list")
-    chemicals_source: Series[str] = Field(nullable=True, description="Source of chemicals list")
-
-    conflict_doi: Series[pd.BooleanDtype] = Field(  # type: ignore[valid-type]
-        nullable=True,
-        description="Conflict flag for DOI discrepancies",
-    )
-    conflict_pmid: Series[pd.BooleanDtype] = Field(  # type: ignore[valid-type]
-        nullable=True,
-        description="Conflict flag for PMID discrepancies",
-    )
-
-    # PMID fields (4 sources)
-    chembl_pmid: Series[pd.Int64Dtype] = Field(  # type: ignore[valid-type]
-        nullable=True,
-        description="PMID из ChEMBL",
-    )
-    pubmed_pmid: Series[pd.Int64Dtype] = Field(  # type: ignore[valid-type]
-        nullable=True,
-        description="PMID из PubMed",
-    )
-    openalex_pmid: Series[pd.Int64Dtype] = Field(  # type: ignore[valid-type]
-        nullable=True,
-        description="PMID из OpenAlex",
-    )
-    semantic_scholar_pmid: Series[pd.Int64Dtype] = Field(  # type: ignore[valid-type]
-        nullable=True,
-        description="PMID из Semantic Scholar",
-    )
-    semantic_scholar_paper_id: Series[str] = Field(
-        nullable=True,
-        description="Идентификатор публикации в Semantic Scholar",
-    )
-    semantic_scholar_citation_count: Series[pd.Int64Dtype] = Field(  # type: ignore[valid-type]
-        nullable=True,
-        description="Количество цитирований из Semantic Scholar",
-    )
-    semantic_scholar_influential_citations: Series[pd.Int64Dtype] = Field(  # type: ignore[valid-type]
-        nullable=True,
-        description="Влиятельные цитирования из Semantic Scholar",
-    )
-    semantic_scholar_reference_count: Series[pd.Int64Dtype] = Field(  # type: ignore[valid-type]
-        nullable=True,
-        description="Число ссылок из Semantic Scholar",
-    )
-
-    # Title fields (5 sources)
-    chembl_title: Series[str] = Field(nullable=True, description="Заголовок из ChEMBL")
-    crossref_title: Series[str] = Field(nullable=True, description="Заголовок из Crossref")
-    openalex_title: Series[str] = Field(nullable=True, description="Заголовок из OpenAlex")
-    pubmed_article_title: Series[str] = Field(nullable=True, description="Заголовок из PubMed")
-    semantic_scholar_title: Series[str] = Field(nullable=True, description="Заголовок из Semantic Scholar")
-
-    # Abstract fields (2 sources)
-    chembl_abstract: Series[str] = Field(nullable=True, description="Аннотация из ChEMBL")
-    pubmed_abstract: Series[str] = Field(nullable=True, description="Аннотация из PubMed")
-
-    # Authors fields (5 sources)
-    chembl_authors: Series[str] = Field(nullable=True, description="Авторы из ChEMBL")
-    crossref_authors: Series[str] = Field(nullable=True, description="Авторы из Crossref")
-    crossref_affiliations: Series[str] = Field(
-        nullable=True,
-        description="Аффилиации авторов из Crossref",
-    )
-    openalex_authors: Series[str] = Field(nullable=True, description="Авторы из OpenAlex")
-    pubmed_authors: Series[str] = Field(nullable=True, description="Авторы из PubMed")
-    semantic_scholar_authors: Series[str] = Field(nullable=True, description="Авторы из Semantic Scholar")
-
-    # DOI fields (5 sources)
-    chembl_doi: Series[str] = Field(nullable=True, description="DOI из ChEMBL")
-    crossref_doi: Series[str] = Field(nullable=True, description="DOI из Crossref")
-    openalex_doi: Series[str] = Field(nullable=True, description="DOI из OpenAlex")
-    pubmed_doi: Series[str] = Field(nullable=True, description="DOI из PubMed")
-    semantic_scholar_doi: Series[str] = Field(nullable=True, description="DOI из Semantic Scholar")
-
-    # Doc Type fields (6 sources)
-    chembl_doc_type: Series[str] = Field(nullable=True, description="Doc type из ChEMBL")
-    crossref_doc_type: Series[str] = Field(nullable=True, description="Doc type из Crossref")
-    openalex_doc_type: Series[str] = Field(nullable=True, description="Doc type из OpenAlex")
-    openalex_crossref_doc_type: Series[str] = Field(nullable=True, description="Doc type OpenAlex→Crossref")
-    pubmed_doc_type: Series[str] = Field(nullable=True, description="Doc type из PubMed")
-    semantic_scholar_doc_type: Series[str] = Field(nullable=True, description="Doc type из Semantic Scholar")
-
-    # Journal fields (3 sources)
-    chembl_journal: Series[str] = Field(nullable=True, description="Название журнала из ChEMBL")
-    pubmed_journal: Series[str] = Field(nullable=True, description="Название журнала из PubMed")
-    semantic_scholar_journal: Series[str] = Field(nullable=True, description="Название журнала из Semantic Scholar")
-
-    # Year fields (2 sources)
-    chembl_year: Series[pd.Int64Dtype] = Field(  # type: ignore[valid-type]
-        ge=1800,
-        le=2100,
-        nullable=True,
-        description="Год публикации из ChEMBL",
-    )
-    openalex_year: Series[pd.Int64Dtype] = Field(  # type: ignore[valid-type]
-        nullable=True,
-        description="Год публикации из OpenAlex",
-    )
-
-    # Volume/Issue fields (4 sources)
-    chembl_volume: Series[str] = Field(nullable=True, description="Том журнала из ChEMBL")
-    pubmed_volume: Series[str] = Field(nullable=True, description="Том журнала из PubMed")
-    chembl_issue: Series[str] = Field(nullable=True, description="Выпуск журнала из ChEMBL")
-    pubmed_issue: Series[str] = Field(nullable=True, description="Выпуск журнала из PubMed")
-
-    # Pages fields (2 sources)
-    pubmed_first_page: Series[str] = Field(nullable=True, description="Первая страница из PubMed")
-    pubmed_last_page: Series[str] = Field(nullable=True, description="Последняя страница из PubMed")
-
-    # ISSN fields (3 sources)
-    openalex_issn: Series[str] = Field(nullable=True, description="ISSN из OpenAlex")
-    pubmed_issn: Series[str] = Field(nullable=True, description="ISSN из PubMed")
-    semantic_scholar_issn: Series[str] = Field(nullable=True, description="ISSN из Semantic Scholar")
-
-    # PubMed specific metadata
-    pubmed_mesh_descriptors: Series[str] = Field(nullable=True, description="PubMed MeSH descriptors")
-    pubmed_mesh_qualifiers: Series[str] = Field(nullable=True, description="PubMed MeSH qualifiers")
-    pubmed_chemical_list: Series[str] = Field(nullable=True, description="PubMed chemical list")
-    pubmed_year_completed: Series[pd.Int64Dtype] = Field(  # type: ignore[valid-type]
-        nullable=True,
-        description="PubMed year completed",
-    )
-    pubmed_month_completed: Series[pd.Int64Dtype] = Field(  # type: ignore[valid-type]
-        nullable=True,
-        description="PubMed month completed",
-    )
-    pubmed_day_completed: Series[pd.Int64Dtype] = Field(  # type: ignore[valid-type]
-        nullable=True,
-        description="PubMed day completed",
-    )
-    pubmed_year_revised: Series[pd.Int64Dtype] = Field(  # type: ignore[valid-type]
-        nullable=True,
-        description="PubMed year revised",
-    )
-    pubmed_month_revised: Series[pd.Int64Dtype] = Field(  # type: ignore[valid-type]
-        nullable=True,
-        description="PubMed month revised",
-    )
-    pubmed_day_revised: Series[pd.Int64Dtype] = Field(  # type: ignore[valid-type]
-        nullable=True,
-        description="PubMed day revised",
-    )
-
-    # Crossref specific
-    crossref_subject: Series[str] = Field(nullable=True, description="Crossref subject")
-
-    # Error tracking fields (4 sources)
-    crossref_error: Series[str] = Field(nullable=True, description="Ошибка Crossref адаптера")
-    openalex_error: Series[str] = Field(nullable=True, description="Ошибка OpenAlex адаптера")
-    pubmed_error: Series[str] = Field(nullable=True, description="Ошибка PubMed адаптера")
-    semantic_scholar_error: Series[str] = Field(nullable=True, description="Ошибка Semantic Scholar адаптера")
-
-    # System fields (from BaseSchema)
-    # index, hash_row, hash_business_key, pipeline_version, run_id, source_system, chembl_release, extracted_at
-
-    # Column order according to IO_SCHEMAS_AND_DIAGRAMS.md line 957
-    # Stored as class attribute to avoid Pandera treating it as a custom check
-    _column_order: list[str] = [
-        "index",
-        "hash_row",
-        "hash_business_key",
-        "pipeline_version",
-        "run_id",
-        "source_system",
-        "chembl_release",
-        "extracted_at",
-        "document_chembl_id",
-        "document_pubmed_id",
-        "document_classification",
-        "referenses_on_previous_experiments",
-        "original_experimental_document",
-        "pmid",
-        "pmid_source",
-        "doi_clean",
-        "doi_clean_source",
-        "title",
-        "title_source",
-        "abstract",
-        "abstract_source",
-        "journal",
-        "journal_source",
-        "journal_abbrev",
-        "journal_abbrev_source",
-        "authors",
-        "authors_source",
-        "year",
-        "year_source",
-        "volume",
-        "volume_source",
-        "issue",
-        "issue_source",
-        "first_page",
-        "first_page_source",
-        "last_page",
-        "last_page_source",
-        "issn_print",
-        "issn_print_source",
-        "issn_electronic",
-        "issn_electronic_source",
-        "is_oa",
-        "is_oa_source",
-        "oa_status",
-        "oa_status_source",
-        "oa_url",
-        "oa_url_source",
-        "citation_count",
-        "citation_count_source",
-        "influential_citations",
-        "influential_citations_source",
-        "fields_of_study",
-        "fields_of_study_source",
-        "concepts_top3",
-        "concepts_top3_source",
-        "mesh_terms",
-        "mesh_terms_source",
-        "chemicals",
-        "chemicals_source",
-        "conflict_doi",
-        "conflict_pmid",
-        "chembl_pmid",
-        "pubmed_pmid",
-        "openalex_pmid",
-        "semantic_scholar_pmid",
-        "semantic_scholar_paper_id",
-        "chembl_title",
-        "crossref_title",
-        "openalex_title",
-        "pubmed_article_title",
-        "semantic_scholar_title",
-        "chembl_abstract",
-        "pubmed_abstract",
-        "chembl_authors",
-        "crossref_authors",
-        "crossref_affiliations",
-        "openalex_authors",
-        "pubmed_authors",
-        "semantic_scholar_authors",
-        "chembl_doi",
-        "crossref_doi",
-        "openalex_doi",
-        "pubmed_doi",
-        "semantic_scholar_doi",
-        "semantic_scholar_citation_count",
-        "semantic_scholar_influential_citations",
-        "semantic_scholar_reference_count",
-        "chembl_doc_type",
-        "crossref_doc_type",
-        "openalex_doc_type",
-        "openalex_crossref_doc_type",
-        "pubmed_doc_type",
-        "semantic_scholar_doc_type",
-        "chembl_journal",
-        "pubmed_journal",
-        "semantic_scholar_journal",
-        "chembl_year",
-        "openalex_year",
-        "chembl_volume",
-        "pubmed_volume",
-        "chembl_issue",
-        "pubmed_issue",
-        "pubmed_first_page",
-        "pubmed_last_page",
-        "openalex_issn",
-        "pubmed_issn",
-        "semantic_scholar_issn",
-        "pubmed_mesh_descriptors",
-        "pubmed_mesh_qualifiers",
-        "pubmed_chemical_list",
-        "pubmed_year_completed",
-        "pubmed_month_completed",
-        "pubmed_day_completed",
-        "pubmed_year_revised",
-        "pubmed_month_revised",
-        "pubmed_day_revised",
-        "crossref_subject",
-        "crossref_error",
-        "openalex_error",
-        "pubmed_error",
-        "semantic_scholar_error",
-    ] + FALLBACK_METADATA_COLUMN_ORDER
-
-    class Config(BaseSchema.Config):
-        strict = True
-        # ``coerce`` is deliberately disabled for the normalized document schema.
-        #
-        # Pandera 0.26.x attempts to coerce nullable integer columns (``Int64``)
-        # into the non-nullable ``int64`` numpy dtype when ``coerce=True``.
-        # During document enrichment several external identifiers (e.g. PMIDs)
-        # are absent for the majority of rows, meaning columns such as
-        # ``openalex_pmid`` contain only ``pd.NA`` values even after the
-        # pipeline casts them to ``Int64``.  Pandera then raises a
-        # ``DATATYPE_COERCION`` error because ``pd.NA`` cannot be converted to a
-        # native ``int64``.  The pipeline already normalises dtypes explicitly
-        # via ``DocumentPipeline._enforce_schema_dtypes``, so disabling coercion
-        # keeps validation strict without triggering the Pandera bug.
-        coerce = False
-        # Pandera enforces dataframe column order whenever ``ordered=True``.
-        # The generated schema places ``fallback_*`` columns immediately after
-        # the BaseSchema fields because they originate from
-        # :class:`FallbackMetadataMixin`.  Our canonical column order, however,
-        # intentionally places these diagnostic columns at the tail of the
-        # dataset so that business fields stay contiguous.  Enabling Pandera's
-        # ordering check therefore results in false positives (``COLUMN_NOT_ORDERED``)
-        # even though the pipeline reorders outputs deterministically via
-        # :func:`finalize_output_dataset`.  Disabling the Pandera check keeps the
-        # schema strict while honouring the canonical ordering.
-        ordered = False
-
-
-expose_config_column_order(DocumentSchema)
-
-
-class DocumentNormalizedSchema(DocumentSchema):
-    """Alias schema for normalized document outputs."""
-
-    class Config(DocumentSchema.Config):
-        strict = True
-
-
-expose_config_column_order(DocumentNormalizedSchema)
-=======
-__all__ = [name for name in globals() if not name.startswith("_")]
->>>>>>> 8f835b74
+__all__ = [name for name in globals() if not name.startswith("_")]
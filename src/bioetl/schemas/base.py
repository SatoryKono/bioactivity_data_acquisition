--- conflicted
+++ resolved
@@ -2,16 +2,10 @@
 
 from __future__ import annotations
 
-<<<<<<< HEAD
-from typing import TYPE_CHECKING, Any, cast
-
-import pandas as pd
-=======
 from typing import Any, Protocol, TypedDict, cast
 
 import pandas as pd
 from pandera.pandas import DataFrameModel, Field
->>>>>>> 7a0c6592
 
 from bioetl.pandera_pandas import DataFrameModel as _RuntimeDataFrameModel
 from bioetl.pandera_pandas import Field
@@ -142,17 +136,10 @@
 
     def __get__(
         self,
-<<<<<<< HEAD
-        instance: Any | None,
-        owner: type[BaseSchema] | None,
-        ) -> list[str]:  # noqa: D401 - standard descriptor signature
-        schema_cls = getattr(owner or self._schema_cls, "_schema_cls", self._schema_cls)
-=======
         instance: Any,
         owner: type[BaseSchema],
     ) -> list[str]:  # noqa: D401 - standard descriptor signature
         schema_cls = getattr(owner, "_schema_cls", self._schema_cls)
->>>>>>> 7a0c6592
         return schema_cls.get_column_order()
 
 
@@ -171,14 +158,9 @@
     """
 
     accessor = _ColumnOrderAccessor(schema_cls)
-<<<<<<< HEAD
-    setattr(schema_cls.Config, "_schema_cls", schema_cls)  # noqa: B010
-    setattr(schema_cls.Config, "column_order", accessor)  # noqa: B010
-=======
     config = cast(_SchemaConfigProtocol, schema_cls.Config)
     config._schema_cls = schema_cls
     config.column_order = accessor
->>>>>>> 7a0c6592
 
     extras = getattr(schema_cls, "__extras__", None)
     if isinstance(extras, dict) and "column_order" in extras:
@@ -189,11 +171,7 @@
         schema_cls.__extras__ = updated
 
 
-<<<<<<< HEAD
-class BaseSchema(_DataFrameModelBase):
-=======
 class BaseSchema(DataFrameModel):
->>>>>>> 7a0c6592
     """Базовый класс для Pandera схем.
 
     Содержит обязательные системные поля для всех пайплайнов:

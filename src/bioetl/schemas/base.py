"""Base Pandera schemas and shared helpers."""

from __future__ import annotations

from typing import Any, Protocol, TypedDict, cast

import pandas as pd

from bioetl.pandera_pandas import DataFrameModel, Field
from bioetl.pandera_typing import DataFrame, Series

# Shared column order for fallback metadata columns.  Exposed as a module level
# constant so downstream schemas can reference it without importing the mixin
# (which would re-export the Pandera ``Series`` annotations).
FALLBACK_METADATA_COLUMN_ORDER = [
    "fallback_reason",
    "fallback_error_type",
    "fallback_error_code",
    "fallback_error_message",
    "fallback_http_status",
    "fallback_retry_after_sec",
    "fallback_attempt",
    "fallback_timestamp",
]

class _SchemaConfigProtocol(Protocol):
    """Protocol describing the dynamic Pandera ``Config`` object."""

    _schema_cls: type[BaseSchema]
    column_order: Any


class _FieldSpec(TypedDict, total=False):
    nullable: bool
    description: str
    regex: str
    ge: float | int


class FallbackMetadataMixin:
    """Reusable Pandera column definitions for fallback metadata fields."""

    # Use a stable annotation that doesn't rely on typing.Any to avoid
    # evaluation issues in foreign modules during Pandera introspection.
    _FIELD_SPECS: dict[str, dict[str, object]] = {
        "fallback_reason": {
            "nullable": True,
            "description": "Reason why the fallback record was generated",
        },
        "fallback_error_type": {
            "nullable": True,
            "description": "Exception class that triggered the fallback",
        },
        "fallback_error_code": {
            "nullable": True,
            "description": "Normalized error code captured for the fallback",
        },
        "fallback_error_message": {
            "nullable": True,
            "description": "Human readable error message captured for the fallback",
        },
        "fallback_http_status": {
            "nullable": True,
            "ge": 0,
            "description": "HTTP status associated with the fallback (if any)",
        },
        "fallback_retry_after_sec": {
            "nullable": True,
            "ge": 0,
            "description": "Retry-After header (seconds) returned by the upstream API",
        },
        "fallback_attempt": {
            "nullable": True,
            "ge": 0,
            "description": "Attempt number when the fallback was emitted",
        },
        "fallback_timestamp": {
            "nullable": True,
            "description": "UTC timestamp when the fallback record was materialised",
        },
    }

    fallback_reason: Series[str]
    fallback_error_type: Series[str]
    fallback_error_code: Series[str]
    fallback_error_message: Series[str]
    fallback_http_status: Series[pd.Int64Dtype]
    fallback_retry_after_sec: Series[float]
    fallback_attempt: Series[pd.Int64Dtype]
    fallback_timestamp: Series[str]

    # Populate class attributes with Field definitions so that the mixin can be
    # used directly in schemas. Pandera replaces these attributes with string
    # sentinels during class creation, therefore the original ``FieldInfo``
    # instances are recreated as needed when propagating to subclasses.
    for _name, _spec in _FIELD_SPECS.items():
        locals()[_name] = Field(**_spec)
    del _name, _spec

    def __init_subclass__(cls, **kwargs: Any) -> None:  # pragma: no cover - executed on subclass creation
        """Ensure mixin annotations propagate to subclasses for Pandera."""

        super().__init_subclass__(**kwargs)

        # The hook also executes for the mixin itself. Only propagate the
        # annotations when a concrete schema inherits from the mixin.
        if cls is FallbackMetadataMixin:
            return

        mixin_annotations = getattr(FallbackMetadataMixin, "__annotations__", {})
        if not isinstance(mixin_annotations, dict) or not mixin_annotations:
            return

        target_annotations = dict(getattr(cls, "__annotations__", {}))

        for name, annotation in mixin_annotations.items():
            target_annotations.setdefault(name, annotation)
            if name not in cls.__dict__:
                field = FallbackMetadataMixin.__dict__.get(name)
                if field is not None:
                    setattr(cls, name, field)

        cls.__annotations__ = target_annotations


class _ColumnOrderAccessor:
    """Descriptor exposing schema ``column_order`` without Pandera side-effects."""

    def __init__(self, schema_cls: type[BaseSchema]) -> None:
        self._schema_cls = schema_cls

    def __get__(
        self,
        instance: Any,
        owner: type[BaseSchema],
    ) -> list[str]:  # noqa: D401 - standard descriptor signature
        schema_cls = getattr(owner, "_schema_cls", self._schema_cls)
        return schema_cls.get_column_order()


def expose_config_column_order(schema_cls: type[BaseSchema]) -> None:
    """Attach a lazy ``column_order`` accessor to ``schema_cls.Config``.

    Pandera treats arbitrary attributes defined on ``Config`` as potential
    dataframe-level checks during ``DataFrameModel`` registration.  Assigning a
    plain ``list`` therefore causes Pandera to look for a ``Check.column_order``
    method, resulting in ``AttributeError`` at runtime.

    This helper installs a descriptor that simply proxies to the schema's
    ``get_column_order`` method, avoiding the registration side-effects while
    preserving the existing ``Config.column_order`` contract used by
    downstream tooling (column validators, deterministic writers, etc.).
    """

    accessor = _ColumnOrderAccessor(schema_cls)
    config = cast(_SchemaConfigProtocol, schema_cls.Config)
    config._schema_cls = schema_cls
    config.column_order = accessor

    extras = getattr(schema_cls, "__extras__", None)
    if isinstance(extras, dict) and "column_order" in extras:
        # Pandera inspects ``__extras__`` to register dataframe-level checks.
        # Remove ``column_order`` so the descriptor isn't treated as a Check.
        updated = dict(extras)
        updated.pop("column_order", None)
        schema_cls.__extras__ = updated


class BaseSchema(DataFrameModel):
    """Базовый класс для Pandera схем.

    Содержит обязательные системные поля для всех пайплайнов:
    - index: детерминированный индекс строки
    - hash_row: SHA256 от канонической строки (для проверки целостности)
    - hash_business_key: SHA256 от бизнес-ключа (для дедупликации)
    - pipeline_version: версия пайплайна
    - run_id: идентификатор конкретного запуска пайплайна
    - source_system: источник данных
    - chembl_release: версия ChEMBL
    - extracted_at: метка времени извлечения (ISO8601)
    """

    # Детерминизм и система трекинга
    index: Series[int] = Field(nullable=False, ge=0, description="Детерминированный индекс строки")
    hash_row: Series[str] = Field(
        nullable=False,
        regex=r'^[0-9a-f]{64}$',
        description="SHA256 канонической строки (64 hex chars)",
    )
    hash_business_key: Series[str] = Field(
        nullable=False,
        regex=r'^[0-9a-f]{64}$',
        description="SHA256 бизнес-ключа (64 hex chars)",
    )

    # Системные поля
    pipeline_version: Series[str] = Field(nullable=False, description="Версия пайплайна")
    run_id: Series[str] = Field(nullable=False, description="Идентификатор запуска пайплайна")
    source_system: Series[str] = Field(nullable=False, description="Источник данных")
    chembl_release: Series[str] = Field(nullable=True, description="Версия ChEMBL")
    extracted_at: Series[str] = Field(nullable=False, description="ISO8601 UTC метка времени")


    class Config:
        strict = True
        coerce = True
        ordered = False  # Column order проверяется и обеспечивается на этапе финализации

<<<<<<< HEAD
    # Версия политики хеширования; не является колонкой датафрейма
    # ВАЖНО: не объявляем через аннотацию, чтобы Pandera не трактовала
    # как поле схемы. Значение устанавливается динамически в __init_subclass__.
=======
    # Версия политики хеширования; не является колонкой датафрейма.  ``ClassVar``
    # объявлен только для статических анализаторов, чтобы Pandera не пыталась
    # интерпретировать ``hash_policy_version`` как колонку при регистрации
    # ``DataFrameModel``.
    # ``hash_policy_version`` используется в метаданных writer'а и не является
    # колонкой датафрейма.  Аннотация ``ClassVar`` гарантирует, что Pandera не
    # будет пытаться интерпретировать атрибут как ``Field`` при регистрации
    # ``DataFrameModel`` (что приводило к ``SchemaInitError`` в версиях Pandera
    # 0.19+).
    hash_policy_version: ClassVar[str] = "1.0.0"
>>>>>>> 81abe2c5

    def __init_subclass__(cls, **kwargs: Any) -> None:  # pragma: no cover - executed on subclass creation
        cast("type[Any]", super()).__init_subclass__(**kwargs)
        # Ensure Config exposes column_order via descriptor, unless overridden explicitly.
        if getattr(cls.Config, "column_order", None) is None or not isinstance(
            cls.Config.__dict__.get("column_order"), _ColumnOrderAccessor
        ):
            expose_config_column_order(cls)

    @classmethod
    def validate(
        cls,
        check_obj: pd.DataFrame,
        head: int | None = None,
        tail: int | None = None,
        sample: int | None = None,
        random_state: int | None = None,
        lazy: bool = False,
        inplace: bool = False,
    ) -> DataFrame[BaseSchema]:
        """Validate ``check_obj`` ensuring the column accessor stays patched."""

        if not isinstance(cls.Config.__dict__.get("column_order"), _ColumnOrderAccessor):
            expose_config_column_order(cls)

        validated = cast(
            DataFrame[BaseSchema],
            super().validate(
                check_obj,
                head=head,
                tail=tail,
                sample=sample,
                random_state=random_state,
                lazy=lazy,
                inplace=inplace,
            ),
        )
        # Безопасно добавляем служебную версию политики хеширования после
        # материализации схемы Pandera, чтобы не вмешиваться в сбор полей.
        if "hash_policy_version" not in cls.__dict__:
            cls.hash_policy_version = "1.0.0"
        return validated

    @classmethod
    def get_column_order(cls) -> list[str]:
        """Return schema column order if defined."""

        order: list[str] | None = getattr(cls, "_column_order", None)
        return list(order) if order else []

    # Note: ``hash_policy_version`` объявлен как ClassVar и игнорируется Pandera.<|MERGE_RESOLUTION|>--- conflicted
+++ resolved
@@ -206,11 +206,6 @@
         coerce = True
         ordered = False  # Column order проверяется и обеспечивается на этапе финализации
 
-<<<<<<< HEAD
-    # Версия политики хеширования; не является колонкой датафрейма
-    # ВАЖНО: не объявляем через аннотацию, чтобы Pandera не трактовала
-    # как поле схемы. Значение устанавливается динамически в __init_subclass__.
-=======
     # Версия политики хеширования; не является колонкой датафрейма.  ``ClassVar``
     # объявлен только для статических анализаторов, чтобы Pandera не пыталась
     # интерпретировать ``hash_policy_version`` как колонку при регистрации
@@ -221,7 +216,6 @@
     # ``DataFrameModel`` (что приводило к ``SchemaInitError`` в версиях Pandera
     # 0.19+).
     hash_policy_version: ClassVar[str] = "1.0.0"
->>>>>>> 81abe2c5
 
     def __init_subclass__(cls, **kwargs: Any) -> None:  # pragma: no cover - executed on subclass creation
         cast("type[Any]", super()).__init_subclass__(**kwargs)

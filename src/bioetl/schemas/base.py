--- conflicted
+++ resolved
@@ -2,11 +2,7 @@
 
 from __future__ import annotations
 
-<<<<<<< HEAD
-from typing import Any, ClassVar, Protocol, TypedDict, cast
-=======
 from typing import TYPE_CHECKING, Any, ClassVar, Protocol, TypedDict, cast
->>>>>>> 66c97ba9
 
 import pandas as pd
 

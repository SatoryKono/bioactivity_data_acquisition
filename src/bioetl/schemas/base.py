--- conflicted
+++ resolved
@@ -2,11 +2,7 @@
 
 from __future__ import annotations
 
-<<<<<<< HEAD
 from typing import TYPE_CHECKING, Any, Protocol, TypedDict, cast
-=======
-from typing import Any, Protocol, TypedDict, TYPE_CHECKING, cast
->>>>>>> e6de2c1e
 
 import pandas as pd
 

"""High-level helpers for building the BioETL CLI applications."""

from __future__ import annotations

from dataclasses import replace
from typing import Any, Mapping

import typer

from bioetl.cli.command import PipelineCommandConfig, create_pipeline_command
from bioetl.cli.registry import build_registry
from bioetl.pipelines.registry import PIPELINE_REGISTRY as PIPELINE_CLASS_REGISTRY

# Build the authoritative mapping of CLI command configurations keyed by their
# public Typer command names.  ``build_registry`` always returns a new mapping so
# we store a defensive copy for reuse across the CLI entrypoints.
PIPELINE_COMMAND_REGISTRY: dict[str, PipelineCommandConfig] = build_registry()


def _resolve_pipeline_key(pipeline_key: str) -> str:
    """Map class-level pipeline identifiers onto CLI command names."""

    overrides = {
        "pubchem_molecule": "pubchem",
        "uniprot_protein": "uniprot",
<<<<<<< HEAD
=======
        "iuphar_target": "gtp_iuphar",
        "semantic_scholar": "semantic_scholar",
>>>>>>> f5016c94
    }
    if pipeline_key in overrides:
        return overrides[pipeline_key]
    if pipeline_key.startswith("chembl_"):
        _, suffix = pipeline_key.split("_", 1)
        return suffix
    return pipeline_key


PIPELINE_REGISTRY: dict[str, PipelineCommandConfig] = {}
for pipeline_key in PIPELINE_CLASS_REGISTRY:
    resolved_key = _resolve_pipeline_key(pipeline_key)
    try:
        PIPELINE_REGISTRY[pipeline_key] = PIPELINE_COMMAND_REGISTRY[resolved_key]
    except KeyError as exc:  # pragma: no cover - surfaces misconfigured wiring
        raise KeyError(
            f"No CLI configuration registered for pipeline '{pipeline_key}'"
        ) from exc


def iter_pipeline_commands() -> Mapping[str, PipelineCommandConfig]:
    """Expose a copy of the available Typer command configurations."""

    return PIPELINE_COMMAND_REGISTRY.copy()


def get_pipeline_command_config(key: str) -> PipelineCommandConfig:
    """Return a defensive copy of the CLI configuration registered under ``key``."""

    if key in PIPELINE_COMMAND_REGISTRY:
        return replace(PIPELINE_COMMAND_REGISTRY[key])
    try:
        config = PIPELINE_REGISTRY[key]
    except KeyError as exc:  # pragma: no cover - defensive branch
        raise KeyError(f"Unknown pipeline registry key: {key}") from exc
    return replace(config)


def register_pipeline_command(app: typer.Typer, key: str) -> None:
    """Register the Typer command for ``key`` on ``app``."""

    command = create_pipeline_command(get_pipeline_command_config(key))
    app.command(name=key)(command)


def create_pipeline_app(key: str, help_text: str) -> Any:  # type: ignore[no-any-return]
    """Build a Typer application that exposes the pipeline registered as ``key``."""

    app = typer.Typer(help=help_text)
    register_pipeline_command(app, key)
    return app


__all__ = [
    "PIPELINE_COMMAND_REGISTRY",
    "PIPELINE_REGISTRY",
    "create_pipeline_app",
    "get_pipeline_command_config",
    "iter_pipeline_commands",
    "register_pipeline_command",
]<|MERGE_RESOLUTION|>--- conflicted
+++ resolved
@@ -23,11 +23,8 @@
     overrides = {
         "pubchem_molecule": "pubchem",
         "uniprot_protein": "uniprot",
-<<<<<<< HEAD
-=======
         "iuphar_target": "gtp_iuphar",
         "semantic_scholar": "semantic_scholar",
->>>>>>> f5016c94
     }
     if pipeline_key in overrides:
         return overrides[pipeline_key]

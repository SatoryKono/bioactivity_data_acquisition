--- conflicted
+++ resolved
@@ -6,21 +6,15 @@
 
 from bioetl.cli.command import PipelineCommandConfig
 from bioetl.config.paths import get_config_path
-from bioetl.pipelines.chembl.chembl_assay import AssayPipeline
+from bioetl.pipelines.chembl_assay import AssayPipeline
 
 
 def build_command_config(
     *,
-<<<<<<< HEAD
-    pipeline_name: str = "assay",
-    default_input: Path | None = Path("data/input/assay.csv"),
-    default_output_dir: Path = Path("data/output/assay"),
-=======
     pipeline_name: str = "chembl_assay",
     default_input: Path | None = Path("data/input/chembl_assay.csv"),
     default_output_dir: Path = Path("data/output/chembl_assay"),
     default_config_path: Path | None = None,
->>>>>>> 8f835b74
 ) -> PipelineCommandConfig:
     """Return the CLI command configuration for the assay pipeline."""
 
@@ -28,11 +22,7 @@
     return PipelineCommandConfig(
         pipeline_name=pipeline_name,
         pipeline_factory=lambda: AssayPipeline,
-<<<<<<< HEAD
-        default_config=get_config_path("pipelines/chembl/assay.yaml"),
-=======
         default_config=config_path,
->>>>>>> 8f835b74
         default_input=default_input,
         default_output_dir=default_output_dir,
         description="ChEMBL assay data",

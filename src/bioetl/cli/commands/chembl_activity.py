--- conflicted
+++ resolved
@@ -6,21 +6,15 @@
 
 from bioetl.cli.command import PipelineCommandConfig
 from bioetl.config.paths import get_config_path
-from bioetl.pipelines.chembl.chembl_activity import ActivityPipeline
+from bioetl.pipelines.chembl_activity import ActivityPipeline
 
 
 def build_command_config(
     *,
-<<<<<<< HEAD
-    pipeline_name: str = "activity",
-    default_input: Path | None = Path("data/input/activity.csv"),
-    default_output_dir: Path = Path("data/output/activity"),
-=======
     pipeline_name: str = "chembl_activity",
     default_input: Path | None = Path("data/input/chembl_activity.csv"),
     default_output_dir: Path = Path("data/output/chembl_activity"),
     default_config_path: Path | None = None,
->>>>>>> 8f835b74
 ) -> PipelineCommandConfig:
     """Return the CLI command configuration for the activity pipeline."""
 
@@ -28,11 +22,7 @@
     return PipelineCommandConfig(
         pipeline_name=pipeline_name,
         pipeline_factory=lambda: ActivityPipeline,
-<<<<<<< HEAD
-        default_config=get_config_path("pipelines/chembl_activity.yaml"),
-=======
         default_config=config_path,
->>>>>>> 8f835b74
         default_input=default_input,
         default_output_dir=default_output_dir,
         description="ChEMBL activity data",

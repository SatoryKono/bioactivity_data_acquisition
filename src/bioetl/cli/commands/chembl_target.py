--- conflicted
+++ resolved
@@ -6,25 +6,15 @@
 
 from bioetl.cli.command import PipelineCommandConfig
 from bioetl.config.paths import get_config_path
-<<<<<<< HEAD
-from bioetl.pipelines.chembl.chembl_target import TargetPipeline
-=======
 from bioetl.pipelines.chembl_target import TargetPipeline
->>>>>>> 8f835b74
 
 
 def build_command_config(
     *,
-<<<<<<< HEAD
-    pipeline_name: str = "target",
-    default_input: Path | None = Path("data/input/target.csv"),
-    default_output_dir: Path = Path("data/output/target"),
-=======
     pipeline_name: str = "chembl_target",
     default_input: Path | None = Path("data/input/chembl_target.csv"),
     default_output_dir: Path = Path("data/output/chembl_target"),
     default_config_path: Path | None = None,
->>>>>>> 8f835b74
 ) -> PipelineCommandConfig:
     """Return the CLI command configuration for the target pipeline."""
 
@@ -32,11 +22,7 @@
     return PipelineCommandConfig(
         pipeline_name=pipeline_name,
         pipeline_factory=lambda: TargetPipeline,
-<<<<<<< HEAD
-        default_config=get_config_path("pipelines/chembl/target.yaml"),
-=======
         default_config=config_path,
->>>>>>> 8f835b74
         default_input=default_input,
         default_output_dir=default_output_dir,
         mode_choices=("default", "smoke"),

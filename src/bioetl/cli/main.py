"""Main CLI entry point for BioETL pipelines."""

# pyright: reportMissingImports=false, reportUnknownVariableType=false, reportUnknownMemberType=false, reportUntypedFunctionDecorator=false

from __future__ import annotations

import uuid
from datetime import datetime
from pathlib import Path
from typing import Any

import typer

from bioetl.config import load_config
from bioetl.core.logger import LoggerConfig, UnifiedLogger
from bioetl.pipelines.chembl.activity import ChemblActivityPipeline
from zoneinfo import ZoneInfo

app = typer.Typer(
    name="bioetl",
    help="BioETL command-line interface for executing ETL pipelines.",
    add_completion=False,
)


def _execute_activity(
    *,
    config: Path,
    output_dir: Path,
    dry_run: bool,
    limit: int | None,
    extended: bool,
    set_overrides: list[str] | None,
    golden: Path | None,
) -> None:
    """Shared implementation powering both the root command and activity subcommand."""

    _validate_config_path(config)
    _validate_output_dir(output_dir)

    cli_overrides: dict[str, Any] = {}
    if set_overrides:
        cli_overrides = _parse_set_overrides(set_overrides)

    try:
        pipeline_config = load_config(
            config_path=config,
            cli_overrides=cli_overrides,
            include_default_profiles=True,
        )
    except FileNotFoundError as exc:
        typer.echo(
            f"Error: Configuration file or referenced profile not found: {exc}",
            err=True,
        )
        raise typer.Exit(code=2) from exc
    except ValueError as exc:
        typer.echo(
            f"Error: Configuration validation failed: {exc}",
            err=True,
        )
        raise typer.Exit(code=2) from exc

    pipeline_config.cli.dry_run = dry_run
    if limit is not None:
        pipeline_config.cli.limit = limit
    pipeline_config.cli.extended = extended
    if golden is not None:
        pipeline_config.cli.golden = str(golden)

    pipeline_config.materialization.root = str(output_dir)

    if dry_run:
        typer.echo("Configuration validated successfully (dry-run mode)")
        raise typer.Exit(code=0)

    run_id = str(uuid.uuid4())

    log = UnifiedLogger.get(__name__)
    log.info(
        "cli_activity_started",
        config=str(config),
        output_dir=str(output_dir),
        run_id=run_id,
        dry_run=dry_run,
        limit=limit,
        extended=extended,
    )

    pipeline = ChemblActivityPipeline(pipeline_config, run_id)

    try:
        result = pipeline.run(
            include_correlation=extended,
            include_qc_metrics=extended,
        )

        log.info(
            "cli_activity_completed",
            run_id=run_id,
            dataset=str(result.write_result.dataset),
            duration_ms=sum(result.stage_durations_ms.values()),
        )

        typer.echo(f"Pipeline completed successfully: {result.write_result.dataset}")
        raise typer.Exit(code=0)

    except typer.Exit:
        raise
    except Exception as exc:
        from requests.exceptions import HTTPError, RequestException, Timeout

        if isinstance(exc, (ConnectionError, TimeoutError, RequestException, Timeout, HTTPError)):
            log.error("cli_activity_api_error", run_id=run_id, error=str(exc), exc_info=True)
            typer.echo(f"Error: External API failure: {exc}", err=True)
            raise typer.Exit(code=3) from exc

        log.error("cli_activity_failed", run_id=run_id, error=str(exc), exc_info=True)
        typer.echo(f"Error: Pipeline execution failed: {exc}", err=True)
        raise typer.Exit(code=1) from exc


def _parse_set_overrides(set_overrides: list[str]) -> dict[str, Any]:
    """Parse --set KEY=VALUE flags into a dictionary."""
    parsed: dict[str, Any] = {}
    for override in set_overrides:
        if "=" not in override:
            msg = f"Invalid --set format: {override}. Expected KEY=VALUE"
            raise typer.BadParameter(msg)
        key, value = override.split("=", 1)
        parsed[key] = value
    return parsed


def _validate_config_path(config_path: Path) -> None:
    """Validate that the configuration file exists."""
    # Resolve relative paths relative to current working directory
    resolved_path = config_path.expanduser().resolve()
    if not resolved_path.exists():
        typer.echo(
            f"Error: Configuration file not found: {resolved_path}\n"
            "Please provide a valid path using --config or -c flag.",
            err=False,
        )
        raise typer.Exit(code=2)


def _validate_output_dir(output_dir: Path) -> None:
    """Validate that the output directory is writable."""
    try:
        output_dir.mkdir(parents=True, exist_ok=True)
    except OSError as exc:
        typer.echo(
            f"Error: Cannot create output directory: {output_dir}\n{exc}",
            err=True,
        )
        raise typer.Exit(code=2) from exc


@app.callback(invoke_without_command=True)
def main(
    ctx: typer.Context,
    config: Path = typer.Option(  # type: ignore[assignment]
        None,
        "--config",
        "-c",
        help="Path to configuration file",
        exists=False,
    ),
    output_dir: Path = typer.Option(  # type: ignore[assignment]
        None,
        "--output-dir",
        "-o",
        help="Output directory for pipeline artifacts",
    ),
    dry_run: bool = typer.Option(
        False,
        "--dry-run",
        help="Load, merge, and validate configuration without executing the pipeline",
    ),
    limit: int | None = typer.Option(
        None,
        "--limit",
        help="Process at most N rows (useful for smoke runs)",
        min=1,
    ),
    extended: bool = typer.Option(
        False,
        "--extended",
        help="Enable extended QC artifacts and metrics",
    ),
    set_overrides: list[str] = typer.Option(  # type: ignore[assignment]
        [],
        "--set",
        "-S",
        help="Override individual configuration keys at runtime (KEY=VALUE). Repeatable.",
    ),
    golden: Path | None = typer.Option(  # type: ignore[assignment]
        None,
        "--golden",
        help="Path to golden dataset for bitwise determinism comparison",
        exists=False,
    ),
) -> None:
    """Allow invoking the CLI without explicitly specifying the `activity` subcommand."""

    if ctx.invoked_subcommand is not None:
        return

    if config is None or output_dir is None:
        raise typer.BadParameter("Missing required options --config and --output-dir")

    _execute_activity(
        config=config,
        output_dir=output_dir,
        dry_run=dry_run,
        limit=limit,
        extended=extended,
        set_overrides=set_overrides,
        golden=golden,
    )


@app.command(name="activity")
def activity(

    config: Path = typer.Option(
        ...,
        "--config",
        "-c",
        help="Path to configuration file",
        exists=False,
    ),
    output_dir: Path = typer.Option(
        ...,
        "--output-dir",
        "-o",
        help="Output directory for pipeline artifacts",
    ),
    dry_run: bool = typer.Option(
        False,
        "--dry-run",
        help="Load, merge, and validate configuration without executing the pipeline",
    ),
    limit: int | None = typer.Option(
        None,
        "--limit",
        help="Process at most N rows (useful for smoke runs)",
        min=1,
    ),
    sample: int | None = typer.Option(
        None,
        "--sample",
        help="Randomly sample N rows using a deterministic seed",
        min=1,
    ),
    extended: bool = typer.Option(
        False,
        "--extended",
        help="Enable extended QC artifacts and metrics",
    ),
    verbose: bool = typer.Option(
        False,
        "--verbose",
        help="Enable verbose (DEBUG-level) logging output",
    ),
    fail_on_schema_drift: bool = typer.Option(
        True,
        "--fail-on-schema-drift/--allow-schema-drift",
        help="Fail the run on schema drift (disable to log and continue)",
    ),
    validate_columns: bool = typer.Option(
        True,
        "--validate-columns/--no-validate-columns",
        help="Enforce strict column validation (disable to ignore column drift)",
    ),
    set_overrides: list[str] = typer.Option(
        [],
        "--set",
        "-S",
        help="Override individual configuration keys at runtime (KEY=VALUE). Repeatable.",
    ),
    golden: Path | None = typer.Option(
        None,
        "--golden",
        help="Path to golden dataset for bitwise determinism comparison",
        exists=False,
    ),
) -> None:
    """Extract biological activity records from ChEMBL API and normalize them to the project schema."""
<<<<<<< HEAD
    try:
        # Validate inputs
        _validate_config_path(config)
        _validate_output_dir(output_dir)

        if limit is not None and sample is not None:
            raise typer.BadParameter("--limit and --sample are mutually exclusive")

        # Parse --set overrides
        cli_overrides: dict[str, Any] = {}
        if set_overrides:
            cli_overrides = _parse_set_overrides(set_overrides)

        # Load configuration with automatic base/determinism profiles
        try:
            pipeline_config = load_config(
                config_path=config,
                cli_overrides=cli_overrides,
                include_default_profiles=True,
            )
        except FileNotFoundError as exc:
            typer.echo(
                f"Error: Configuration file or referenced profile not found: {exc}",
                err=True,
            )
            raise typer.Exit(code=2) from exc
        except ValueError as exc:
            typer.echo(
                f"Error: Configuration validation failed: {exc}",
                err=True,
            )
            raise typer.Exit(code=2) from exc

        # Update CLI config with runtime flags
        pipeline_config.cli.dry_run = dry_run
        if limit is not None:
            pipeline_config.cli.limit = limit
        if sample is not None:
            pipeline_config.cli.sample = sample
        pipeline_config.cli.extended = extended
        if golden is not None:
            pipeline_config.cli.golden = str(golden)
        pipeline_config.cli.verbose = verbose
        pipeline_config.cli.fail_on_schema_drift = fail_on_schema_drift
        pipeline_config.cli.validate_columns = validate_columns
        if not validate_columns:
            pipeline_config.validation.strict = False

        # Update materialization root if output_dir is provided
        pipeline_config.materialization.root = str(output_dir)

        # Configure logging prior to pipeline execution
        log_level = "DEBUG" if verbose else "INFO"
        UnifiedLogger.configure(LoggerConfig(level=log_level))

        # Validate configuration
        if dry_run:
            typer.echo("Configuration validated successfully (dry-run mode)")
            raise typer.Exit(code=0)

        # Generate run_id and deterministic date tag
        run_id = str(uuid.uuid4())
        timezone_name = pipeline_config.determinism.environment.timezone
        try:
            tz = ZoneInfo(timezone_name)
        except Exception:  # pragma: no cover - invalid timezone handled by defaults
            tz = ZoneInfo("UTC")
        pipeline_config.cli.date_tag = (
            pipeline_config.cli.date_tag
            or datetime.now(tz).strftime("%Y%m%d")
        )

        # Initialize logger
        log = UnifiedLogger.get(__name__)
        log.info(
            "cli_activity_started",
            config=str(config),
            output_dir=str(output_dir),
            run_id=run_id,
            dry_run=dry_run,
            limit=limit,
            extended=extended,
        )

        # Create and run pipeline
        pipeline = ChemblActivityPipeline(config=pipeline_config, run_id=run_id)

        try:
            mode = "extended" if extended else None
            include_correlation = extended or pipeline_config.postprocess.correlation.enabled
            include_qc_metrics = extended

            result = pipeline.run(
                mode=mode,
                include_correlation=include_correlation,
                include_qc_metrics=include_qc_metrics,
            )

            log.info(
                "cli_activity_completed",
                run_id=run_id,
                dataset=str(result.write_result.dataset),
                duration_ms=sum(result.stage_durations_ms.values()),
            )

            typer.echo(f"Pipeline completed successfully: {result.write_result.dataset}")
            raise typer.Exit(code=0)

        except typer.Exit as exit_exc:
            raise exit_exc
        except typer.BadParameter as param_exc:
            raise param_exc

        except Exception as exc:
            # Check if it's an API/external error
            # Handle requests exceptions and network errors
            from requests.exceptions import HTTPError, RequestException, Timeout

            if isinstance(exc, (ConnectionError, TimeoutError, RequestException, Timeout, HTTPError)):
                log.error("cli_activity_api_error", run_id=run_id, error=str(exc), exc_info=True)
                typer.echo(f"Error: External API failure: {exc}", err=True)
                raise typer.Exit(code=3) from exc

            # General pipeline error
            log.error("cli_activity_failed", run_id=run_id, error=str(exc), exc_info=True)
            typer.echo(f"Error: Pipeline execution failed: {exc}", err=True)
            raise typer.Exit(code=1) from exc

    except typer.Exit:
        raise
    except typer.BadParameter as param_exc:
        raise param_exc
    except Exception as exc:
        typer.echo(f"Unexpected error: {exc}", err=True)
        raise typer.Exit(code=1) from exc


def main() -> None:
=======
    _execute_activity(
        config=config,
        output_dir=output_dir,
        dry_run=dry_run,
        limit=limit,
        extended=extended,
        set_overrides=set_overrides,
        golden=golden,
    )

def run() -> None:
>>>>>>> 317be403
    """Entry point for CLI application."""
    app()


if __name__ == "__main__":
    run()
<|MERGE_RESOLUTION|>--- conflicted
+++ resolved
@@ -12,7 +12,7 @@
 import typer
 
 from bioetl.config import load_config
-from bioetl.core.logger import LoggerConfig, UnifiedLogger
+from bioetl.core.logger import UnifiedLogger
 from bioetl.pipelines.chembl.activity import ChemblActivityPipeline
 from zoneinfo import ZoneInfo
 
@@ -32,8 +32,15 @@
     extended: bool,
     set_overrides: list[str] | None,
     golden: Path | None,
+    sample: int | None = None,
+    verbose: bool = False,
+    fail_on_schema_drift: bool = True,
+    validate_columns: bool = True,
 ) -> None:
     """Shared implementation powering both the root command and activity subcommand."""
+
+    if limit is not None and sample is not None:
+        raise typer.BadParameter("--limit and --sample are mutually exclusive")
 
     _validate_config_path(config)
     _validate_output_dir(output_dir)
@@ -64,17 +71,39 @@
     pipeline_config.cli.dry_run = dry_run
     if limit is not None:
         pipeline_config.cli.limit = limit
+    if sample is not None:
+        pipeline_config.cli.sample = sample
     pipeline_config.cli.extended = extended
     if golden is not None:
         pipeline_config.cli.golden = str(golden)
+    pipeline_config.cli.verbose = verbose
+    pipeline_config.cli.fail_on_schema_drift = fail_on_schema_drift
+    pipeline_config.cli.validate_columns = validate_columns
+    if not validate_columns:
+        pipeline_config.validation.strict = False
 
     pipeline_config.materialization.root = str(output_dir)
+
+    # Configure logging prior to pipeline execution
+    log_level = "DEBUG" if verbose else "INFO"
+    from bioetl.core.logger import LoggerConfig
+
+    UnifiedLogger.configure(LoggerConfig(level=log_level))
 
     if dry_run:
         typer.echo("Configuration validated successfully (dry-run mode)")
         raise typer.Exit(code=0)
 
+    # Generate run_id and deterministic date tag
     run_id = str(uuid.uuid4())
+    timezone_name = pipeline_config.determinism.environment.timezone
+    try:
+        tz = ZoneInfo(timezone_name)
+    except Exception:  # pragma: no cover - invalid timezone handled by defaults
+        tz = ZoneInfo("UTC")
+    pipeline_config.cli.date_tag = (
+        pipeline_config.cli.date_tag or datetime.now(tz).strftime("%Y%m%d")
+    )
 
     log = UnifiedLogger.get(__name__)
     log.info(
@@ -90,9 +119,14 @@
     pipeline = ChemblActivityPipeline(pipeline_config, run_id)
 
     try:
+        mode = "extended" if extended else None
+        include_correlation = extended or pipeline_config.postprocess.correlation.enabled
+        include_qc_metrics = extended
+
         result = pipeline.run(
-            include_correlation=extended,
-            include_qc_metrics=extended,
+            mode=mode,
+            include_correlation=include_correlation,
+            include_qc_metrics=include_qc_metrics,
         )
 
         log.info(
@@ -288,161 +322,30 @@
     ),
 ) -> None:
     """Extract biological activity records from ChEMBL API and normalize them to the project schema."""
-<<<<<<< HEAD
-    try:
-        # Validate inputs
-        _validate_config_path(config)
-        _validate_output_dir(output_dir)
-
-        if limit is not None and sample is not None:
-            raise typer.BadParameter("--limit and --sample are mutually exclusive")
-
-        # Parse --set overrides
-        cli_overrides: dict[str, Any] = {}
-        if set_overrides:
-            cli_overrides = _parse_set_overrides(set_overrides)
-
-        # Load configuration with automatic base/determinism profiles
-        try:
-            pipeline_config = load_config(
-                config_path=config,
-                cli_overrides=cli_overrides,
-                include_default_profiles=True,
-            )
-        except FileNotFoundError as exc:
-            typer.echo(
-                f"Error: Configuration file or referenced profile not found: {exc}",
-                err=True,
-            )
-            raise typer.Exit(code=2) from exc
-        except ValueError as exc:
-            typer.echo(
-                f"Error: Configuration validation failed: {exc}",
-                err=True,
-            )
-            raise typer.Exit(code=2) from exc
-
-        # Update CLI config with runtime flags
-        pipeline_config.cli.dry_run = dry_run
-        if limit is not None:
-            pipeline_config.cli.limit = limit
-        if sample is not None:
-            pipeline_config.cli.sample = sample
-        pipeline_config.cli.extended = extended
-        if golden is not None:
-            pipeline_config.cli.golden = str(golden)
-        pipeline_config.cli.verbose = verbose
-        pipeline_config.cli.fail_on_schema_drift = fail_on_schema_drift
-        pipeline_config.cli.validate_columns = validate_columns
-        if not validate_columns:
-            pipeline_config.validation.strict = False
-
-        # Update materialization root if output_dir is provided
-        pipeline_config.materialization.root = str(output_dir)
-
-        # Configure logging prior to pipeline execution
-        log_level = "DEBUG" if verbose else "INFO"
-        UnifiedLogger.configure(LoggerConfig(level=log_level))
-
-        # Validate configuration
-        if dry_run:
-            typer.echo("Configuration validated successfully (dry-run mode)")
-            raise typer.Exit(code=0)
-
-        # Generate run_id and deterministic date tag
-        run_id = str(uuid.uuid4())
-        timezone_name = pipeline_config.determinism.environment.timezone
-        try:
-            tz = ZoneInfo(timezone_name)
-        except Exception:  # pragma: no cover - invalid timezone handled by defaults
-            tz = ZoneInfo("UTC")
-        pipeline_config.cli.date_tag = (
-            pipeline_config.cli.date_tag
-            or datetime.now(tz).strftime("%Y%m%d")
-        )
-
-        # Initialize logger
-        log = UnifiedLogger.get(__name__)
-        log.info(
-            "cli_activity_started",
-            config=str(config),
-            output_dir=str(output_dir),
-            run_id=run_id,
-            dry_run=dry_run,
-            limit=limit,
-            extended=extended,
-        )
-
-        # Create and run pipeline
-        pipeline = ChemblActivityPipeline(config=pipeline_config, run_id=run_id)
-
-        try:
-            mode = "extended" if extended else None
-            include_correlation = extended or pipeline_config.postprocess.correlation.enabled
-            include_qc_metrics = extended
-
-            result = pipeline.run(
-                mode=mode,
-                include_correlation=include_correlation,
-                include_qc_metrics=include_qc_metrics,
-            )
-
-            log.info(
-                "cli_activity_completed",
-                run_id=run_id,
-                dataset=str(result.write_result.dataset),
-                duration_ms=sum(result.stage_durations_ms.values()),
-            )
-
-            typer.echo(f"Pipeline completed successfully: {result.write_result.dataset}")
-            raise typer.Exit(code=0)
-
-        except typer.Exit as exit_exc:
-            raise exit_exc
-        except typer.BadParameter as param_exc:
-            raise param_exc
-
-        except Exception as exc:
-            # Check if it's an API/external error
-            # Handle requests exceptions and network errors
-            from requests.exceptions import HTTPError, RequestException, Timeout
-
-            if isinstance(exc, (ConnectionError, TimeoutError, RequestException, Timeout, HTTPError)):
-                log.error("cli_activity_api_error", run_id=run_id, error=str(exc), exc_info=True)
-                typer.echo(f"Error: External API failure: {exc}", err=True)
-                raise typer.Exit(code=3) from exc
-
-            # General pipeline error
-            log.error("cli_activity_failed", run_id=run_id, error=str(exc), exc_info=True)
-            typer.echo(f"Error: Pipeline execution failed: {exc}", err=True)
-            raise typer.Exit(code=1) from exc
-
-    except typer.Exit:
-        raise
-    except typer.BadParameter as param_exc:
-        raise param_exc
-    except Exception as exc:
-        typer.echo(f"Unexpected error: {exc}", err=True)
-        raise typer.Exit(code=1) from exc
-
-
-def main() -> None:
-=======
     _execute_activity(
         config=config,
         output_dir=output_dir,
         dry_run=dry_run,
         limit=limit,
+        sample=sample,
         extended=extended,
+        verbose=verbose,
+        fail_on_schema_drift=fail_on_schema_drift,
+        validate_columns=validate_columns,
         set_overrides=set_overrides,
         golden=golden,
     )
 
-def run() -> None:
->>>>>>> 317be403
+
+def main() -> None:
     """Entry point for CLI application."""
     app()
 
 
+def run() -> None:
+    """Entry point for CLI application (alias for main)."""
+    app()
+
+
 if __name__ == "__main__":
     run()

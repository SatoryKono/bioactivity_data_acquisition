--- conflicted
+++ resolved
@@ -1,68 +1,32 @@
-"""CLI command ``bioetl-check-comments``."""
+"""CLI-заглушка для проверки комментариев."""
 
 from __future__ import annotations
 
-import importlib
 from pathlib import Path
-from typing import Any, cast
 
-from bioetl.cli.tools import exit_with_code
-from bioetl.cli.tools._typer import TyperApp, create_app, run_app
-from bioetl.tools.check_comments import run_comment_check as run_comment_check_sync
+import typer
 
-<<<<<<< HEAD
-typer = cast(Any, importlib.import_module("typer"))
-=======
 from bioetl.cli.tools import create_app, run_app
 from bioetl.tools.check_comments import run_comment_check
->>>>>>> 83935e4a
 
-__all__ = ["app", "main", "run", "run_comment_check"]
-
-run_comment_check = run_comment_check_sync
-
-app: TyperApp = create_app(
+app = create_app(
     name="bioetl-check-comments",
-    help_text="Validate code comments and TODO markers",
+    help_text="Проверка комментариев и TODO (пока в разработке)",
 )
 
 
 @app.command()
 def main(
-    root: Path | None = typer.Option(
-        None,
-        "--root",
-        help="Project directory to inspect (defaults to the repository root).",
-        exists=True,
-        file_okay=False,
-        dir_okay=True,
-        readable=True,
-    ),
+    root: Path = typer.Option(Path("."), help="Корень репозитория для проверки"),
 ) -> None:
-    """Run the comment quality check."""
+    """Попытаться выполнить проверку комментариев."""
 
     try:
-        run_comment_check(root=root.resolve() if root else None)
-    except NotImplementedError as exc:
-        typer.secho(str(exc), err=True, fg=typer.colors.YELLOW)
-        exit_with_code(1, cause=exc)
-    except Exception as exc:  # noqa: BLE001
-        typer.secho(str(exc), err=True, fg=typer.colors.RED)
-        exit_with_code(1, cause=exc)
-
-    typer.echo("Comment check completed without errors")
-    exit_with_code(0)
+        run_comment_check(root=root.resolve())
+    except NotImplementedError as exc:  # pragma: no cover - статус ожидаемо неуспешный
+        typer.secho(str(exc), fg=typer.colors.YELLOW)
+        raise typer.Exit(code=1) from exc
 
 
 def run() -> None:
-<<<<<<< HEAD
-    """Execute the Typer application."""
-
-    run_app(app)
-
-
-if __name__ == "__main__":
-    run()
-=======
-    run_app(app)
->>>>>>> 83935e4a
+    run_app(app)
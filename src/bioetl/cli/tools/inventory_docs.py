"""CLI command ``bioetl-inventory-docs``."""

from __future__ import annotations

import importlib
from pathlib import Path
from typing import Any, cast

from bioetl.cli.tools import exit_with_code
from bioetl.cli.tools._typer import TyperApp, create_app, run_app
from bioetl.tools.inventory_docs import InventoryResult, collect_markdown_files
from bioetl.tools.inventory_docs import (
    write_inventory as write_inventory_sync,
)

typer = cast(Any, importlib.import_module("typer"))

<<<<<<< HEAD
__all__ = [
    "app",
    "main",
    "run",
    "write_inventory",
    "collect_markdown_files",
    "InventoryResult",
]
=======
from bioetl.cli.tools import create_app, run_app
from bioetl.tools.inventory_docs import collect_markdown_files, write_inventory
>>>>>>> 83935e4a

write_inventory = write_inventory_sync

app: TyperApp = create_app(
    name="bioetl-inventory-docs",
    help_text="Collect a Markdown document inventory and compute hashes",
)


@app.command()
def main(
    inventory_path: Path = typer.Option(
        Path("artifacts/docs_inventory.txt"),
        "--inventory",
        help="Destination for the Markdown document inventory (text file).",
        exists=False,
        file_okay=True,
        dir_okay=False,
        writable=True,
    ),
    hashes_path: Path = typer.Option(
        Path("artifacts/docs_hashes.txt"),
        "--hashes",
        help="Destination for the Markdown document SHA256 hashes.",
        exists=False,
        file_okay=True,
        dir_okay=False,
        writable=True,
    ),
) -> None:
    """Run the documentation inventory routine."""

    try:
        result = write_inventory(
            inventory_path=inventory_path.resolve(),
            hashes_path=hashes_path.resolve(),
        )
    except Exception as exc:  # noqa: BLE001
        typer.secho(str(exc), err=True, fg=typer.colors.RED)
        exit_with_code(1, cause=exc)

    typer.echo(
        f"Inventory completed: {len(result.files)} files, "
        f"inventory {result.inventory_path.resolve()}, "
        f"hashes {result.hashes_path.resolve()}"
    )
    exit_with_code(0)


def run() -> None:
    """Execute the Typer application."""

    run_app(app)


<<<<<<< HEAD
if __name__ == "__main__":
    run()
=======
    run_app(app)
>>>>>>> 83935e4a
<|MERGE_RESOLUTION|>--- conflicted
+++ resolved
@@ -1,91 +1,46 @@
-"""CLI command ``bioetl-inventory-docs``."""
+"""CLI-интерфейс для инвентаризации документации."""
 
 from __future__ import annotations
 
-import importlib
 from pathlib import Path
-from typing import Any, cast
 
-from bioetl.cli.tools import exit_with_code
-from bioetl.cli.tools._typer import TyperApp, create_app, run_app
-from bioetl.tools.inventory_docs import InventoryResult, collect_markdown_files
-from bioetl.tools.inventory_docs import (
-    write_inventory as write_inventory_sync,
-)
+import typer
 
-typer = cast(Any, importlib.import_module("typer"))
-
-<<<<<<< HEAD
-__all__ = [
-    "app",
-    "main",
-    "run",
-    "write_inventory",
-    "collect_markdown_files",
-    "InventoryResult",
-]
-=======
 from bioetl.cli.tools import create_app, run_app
 from bioetl.tools.inventory_docs import collect_markdown_files, write_inventory
->>>>>>> 83935e4a
 
-write_inventory = write_inventory_sync
-
-app: TyperApp = create_app(
+app = create_app(
     name="bioetl-inventory-docs",
-    help_text="Collect a Markdown document inventory and compute hashes",
+    help_text="Инвентаризация markdown-файлов и расчёт хешей",
 )
 
 
 @app.command()
 def main(
-    inventory_path: Path = typer.Option(
+    inventory: Path = typer.Option(
         Path("artifacts/docs_inventory.txt"),
-        "--inventory",
-        help="Destination for the Markdown document inventory (text file).",
-        exists=False,
-        file_okay=True,
-        dir_okay=False,
-        writable=True,
+        help="Путь к итоговому списку файлов",
     ),
-    hashes_path: Path = typer.Option(
+    hashes: Path = typer.Option(
         Path("artifacts/docs_hashes.txt"),
-        "--hashes",
-        help="Destination for the Markdown document SHA256 hashes.",
-        exists=False,
-        file_okay=True,
-        dir_okay=False,
-        writable=True,
+        help="Путь к файлу с SHA256 хешами",
+    ),
+    docs_root: Path | None = typer.Option(
+        None,
+        help="Необязательный корень документации (по умолчанию docs/)",
     ),
 ) -> None:
-    """Run the documentation inventory routine."""
+    """Собрать список markdown-файлов и записать их хеши."""
 
-    try:
-        result = write_inventory(
-            inventory_path=inventory_path.resolve(),
-            hashes_path=hashes_path.resolve(),
-        )
-    except Exception as exc:  # noqa: BLE001
-        typer.secho(str(exc), err=True, fg=typer.colors.RED)
-        exit_with_code(1, cause=exc)
-
+    files = collect_markdown_files(docs_root=docs_root)
+    result = write_inventory(inventory_path=inventory, hashes_path=hashes, files=files)
     typer.echo(
-        f"Inventory completed: {len(result.files)} files, "
-        f"inventory {result.inventory_path.resolve()}, "
-        f"hashes {result.hashes_path.resolve()}"
+        f"Инвентаризация завершена: {len(result.files)} файлов. "
+        f"Список -> {result.inventory_path}, хеши -> {result.hashes_path}"
     )
-    exit_with_code(0)
 
 
 def run() -> None:
-    """Execute the Typer application."""
+    """Запуск Typer-приложения."""
 
-    run_app(app)
-
-
-<<<<<<< HEAD
-if __name__ == "__main__":
-    run()
-=======
-    run_app(app)
->>>>>>> 83935e4a
+    run_app(app)
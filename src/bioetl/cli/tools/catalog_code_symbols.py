"""CLI command ``bioetl-catalog-code-symbols``."""

from __future__ import annotations

import importlib
from pathlib import Path
from typing import Any, cast

from bioetl.cli.tools import exit_with_code
from bioetl.cli.tools._typer import TyperApp, create_app, run_app
from bioetl.clients.client_exceptions import HTTPError, Timeout
from bioetl.core.api_client import CircuitBreakerOpenError
from bioetl.core.errors import BioETLError
from bioetl.tools.catalog_code_symbols import CodeCatalog
from bioetl.tools.catalog_code_symbols import (
    catalog_code_symbols as catalog_code_symbols_sync,
)

typer = cast(Any, importlib.import_module("typer"))

__all__ = ["app", "main", "run", "catalog_code_symbols", "CodeCatalog"]

<<<<<<< HEAD
catalog_code_symbols = catalog_code_symbols_sync
=======
from bioetl.cli.tools import create_app, run_app
from bioetl.tools.catalog_code_symbols import catalog_code_symbols
>>>>>>> 83935e4a

app: TyperApp = create_app(
    name="bioetl-catalog-code-symbols",
    help_text="Build the code entity catalog and related reports",
)


@app.command()
def main(
    artifacts: Path | None = typer.Option(
        None,
        "--artifacts",
        help="Directory where catalog artifacts will be stored.",
        exists=False,
        file_okay=False,
        dir_okay=True,
        writable=True,
    ),
) -> None:
    """Run the code catalog collection routine."""

    try:
        result = catalog_code_symbols(artifacts_dir=artifacts.resolve() if artifacts else None)
    except (BioETLError, CircuitBreakerOpenError, HTTPError, Timeout) as exc:
        typer.secho(str(exc), err=True, fg=typer.colors.RED)
        exit_with_code(1, cause=exc)
    except Exception as exc:  # noqa: BLE001
        typer.secho(str(exc), err=True, fg=typer.colors.RED)
        exit_with_code(1, cause=exc)

    typer.echo(
        f"Catalog updated: {result.json_path.resolve()} and {result.cli_path.resolve()}"
    )
    exit_with_code(0)


def run() -> None:
    """Execute the Typer application."""

    run_app(app)


<<<<<<< HEAD
if __name__ == "__main__":
    run()
=======
    run_app(app)
>>>>>>> 83935e4a
<|MERGE_RESOLUTION|>--- conflicted
+++ resolved
@@ -1,76 +1,38 @@
-"""CLI command ``bioetl-catalog-code-symbols``."""
+"""CLI для каталогизации сигнатур ключевых сущностей."""
 
 from __future__ import annotations
 
-import importlib
 from pathlib import Path
-from typing import Any, cast
 
-from bioetl.cli.tools import exit_with_code
-from bioetl.cli.tools._typer import TyperApp, create_app, run_app
-from bioetl.clients.client_exceptions import HTTPError, Timeout
-from bioetl.core.api_client import CircuitBreakerOpenError
-from bioetl.core.errors import BioETLError
-from bioetl.tools.catalog_code_symbols import CodeCatalog
-from bioetl.tools.catalog_code_symbols import (
-    catalog_code_symbols as catalog_code_symbols_sync,
-)
+import typer
 
-typer = cast(Any, importlib.import_module("typer"))
-
-__all__ = ["app", "main", "run", "catalog_code_symbols", "CodeCatalog"]
-
-<<<<<<< HEAD
-catalog_code_symbols = catalog_code_symbols_sync
-=======
 from bioetl.cli.tools import create_app, run_app
 from bioetl.tools.catalog_code_symbols import catalog_code_symbols
->>>>>>> 83935e4a
 
-app: TyperApp = create_app(
+app = create_app(
     name="bioetl-catalog-code-symbols",
-    help_text="Build the code entity catalog and related reports",
+    help_text="Сбор сигнатур PipelineBase, конфигов и CLI-команд",
 )
 
 
 @app.command()
 def main(
-    artifacts: Path | None = typer.Option(
-        None,
-        "--artifacts",
-        help="Directory where catalog artifacts will be stored.",
-        exists=False,
-        file_okay=False,
-        dir_okay=True,
-        writable=True,
+    artifacts: Path = typer.Option(
+        Path("artifacts"),
+        help="Каталог для сохранения отчётов",
     ),
 ) -> None:
-    """Run the code catalog collection routine."""
+    """Собрать каталог кодовых сущностей и записать артефакты."""
 
-    try:
-        result = catalog_code_symbols(artifacts_dir=artifacts.resolve() if artifacts else None)
-    except (BioETLError, CircuitBreakerOpenError, HTTPError, Timeout) as exc:
-        typer.secho(str(exc), err=True, fg=typer.colors.RED)
-        exit_with_code(1, cause=exc)
-    except Exception as exc:  # noqa: BLE001
-        typer.secho(str(exc), err=True, fg=typer.colors.RED)
-        exit_with_code(1, cause=exc)
-
+    result = catalog_code_symbols(artifacts_dir=artifacts.resolve())
     typer.echo(
-        f"Catalog updated: {result.json_path.resolve()} and {result.cli_path.resolve()}"
+        "Сигнатуры сохранены: "
+        f"pipeline методы={len(result.pipeline_signatures)}, "
+        f"CLI команды={len(result.cli_commands)}"
     )
-    exit_with_code(0)
 
 
 def run() -> None:
-    """Execute the Typer application."""
+    """Запуск Typer-приложения."""
 
-    run_app(app)
-
-
-<<<<<<< HEAD
-if __name__ == "__main__":
-    run()
-=======
-    run_app(app)
->>>>>>> 83935e4a
+    run_app(app)
--- conflicted
+++ resolved
@@ -1,28 +1,17 @@
-"""CLI command ``bioetl-audit-docs``."""
+"""CLI для аудита документации."""
 
 from __future__ import annotations
 
-import importlib
 from pathlib import Path
-from typing import Any, cast
 
-<<<<<<< HEAD
-from bioetl.cli.tools import exit_with_code
-from bioetl.cli.tools._typer import TyperApp, create_app, run_app
-=======
 import typer
 
 from bioetl.cli.tools import create_app, run_app
->>>>>>> 83935e4a
 from bioetl.tools.audit_docs import run_audit
 
-typer = cast(Any, importlib.import_module("typer"))
-
-__all__ = ["app", "main", "run", "run_audit"]
-
-app: TyperApp = create_app(
+app = create_app(
     name="bioetl-audit-docs",
-    help_text="Run documentation audit and collect reports",
+    help_text="Проводит аудит документации и генерирует отчёты",
 )
 
 
@@ -30,32 +19,19 @@
 def main(
     artifacts: Path = typer.Option(
         Path("artifacts"),
-        "--artifacts",
-        help="Directory where audit reports will be written.",
-        exists=False,
+        help="Каталог для генерации отчётов аудита",
         file_okay=False,
         dir_okay=True,
-        readable=True,
         writable=True,
-    )
+    ),
 ) -> None:
-    """Run the documentation audit workflow."""
+    """Запуск аудита документации."""
 
-    artifacts_path = artifacts.resolve()
-    run_audit(artifacts_dir=artifacts_path)
-    typer.echo(f"Audit completed, reports stored in {artifacts_path}")
-    exit_with_code(0)
+    run_audit(artifacts_dir=artifacts.resolve())
+    typer.echo(f"Аудит завершён, отчёты находятся в {artifacts.resolve()}")
 
 
 def run() -> None:
-    """Execute the Typer application."""
+    """Запускает Typer-приложение."""
 
-    run_app(app)
-
-
-<<<<<<< HEAD
-if __name__ == "__main__":
-    run()
-=======
-    run_app(app)
->>>>>>> 83935e4a
+    run_app(app)
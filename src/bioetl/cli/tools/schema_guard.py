--- conflicted
+++ resolved
@@ -1,70 +1,32 @@
-"""CLI command ``bioetl-schema-guard``."""
+"""CLI для проверки конфигураций и схем."""
 
 from __future__ import annotations
 
-import importlib
-from typing import Any, cast
+import typer
 
-<<<<<<< HEAD
-from bioetl.cli.tools import exit_with_code
-from bioetl.cli.tools._typer import TyperApp, create_app, run_app
-from bioetl.tools.schema_guard import run_schema_guard as run_schema_guard_sync
-=======
 from bioetl.cli.tools import create_app, run_app
 from bioetl.tools.schema_guard import run_schema_guard
->>>>>>> 83935e4a
 
-typer = cast(Any, importlib.import_module("typer"))
-
-__all__ = ["app", "main", "run", "run_schema_guard"]
-run_schema_guard = run_schema_guard_sync
-
-app: TyperApp = create_app(
+app = create_app(
     name="bioetl-schema-guard",
-    help_text="Validate pipeline configs and the Pandera registry",
+    help_text="Валидация конфигураций пайплайнов и реестра схем",
 )
 
 
 @app.command()
 def main() -> None:
-    """Run configuration and schema validation."""
+    """Выполнить проверку схем."""
 
-    try:
-        results, registry_errors, report_path = run_schema_guard()
-    except Exception as exc:  # noqa: BLE001
-        typer.secho(str(exc), err=True, fg=typer.colors.RED)
-        exit_with_code(1, cause=exc)
-
-    invalid_configs = [
-        name for name, payload in results.items() if not payload.get("valid", False)
-    ]
-
-    if invalid_configs or registry_errors:
+    results, registry_errors, report_path = run_schema_guard()
+    invalid = [name for name, item in results.items() if not item["valid"]]
+    if invalid or registry_errors:
         typer.secho(
-            "Issues detected in configurations or schema registry:",
+            f"Найдены проблемы в конфигурациях/схемах. Отчёт: {report_path}",
             fg=typer.colors.RED,
         )
-        if invalid_configs:
-            typer.echo(" - Invalid configurations: " + ", ".join(sorted(invalid_configs)))
-        if registry_errors:
-            typer.echo(" - Schema registry errors:")
-            for error in registry_errors:
-                typer.echo(f"   * {error}")
-        typer.echo(f"Report: {report_path.resolve()}")
-        exit_with_code(1)
-
-    typer.echo(f"All configurations are valid. Report: {report_path.resolve()}")
-    exit_with_code(0)
+        raise typer.Exit(code=1)
+    typer.echo(f"Все конфигурации валидны. Отчёт: {report_path}")
 
 
 def run() -> None:
-<<<<<<< HEAD
-    """Execute the Typer application."""
-    run_app(app)
-
-
-if __name__ == "__main__":
-    run()
-=======
-    run_app(app)
->>>>>>> 83935e4a
+    run_app(app)
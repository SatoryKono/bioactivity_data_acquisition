--- conflicted
+++ resolved
@@ -1,74 +1,48 @@
-"""CLI command ``bioetl-build-vocab-store``."""
+"""CLI для сборки словаря ChEMBL."""
 
 from __future__ import annotations
 
-import importlib
 from pathlib import Path
-from typing import Any, cast
 
-from bioetl.cli.tools import exit_with_code
-from bioetl.cli.tools._typer import TyperApp, create_app, run_app
-from bioetl.tools.build_vocab_store import build_vocab_store as build_vocab_store_sync
+import typer
 
-<<<<<<< HEAD
-typer = cast(Any, importlib.import_module("typer"))
-=======
 from bioetl.cli.tools import create_app, run_app
 from bioetl.etl.vocab_store import VocabStoreError
 from bioetl.tools.build_vocab_store import build_vocab_store
->>>>>>> 83935e4a
 
-__all__ = ["app", "build_vocab_store", "main", "run"]
-build_vocab_store = build_vocab_store_sync
-
-app: TyperApp = create_app(
+app = create_app(
     name="bioetl-build-vocab-store",
-    help_text="Assemble the aggregated ChEMBL vocabulary and export YAML",
+    help_text="Агрегирует YAML-словарь ChEMBL",
 )
 
 
 @app.command()
 def main(
     src: Path = typer.Option(
-        ...,
-        "--src",
-        help="Directory containing source vocabularies (YAML).",
+        Path("configs/dictionaries"),
+        help="Каталог с отдельными словарями",
         exists=True,
         file_okay=False,
         dir_okay=True,
         readable=True,
     ),
     output: Path = typer.Option(
-        ...,
-        "--output",
-        help="Path to the output YAML file for the aggregated vocabulary.",
-        exists=False,
+        Path("artifacts/chembl_dictionaries.yaml"),
+        help="Итоговый YAML-файл",
         file_okay=True,
         dir_okay=False,
         writable=True,
     ),
 ) -> None:
-    """Aggregate vocabulary files and write the combined YAML."""
+    """Построить агрегированный словарь."""
 
     try:
-        result_path = build_vocab_store(src=src, output=output)
-    except Exception as exc:  # noqa: BLE001
+        result = build_vocab_store(src=src, output=output)
+        typer.echo(f"Aggregated vocab store written to {result}")
+    except VocabStoreError as exc:
         typer.secho(str(exc), err=True, fg=typer.colors.RED)
-        exit_with_code(1, cause=exc)
-
-    typer.echo(f"Aggregated vocabulary written to {result_path}")
-    exit_with_code(0)
+        raise typer.Exit(code=1) from exc
 
 
 def run() -> None:
-<<<<<<< HEAD
-    """Execute the Typer application."""
-
-    run_app(app)
-
-
-if __name__ == "__main__":
-    run()
-=======
-    run_app(app)
->>>>>>> 83935e4a
+    run_app(app)
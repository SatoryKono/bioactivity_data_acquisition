"""CLI command ``bioetl-check-output-artifacts``."""

from __future__ import annotations

import importlib
from typing import Any, cast

<<<<<<< HEAD
from bioetl.cli.tools import exit_with_code
from bioetl.cli.tools._typer import TyperApp, create_app, run_app
from bioetl.tools.check_output_artifacts import MAX_BYTES
from bioetl.tools.check_output_artifacts import (
    check_output_artifacts as check_output_artifacts_sync,
)

typer = cast(Any, importlib.import_module("typer"))

__all__ = ["app", "main", "run", "check_output_artifacts", "MAX_BYTES"]

check_output_artifacts = check_output_artifacts_sync
=======
from bioetl.cli.tools import create_app, run_app
from bioetl.tools.check_output_artifacts import MAX_BYTES, check_output_artifacts
>>>>>>> 83935e4a

app: TyperApp = create_app(
    name="bioetl-check-output-artifacts",
    help_text="Inspect the data/output directory and flag artifacts",
)


@app.command()
def main(
    max_bytes: int = typer.Option(
        MAX_BYTES,
        "--max-bytes",
        help="File size threshold (bytes) above which a file is flagged as large.",
    ),
) -> None:
    """Run the output artifact inspection."""

    try:
        errors = check_output_artifacts(max_bytes=max_bytes)
    except Exception as exc:  # noqa: BLE001
        typer.secho(str(exc), err=True, fg=typer.colors.RED)
        exit_with_code(1, cause=exc)

    if errors:
        for message in errors:
            typer.echo(message)
        exit_with_code(1)

    typer.echo("data/output directory is clean")
    exit_with_code(0)


def run() -> None:
<<<<<<< HEAD
    """Execute the Typer application."""

    run_app(app)


if __name__ == "__main__":
    run()
=======
    run_app(app)
>>>>>>> 83935e4a
<|MERGE_RESOLUTION|>--- conflicted
+++ resolved
@@ -1,68 +1,29 @@
-"""CLI command ``bioetl-check-output-artifacts``."""
+"""CLI для проверки артефактов в data/output."""
 
 from __future__ import annotations
 
-import importlib
-from typing import Any, cast
+import typer
 
-<<<<<<< HEAD
-from bioetl.cli.tools import exit_with_code
-from bioetl.cli.tools._typer import TyperApp, create_app, run_app
-from bioetl.tools.check_output_artifacts import MAX_BYTES
-from bioetl.tools.check_output_artifacts import (
-    check_output_artifacts as check_output_artifacts_sync,
-)
-
-typer = cast(Any, importlib.import_module("typer"))
-
-__all__ = ["app", "main", "run", "check_output_artifacts", "MAX_BYTES"]
-
-check_output_artifacts = check_output_artifacts_sync
-=======
 from bioetl.cli.tools import create_app, run_app
 from bioetl.tools.check_output_artifacts import MAX_BYTES, check_output_artifacts
->>>>>>> 83935e4a
 
-app: TyperApp = create_app(
+app = create_app(
     name="bioetl-check-output-artifacts",
-    help_text="Inspect the data/output directory and flag artifacts",
+    help_text="Проверка артефактов в каталоге data/output",
 )
 
 
 @app.command()
-def main(
-    max_bytes: int = typer.Option(
-        MAX_BYTES,
-        "--max-bytes",
-        help="File size threshold (bytes) above which a file is flagged as large.",
-    ),
-) -> None:
-    """Run the output artifact inspection."""
+def main(max_bytes: int = typer.Option(MAX_BYTES, help="Порог размера файла в байтах")) -> None:
+    """Проверить каталог data/output на наличие проблем."""
 
-    try:
-        errors = check_output_artifacts(max_bytes=max_bytes)
-    except Exception as exc:  # noqa: BLE001
-        typer.secho(str(exc), err=True, fg=typer.colors.RED)
-        exit_with_code(1, cause=exc)
-
+    errors = check_output_artifacts(max_bytes=max_bytes)
     if errors:
-        for message in errors:
-            typer.echo(message)
-        exit_with_code(1)
-
-    typer.echo("data/output directory is clean")
-    exit_with_code(0)
+        for error in errors:
+            typer.secho(error, fg=typer.colors.RED)
+        raise typer.Exit(code=1)
+    typer.echo("Каталог data/output чистый: артефактов не обнаружено")
 
 
 def run() -> None:
-<<<<<<< HEAD
-    """Execute the Typer application."""
-
-    run_app(app)
-
-
-if __name__ == "__main__":
-    run()
-=======
-    run_app(app)
->>>>>>> 83935e4a
+    run_app(app)
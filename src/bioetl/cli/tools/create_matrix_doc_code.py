"""CLI command ``bioetl-create-matrix-doc-code``."""

from __future__ import annotations

import importlib
from pathlib import Path
from typing import Any, cast

from bioetl.cli.tools import exit_with_code
from bioetl.cli.tools._typer import TyperApp, create_app, run_app
from bioetl.clients.client_exceptions import HTTPError, Timeout
from bioetl.core.api_client import CircuitBreakerOpenError
from bioetl.core.errors import BioETLError
from bioetl.tools.create_matrix_doc_code import DocCodeMatrix, build_matrix
from bioetl.tools.create_matrix_doc_code import (
    write_matrix as write_matrix_sync,
)

typer = cast(Any, importlib.import_module("typer"))

<<<<<<< HEAD
__all__ = ["app", "main", "run", "write_matrix", "build_matrix", "DocCodeMatrix"]
=======
from bioetl.cli.tools import create_app, run_app
from bioetl.tools.create_matrix_doc_code import write_matrix
>>>>>>> 83935e4a

write_matrix = write_matrix_sync

app: TyperApp = create_app(
    name="bioetl-create-matrix-doc-code",
    help_text="Generate the Doc↔Code matrix and export artifacts",
)


@app.command()
def main(
    artifacts: Path = typer.Option(
        Path("artifacts"),
        "--artifacts",
        help="Directory for storing the Doc↔Code matrix artifacts.",
        exists=False,
        file_okay=False,
        dir_okay=True,
        writable=True,
    ),
) -> None:
    """Produce the documentation-to-code correspondence matrix."""

    try:
        result = write_matrix(artifacts_dir=artifacts.resolve())
    except (BioETLError, CircuitBreakerOpenError, HTTPError, Timeout) as exc:
        typer.secho(str(exc), err=True, fg=typer.colors.RED)
        exit_with_code(1, cause=exc)
    except Exception as exc:  # noqa: BLE001
        typer.secho(str(exc), err=True, fg=typer.colors.RED)
        exit_with_code(1, cause=exc)

    typer.echo(
        f"Matrix with {len(result.rows)} rows saved to "
        f"{result.csv_path.resolve()} and {result.json_path.resolve()}"
    )
    exit_with_code(0)


def run() -> None:
<<<<<<< HEAD
    """Execute the Typer application."""

    run_app(app)


if __name__ == "__main__":
    run()
=======
    run_app(app)
>>>>>>> 83935e4a
<|MERGE_RESOLUTION|>--- conflicted
+++ resolved
@@ -1,35 +1,17 @@
-"""CLI command ``bioetl-create-matrix-doc-code``."""
+"""CLI для генерации матрицы Doc↔Code."""
 
 from __future__ import annotations
 
-import importlib
 from pathlib import Path
-from typing import Any, cast
 
-from bioetl.cli.tools import exit_with_code
-from bioetl.cli.tools._typer import TyperApp, create_app, run_app
-from bioetl.clients.client_exceptions import HTTPError, Timeout
-from bioetl.core.api_client import CircuitBreakerOpenError
-from bioetl.core.errors import BioETLError
-from bioetl.tools.create_matrix_doc_code import DocCodeMatrix, build_matrix
-from bioetl.tools.create_matrix_doc_code import (
-    write_matrix as write_matrix_sync,
-)
+import typer
 
-typer = cast(Any, importlib.import_module("typer"))
-
-<<<<<<< HEAD
-__all__ = ["app", "main", "run", "write_matrix", "build_matrix", "DocCodeMatrix"]
-=======
 from bioetl.cli.tools import create_app, run_app
 from bioetl.tools.create_matrix_doc_code import write_matrix
->>>>>>> 83935e4a
 
-write_matrix = write_matrix_sync
-
-app: TyperApp = create_app(
+app = create_app(
     name="bioetl-create-matrix-doc-code",
-    help_text="Generate the Doc↔Code matrix and export artifacts",
+    help_text="Генерация матрицы трассировки документации к коду",
 )
 
 
@@ -37,41 +19,17 @@
 def main(
     artifacts: Path = typer.Option(
         Path("artifacts"),
-        "--artifacts",
-        help="Directory for storing the Doc↔Code matrix artifacts.",
-        exists=False,
-        file_okay=False,
-        dir_okay=True,
-        writable=True,
+        help="Каталог для записи CSV/JSON",
     ),
 ) -> None:
-    """Produce the documentation-to-code correspondence matrix."""
+    """Сформировать матрицу Doc↔Code."""
 
-    try:
-        result = write_matrix(artifacts_dir=artifacts.resolve())
-    except (BioETLError, CircuitBreakerOpenError, HTTPError, Timeout) as exc:
-        typer.secho(str(exc), err=True, fg=typer.colors.RED)
-        exit_with_code(1, cause=exc)
-    except Exception as exc:  # noqa: BLE001
-        typer.secho(str(exc), err=True, fg=typer.colors.RED)
-        exit_with_code(1, cause=exc)
-
+    result = write_matrix(artifacts_dir=artifacts.resolve())
     typer.echo(
-        f"Matrix with {len(result.rows)} rows saved to "
-        f"{result.csv_path.resolve()} and {result.json_path.resolve()}"
+        f"Матрица с {len(result.rows)} строками записана в "
+        f"{result.csv_path} и {result.json_path}"
     )
-    exit_with_code(0)
 
 
 def run() -> None:
-<<<<<<< HEAD
-    """Execute the Typer application."""
-
-    run_app(app)
-
-
-if __name__ == "__main__":
-    run()
-=======
-    run_app(app)
->>>>>>> 83935e4a
+    run_app(app)
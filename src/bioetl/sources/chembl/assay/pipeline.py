--- conflicted
+++ resolved
@@ -2,638 +2,4 @@
 
 from bioetl.pipelines.chembl_assay import AssayPipeline
 
-<<<<<<< HEAD
-import subprocess
-from collections.abc import Iterable
-from datetime import datetime, timezone
-from pathlib import Path
-from typing import Any
-
-import pandas as pd
-
-from bioetl.config import PipelineConfig
-from bioetl.core.api_client import CircuitBreakerOpenError
-from bioetl.core.logger import UnifiedLogger
-from bioetl.normalizers import registry
-from bioetl.pipelines.base import PipelineBase
-from bioetl.schemas import AssaySchema
-from bioetl.schemas.registry import schema_registry
-from bioetl.utils.dataframe import resolve_schema_column_order
-from bioetl.utils.dtypes import coerce_nullable_int, coerce_retry_after
-
-from .client import AssayChEMBLClient
-from .constants import (
-    ASSAY_CLASS_ENRICHMENT_WHITELIST,
-    NULLABLE_INT_COLUMNS,
-    TARGET_ENRICHMENT_WHITELIST,
-)
-from .merge import AssayMergeService
-from .normalizer import AssayNormalizer
-from .output import AssayOutputWriter
-from .parser import AssayParser
-from .request import AssayRequestBuilder
-
-schema_registry.register("assay", "1.0.0", AssaySchema)  # type: ignore[arg-type]
-
-__all__ = ["AssayPipeline"]
-
-logger = UnifiedLogger.get(__name__)
-
-# _coerce_nullable_int_columns заменена на coerce_nullable_int из bioetl.utils.dtypes
-
-
-class AssayPipeline(PipelineBase):  # type: ignore[misc]
-    """Pipeline for extracting ChEMBL assay data."""
-
-    def __init__(self, config: PipelineConfig, run_id: str):
-        super().__init__(config, run_id)
-        self.primary_schema = AssaySchema
-
-        default_base_url = "https://www.ebi.ac.uk/chembl/api/data"
-        default_batch_size = 25
-        default_max_url_length = 2000
-
-        self.assay_client = AssayChEMBLClient(
-            self,
-            defaults={
-                "enabled": True,
-                "base_url": default_base_url,
-                "batch_size": default_batch_size,
-                "max_url_length": default_max_url_length,
-            },
-        )
-
-        self.api_client = self.assay_client.api_client
-        self.register_client(self.api_client)
-
-        self.batch_size = self.assay_client.batch_size
-        self.max_url_length = self.assay_client.max_url_length
-        self.chembl_base_url = self.assay_client.base_url
-        self.chembl_release: str | None = None
-        self.git_commit = self._resolve_git_commit()
-        self.config_hash = config.config_hash
-        self.run_metadata: dict[str, Any] = {
-            "run_id": run_id,
-            "git_commit": self.git_commit,
-            "config_hash": self.config_hash,
-            "chembl_base_url": self.chembl_base_url,
-            "chembl_release": None,
-            "chembl_max_url_length": self.max_url_length,
-        }
-
-        self._status_payload: dict[str, Any] | None = None
-
-        self.request_builder = AssayRequestBuilder(
-            api_client=self.api_client,
-            batch_size=self.batch_size,
-            max_url_length=self.max_url_length,
-        )
-        self.parser = AssayParser()
-        self.normalizer = AssayNormalizer()
-        self.merge_service = AssayMergeService()
-        self.assay_output_writer = AssayOutputWriter(
-            {
-                "chembl_release": self.chembl_release,
-                "run_id": self.run_id,
-                "git_commit": self.git_commit,
-                "config_hash": self.config_hash,
-            }
-        )
-
-        self._initialize_status()
-
-    def close_resources(self) -> None:
-        """Освобождение локальных ресурсов пайплайна Assay."""
-
-        if hasattr(self, "assay_client"):
-            self.assay_client.clear_cache()
-
-        if hasattr(self, "_status_payload"):
-            self._status_payload = None
-
-    @staticmethod
-    def _resolve_git_commit() -> str:
-        """Return the current git commit SHA or 'unknown'."""
-        try:
-            output = subprocess.check_output([
-                "git",
-                "rev-parse",
-                "HEAD",
-            ], stderr=subprocess.DEVNULL)
-            return output.decode().strip()
-        except (subprocess.CalledProcessError, FileNotFoundError, OSError):
-            return "unknown"
-
-    def _initialize_status(self) -> None:
-        """Capture ChEMBL status to anchor the run's release metadata."""
-        try:
-            status = self.api_client.request_json("/status.json")
-        except CircuitBreakerOpenError as exc:
-            logger.error("chembl_status_circuit_open", error=str(exc))
-            self.run_metadata["status_error"] = str(exc)
-            return
-        except Exception as exc:  # noqa: BLE001 - propagate as metadata for observability
-            logger.warning("chembl_status_unavailable", error=str(exc))
-            self.run_metadata["status_error"] = str(exc)
-            return
-
-        self._status_payload = status if isinstance(status, dict) else {}
-        release: str | None = None
-        if isinstance(status, dict):
-            release_value = status.get("chembl_db_version") or status.get("chembl_release")
-            if release_value:
-                release = str(release_value)
-        else:
-            logger.warning(
-                "chembl_status_unexpected_payload",
-                payload_type=type(status).__name__,
-            )
-
-        if release:
-            self.chembl_release = release
-            self.run_metadata["chembl_release"] = release
-            self.assay_output_writer.update_release(release)
-            logger.info("chembl_status_captured", chembl_release=release, base_url=self.chembl_base_url)
-        else:
-            logger.warning("chembl_status_missing_release", base_url=self.chembl_base_url)
-
-        self.run_metadata["status_checked_at"] = datetime.now(timezone.utc).isoformat()
-
-    def _make_cache_key(self, assay_id: str) -> str:
-        """Compose release-qualified cache key for assay payloads."""
-        release = self.chembl_release or "unknown"
-        return f"assay:{release}:{assay_id}"
-
-    def _update_fetch_metrics(self) -> None:
-        """Persist aggregated fetch metrics for observability and QC."""
-
-        metrics_payload = self.assay_client.snapshot_metrics()
-        success_count = int(metrics_payload.get("success_count", 0))
-        fallback_total = int(metrics_payload.get("fallback_total", 0))
-        cache_hits = int(metrics_payload.get("cache_hits", 0))
-        cache_fallback_hits = int(metrics_payload.get("cache_fallback_hits", 0))
-
-        logger.info("assay_fetch_metrics", **metrics_payload)
-
-        self.run_metadata["assay_fetch_metrics"] = metrics_payload
-        self.qc_metrics["assay_fetch_success_count"] = success_count
-        self.qc_metrics["assay_fallback_total"] = fallback_total
-        self.qc_metrics["assay_fetch_cache_hits"] = cache_hits
-        self.qc_metrics["assay_fetch_cache_fallback_hits"] = cache_fallback_hits
-
-    def extract(self, input_file: Path | None = None) -> pd.DataFrame:
-        """Extract assay data from input file."""
-        df, resolved_path = self.read_input_table(
-            default_filename=Path("assay.csv"),
-            expected_columns=["assay_chembl_id"],
-            dtype="string",
-            input_file=input_file,
-        )
-
-        if not resolved_path.exists():
-            return df
-
-        result = pd.DataFrame({"assay_chembl_id": df.get("assay_chembl_id", pd.Series(dtype="string"))})
-
-        logger.info("extraction_completed", rows=len(result))
-        return result
-
-    def _fetch_assay_data(self, assay_ids: list[str]) -> pd.DataFrame:
-        """Fetch assay data from ChEMBL API with release-scoped caching."""
-
-        if not assay_ids:
-            return pd.DataFrame()
-
-        records = self.assay_client.fetch_assays(
-            assay_ids,
-            release=self.chembl_release,
-            request_builder=self.request_builder,
-            transform=lambda payload: self.normalizer.normalize_assay(
-                payload,
-                self.chembl_release,
-            ),
-            fallback_factory=self.assay_output_writer.register_fallback,
-        )
-
-        if not records:
-            logger.warning("no_results_from_api")
-            self._update_fetch_metrics()
-            return pd.DataFrame()
-
-        df = pd.DataFrame(records)
-        logger.info("api_extraction_completed", rows=len(df))
-        self._update_fetch_metrics()
-        return df
-
-    def _expand_assay_parameters_long(self, df: pd.DataFrame) -> pd.DataFrame:
-        """Compatibility shim delegating to the dedicated parser."""
-
-        return self.parser.expand_parameters(df)
-
-    # NOTE:
-    #     Variant sequence details remain embedded within the
-    #     ``variant_sequence_json`` column of the base assay row. Expanding
-    #     these entries into dedicated ``row_subtype="variant"`` records led to
-    #     duplicate assay rows after concatenation. The helper below is kept as
-    #     historical reference but intentionally disabled.
-    # def _expand_variant_sequences(self, df: pd.DataFrame) -> pd.DataFrame:
-    #     """Expand variant sequences JSON into long-format rows."""
-    #
-    #     if "variant_sequence_json" not in df.columns:
-    #         return pd.DataFrame(columns=["assay_chembl_id", "row_subtype", "row_index"])
-    #
-    #     records: list[dict[str, object]] = []
-    #
-    #     for _, row in df.iterrows():
-    #         variant_raw = row.get("variant_sequence_json")
-    #         if not variant_raw or (isinstance(variant_raw, float) and pd.isna(variant_raw)):
-    #             continue
-    #
-    #         variants = variant_raw if isinstance(variant_raw, Iterable) else None
-    #         if variants is None:
-    #             continue
-    #
-    #         if not isinstance(variants, Iterable):
-    #             continue
-    #
-    #         index = 0
-    #         for variant in variants:
-    #             if not isinstance(variant, dict):
-    #                 continue
-    #
-    #             record = {
-    #                 "assay_chembl_id": row.get("assay_chembl_id"),
-    #                 "row_subtype": "variant",
-    #                 "row_index": index,
-    #                 "variant_id": variant.get("variant_id"),
-    #                 "variant_base_accession": variant.get("base_accession"),
-    #                 "variant_mutation": variant.get("mutation"),
-    #                 "variant_sequence": variant.get("variant_seq"),
-    #                 "variant_accession_reported": variant.get("accession_reported"),
-    #             }
-    #             records.append(record)
-    #             index += 1
-    #
-    #     if not records:
-    #         return pd.DataFrame(columns=["assay_chembl_id", "row_subtype", "row_index"])
-    #
-    #     return pd.DataFrame(records)
-
-    def _expand_assay_classifications(self, df: pd.DataFrame) -> pd.DataFrame:
-        """Compatibility shim retained for legacy callers."""
-
-        return self.parser.expand_classifications(df)
-
-    def _fetch_target_reference_data(self, target_ids: list[str]) -> pd.DataFrame:
-        """Fetch whitelisted target reference data for enrichment."""
-
-        if not target_ids:
-            return pd.DataFrame(columns=TARGET_ENRICHMENT_WHITELIST)
-
-        records: list[dict[str, object]] = []
-
-        for target_id in sorted(set(filter(None, target_ids))):
-            try:
-                url = f"{self.api_client.config.base_url}/target/{target_id}.json"
-                response = self.api_client.request_json(url)
-                target_data = response.get("target") if isinstance(response, dict) and "target" in response else response
-
-                if not isinstance(target_data, dict):
-                    continue
-
-                record = {
-                    field: target_data.get(field)
-                    for field in TARGET_ENRICHMENT_WHITELIST
-                }
-                records.append(record)
-            except Exception as exc:
-                logger.warning("target_enrichment_failed", target_id=target_id, error=str(exc))
-
-        if not records:
-            return pd.DataFrame(columns=TARGET_ENRICHMENT_WHITELIST)
-
-        return pd.DataFrame(records)
-
-    def _fetch_assay_class_reference_data(self, class_ids: Iterable[int | str]) -> pd.DataFrame:
-        """Fetch whitelisted assay class reference data for enrichment."""
-
-        normalized_ids = [class_id for class_id in sorted(set(class_ids)) if class_id is not None]
-        if not normalized_ids:
-            return pd.DataFrame(columns=ASSAY_CLASS_ENRICHMENT_WHITELIST.values())
-
-        records: list[dict[str, object]] = []
-
-        for class_id in normalized_ids:
-            try:
-                url = f"{self.api_client.config.base_url}/assay_class/{class_id}.json"
-                response = self.api_client.request_json(url)
-                class_data = (
-                    response.get("assay_class")
-                    if isinstance(response, dict) and "assay_class" in response
-                    else response
-                )
-
-                if not isinstance(class_data, dict):
-                    continue
-
-                record = {
-                    output_field: class_data.get(input_field)
-                    for input_field, output_field in ASSAY_CLASS_ENRICHMENT_WHITELIST.items()
-                }
-                records.append(record)
-            except Exception as exc:
-                logger.warning("assay_class_enrichment_failed", assay_class_id=class_id, error=str(exc))
-
-        output_columns = list(ASSAY_CLASS_ENRICHMENT_WHITELIST.values())
-        if not records:
-            return pd.DataFrame(columns=output_columns)
-
-        return pd.DataFrame(records)
-
-    def transform(self, df: pd.DataFrame) -> pd.DataFrame:
-        """Transform assay data and expand nested parameter/class payloads."""
-        from bioetl.schemas.assay import AssaySchema
-
-        if df.empty:
-            # Return empty DataFrame with all required columns from schema
-            return pd.DataFrame(columns=resolve_schema_column_order(AssaySchema))
-
-        # Fetch assay data from ChEMBL API
-        assay_ids = df["assay_chembl_id"].unique().tolist()
-        assay_data = self._fetch_assay_data(assay_ids)
-
-        # Merge with existing data
-        if not assay_data.empty:
-            df = df.merge(assay_data, on="assay_chembl_id", how="left", suffixes=("", "_api"))
-            # Remove duplicate columns from API merge (keep original, remove _api suffix)
-            df = df.loc[:, ~df.columns.str.endswith("_api")]
-
-        # Normalize strings
-        if "assay_description" in df.columns:
-            df["assay_description"] = df["assay_description"].apply(
-                lambda x: registry.normalize("string", x) if pd.notna(x) else None
-            )
-
-        if "assay_type" in df.columns:
-            df["assay_type"] = df["assay_type"].apply(
-                lambda x: registry.normalize("string", x) if pd.notna(x) else None
-            )
-
-        base_df = df.copy()
-        base_df["row_subtype"] = "assay"
-        base_df["row_index"] = 0
-        base_df = self.assay_output_writer.materialize_base(base_df)
-
-        target_ids_series = base_df.get("target_chembl_id")
-        if target_ids_series is not None:
-            target_id_list = [tid for tid in target_ids_series.dropna().tolist() if tid]
-            if target_id_list:
-                target_reference = self._fetch_target_reference_data(target_id_list)
-                base_df = self.normalizer.enrich_targets(base_df, target_reference)
-
-        params_df = self.assay_output_writer.materialize_parameters(
-            self.parser.expand_parameters(base_df)
-        )
-
-        classes_df = self.parser.expand_classifications(base_df)
-        if not classes_df.empty and "assay_class_id" in classes_df.columns:
-            class_ids = [cid for cid in classes_df["assay_class_id"].dropna().tolist() if cid is not None]
-            if class_ids:
-                class_reference = self._fetch_assay_class_reference_data(class_ids)
-                classes_df = self.normalizer.enrich_assay_classes(classes_df, class_reference)
-
-        classes_df = self.assay_output_writer.materialize_classifications(classes_df)
-
-        df = self.merge_service.merge_frames(base_df, params_df, classes_df)
-
-        # Normalise nullable integer columns to Pandas' nullable Int64 dtype so
-        # Pandera can coerce them into the expected dtype('int64') during
-        # validation. Mixed object/float columns originating from API payloads
-        # previously triggered schema validation errors because Pandera refuses
-        # to coerce values like "501" or NaN into strict integers when the
-        # series dtype is ``object``. Explicitly converting here keeps the data
-        # model consistent across all row subtypes.
-        if "row_index" in df.columns:
-            df["row_index"] = df["row_index"].fillna(0).astype("Int64")
-        else:
-            df["row_index"] = pd.Series([0] * len(df), dtype="Int64")
-
-        nullable_int_columns = list(NULLABLE_INT_COLUMNS)
-
-        coerce_nullable_int(df, nullable_int_columns)
-
-        default_source = "chembl"
-
-        release_value: str | None = self.chembl_release
-        if isinstance(release_value, str):
-            release_value = release_value.strip() or None
-
-        df = self.finalize_with_standard_metadata(
-            df,
-            business_key="assay_chembl_id",
-            sort_by=["assay_chembl_id", "row_subtype", "row_index"],
-            ascending=[True, True, True],
-            schema=AssaySchema,
-            default_source=default_source,
-            chembl_release=release_value,
-        )
-
-        coerce_nullable_int(df, nullable_int_columns)
-        coerce_retry_after(df)
-
-        return df
-
-    def validate(self, df: pd.DataFrame) -> pd.DataFrame:
-        """Validate assay data against schema and referential integrity."""
-        from bioetl.schemas.assay import AssaySchema
-
-        self.validation_issues.clear()
-
-        if df.empty:
-            logger.info("validation_skipped_empty", rows=0)
-            return df
-
-        canonical_order = resolve_schema_column_order(AssaySchema)
-        if canonical_order:
-            missing_columns = [column for column in canonical_order if column not in df.columns]
-            for column in missing_columns:
-                df[column] = pd.NA
-
-            extra_columns = [column for column in df.columns if column not in canonical_order]
-            if extra_columns:
-                df = df.drop(columns=extra_columns)
-
-            df = df.loc[:, canonical_order]
-        else:  # pragma: no cover - defensive fallback
-            schema_columns = list(AssaySchema.to_schema().columns.keys())
-            if schema_columns:
-                for column in schema_columns:
-                    if column not in df.columns:
-                        df[column] = pd.NA
-                df = df.loc[:, schema_columns]
-
-        coerce_retry_after(df)
-        # Normalise nullable integer columns once more before validation.
-        #
-        # Even though ``transform`` already coerces these columns, downstream
-        # callers (including CLI sampling) may mutate frames in between the
-        # stages.  Pandera raises ``coerce_dtype('int64')`` errors when a single
-        # fractional value (e.g. ``"3.5"``) slips through, so we defensively
-        # reuse the same normalisation helper to guarantee determinism at the
-        # point of validation.
-        coerce_nullable_int(df, NULLABLE_INT_COLUMNS)
-
-        def _assay_error_adapter(
-            issues: list[dict[str, Any]],
-            exc: Exception,
-            should_fail: bool,
-        ) -> Exception | None:
-            if not should_fail:
-                return None
-
-            if not issues:
-                return ValueError("Schema validation failed")
-
-            summary = "; ".join(
-                f"{issue.get('column')}: {issue.get('check')} ({issue.get('count')} cases)"
-                for issue in issues
-            )
-            return ValueError(f"Schema validation failed: {summary}")
-
-        validated_df = self.run_schema_validation(
-            df,
-            AssaySchema,
-            dataset_name="assays",
-            severity="error",
-            metric_name="schema.validation",
-            error_adapter=_assay_error_adapter,
-        )
-
-        output_order = resolve_schema_column_order(AssaySchema)
-        if output_order:
-            missing_output = [col for col in output_order if col not in validated_df.columns]
-            if missing_output:  # pragma: no cover - defensive
-                for column in missing_output:
-                    validated_df[column] = pd.NA
-            validated_df = validated_df.reindex(columns=output_order)
-
-        self._check_referential_integrity(validated_df)
-
-        logger.info(
-            "validation_completed",
-            rows=len(validated_df),
-            issues=len(self.validation_issues),
-        )
-        return validated_df
-
-    def _load_target_reference_ids(self) -> set[str]:
-        """Load known target identifiers for referential integrity checks."""
-
-        target_path = Path(self.config.paths.input_root) / "target.csv"
-        if not target_path.exists():
-            logger.warning("referential_check_skipped", reason="target_file_missing", path=str(target_path))
-            return set()
-
-        try:
-            target_df = pd.read_csv(target_path, usecols=["target_chembl_id"])
-        except ValueError:
-            logger.warning(
-                "referential_check_skipped",
-                reason="target_column_missing",
-                path=str(target_path),
-            )
-            return set()
-        except Exception as exc:  # pragma: no cover - defensive
-            logger.warning(
-                "referential_check_skipped",
-                reason="target_load_failed",
-                error=str(exc),
-                path=str(target_path),
-            )
-            return set()
-
-        values = (
-            target_df["target_chembl_id"]
-            .apply(
-                lambda raw: (
-                    registry.normalize("chemistry.chembl_id", raw)
-                    if pd.notna(raw)
-                    else None
-                )
-            )
-            .dropna()
-        )
-        reference_ids = {value for value in values.tolist() if value}
-        logger.debug(
-            "referential_reference_loaded",
-            path=str(target_path),
-            count=len(reference_ids),
-        )
-        return reference_ids
-
-    def _check_referential_integrity(self, df: pd.DataFrame) -> None:
-        """Validate assay → target relationships against reference data."""
-
-        if "target_chembl_id" not in df.columns:
-            logger.debug("referential_check_skipped", reason="column_absent")
-            return
-
-        reference_ids = self._load_target_reference_ids()
-        if not reference_ids:
-            return
-
-        target_series = df["target_chembl_id"].apply(
-            lambda raw: (
-                registry.normalize("chemistry.chembl_id", raw)
-                if pd.notna(raw)
-                else None
-            )
-        )
-        missing_mask = target_series.notna() & ~target_series.isin(reference_ids)
-        missing_count = int(missing_mask.sum())
-
-        if missing_count == 0:
-            logger.info("referential_integrity_passed", relation="assay->target")
-            return
-
-        total_rows = len(df)
-        missing_ratio = missing_count / total_rows if total_rows else 0.0
-        threshold = float(self.config.qc.thresholds.get("assay.target_missing_ratio", 0.0))
-        severity = "error" if missing_ratio > threshold else "info"
-
-        sample_targets = (
-            target_series[missing_mask]
-            .dropna()
-            .unique()
-            .tolist()[:5]
-        )
-
-        issue = {
-            "issue_type": "referential_integrity",
-            "severity": severity,
-            "column": "target_chembl_id",
-            "check": "assay->target",
-            "count": missing_count,
-            "ratio": missing_ratio,
-            "threshold": threshold,
-            "details": ", ".join(sample_targets),
-        }
-        self.record_validation_issue(issue)
-
-        log_fn = logger.error if severity == "error" else logger.warning
-        log_fn(
-            "referential_integrity_failure",
-            relation="assay->target",
-            missing_count=missing_count,
-            missing_ratio=missing_ratio,
-            threshold=threshold,
-            severity=severity,
-        )
-
-        if self._should_fail(severity):
-            raise ValueError(
-                "Referential integrity violation: assays reference missing targets"
-            )
-=======
-__all__ = ["AssayPipeline"]
->>>>>>> 98e7bc85
+__all__ = ["AssayPipeline"]
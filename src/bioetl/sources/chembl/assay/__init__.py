--- conflicted
+++ resolved
@@ -8,16 +8,11 @@
 
 
 if TYPE_CHECKING:  # pragma: no cover - import-time cycle guard for typing
-    from bioetl.pipelines.chembl.chembl_assay import AssayPipeline
+    from bioetl.pipelines.chembl_assay import AssayPipeline
 
 
 def __getattr__(name: str) -> Any:  # pragma: no cover - simple delegation
-<<<<<<< HEAD
-    if name == "AssayPipeline":
-        from bioetl.pipelines.chembl.chembl_assay import AssayPipeline
-=======
     from bioetl.pipelines import chembl_assay as _chembl_assay
->>>>>>> 8f835b74
 
     try:
         return getattr(_chembl_assay, name)

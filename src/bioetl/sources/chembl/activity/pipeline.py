--- conflicted
+++ resolved
@@ -185,12 +185,7 @@
     def _get_chembl_release(self) -> str | None:
         """Get ChEMBL database release version from the status endpoint."""
 
-<<<<<<< HEAD
-        # Type cast to satisfy protocol compatibility
-        client: SupportsRequestJson = cast(SupportsRequestJson, self.api_client)
-=======
         client = self.api_client
->>>>>>> 86e5edcb
         release = self._fetch_chembl_release_info(client)
         status = release.status
         if isinstance(status, Mapping):

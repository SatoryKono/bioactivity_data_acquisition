"""Document Pipeline - ChEMBL document extraction with external enrichment."""

from collections.abc import Mapping, Sequence
from pathlib import Path
from typing import Any

import pandas as pd
import requests
from pandera.errors import SchemaErrors

from bioetl.config import PipelineConfig
from bioetl.core.api_client import CircuitBreakerOpenError
from bioetl.core.logger import UnifiedLogger
from bioetl.pipelines.base import (
    EnrichmentStage,
    PipelineBase,
    enrichment_stage_registry,
)
from bioetl.sources.crossref.pipeline import CROSSREF_ADAPTER_DEFINITION
from bioetl.sources.document.merge.policy import merge_with_precedence
from bioetl.sources.document.pipeline import (
    AdapterDefinition,
    ExternalEnrichmentResult,
)
from bioetl.sources.openalex.pipeline import OPENALEX_ADAPTER_DEFINITION
from bioetl.sources.pubmed.pipeline import PUBMED_ADAPTER_DEFINITION
from bioetl.sources.semantic_scholar.pipeline import (
    SEMANTIC_SCHOLAR_ADAPTER_DEFINITION,
)
from bioetl.schemas.document import (
    DocumentNormalizedSchema,
    DocumentRawSchema,
    DocumentSchema,
)
from bioetl.schemas.registry import schema_registry
from bioetl.utils.dtypes import coerce_retry_after
from bioetl.utils.qc import compute_field_coverage, duplicate_summary

from .client import DocumentChEMBLClient, DocumentFetchCallbacks
from .merge import merge_enrichment_results
from .normalizer import normalize_document_frame
from .output import append_qc_sections, persist_rejected_inputs
from .parser import prepare_document_input_ids
from .request import (
    build_adapter_configs as request_build_adapter_configs,
    collect_enrichment_metrics,
    init_external_adapters,
    run_enrichment_requests,
)
from .schema import build_document_fallback_row

<<<<<<< HEAD
schema_registry.register("document", "1.0.0", DocumentNormalizedSchema)  # type: ignore[arg-type]

__all__ = ["DocumentPipeline"]
=======
__all__ = [
    "DocumentPipeline",
    "DOCUMENT_EXTERNAL_ADAPTER_DEFINITIONS",
    "DOCUMENT_PIPELINE_MODES",
    "DEFAULT_DOCUMENT_PIPELINE_MODE",
]
>>>>>>> 49d0b73e

NAType = type(pd.NA)

logger = UnifiedLogger.get(__name__)


DOCUMENT_PIPELINE_MODES: tuple[str, ...] = ("chembl", "all")
DEFAULT_DOCUMENT_PIPELINE_MODE: str = "all"

DOCUMENT_EXTERNAL_ADAPTER_DEFINITIONS: dict[str, AdapterDefinition] = {
    "pubmed": PUBMED_ADAPTER_DEFINITION,
    "crossref": CROSSREF_ADAPTER_DEFINITION,
    "openalex": OPENALEX_ADAPTER_DEFINITION,
    "semantic_scholar": SEMANTIC_SCHOLAR_ADAPTER_DEFINITION,
}

class DocumentPipeline(PipelineBase):
    """Pipeline for extracting ChEMBL document data.

    Modes:
    - chembl: ChEMBL only
    - all: ChEMBL + PubMed/Crossref/OpenAlex/Semantic Scholar
    """

    _INTEGER_COLUMNS: tuple[str, ...] = (
        "document_pubmed_id",
        "pmid",
        "year",
        "citation_count",
        "influential_citations",
        "chembl_pmid",
        "pubmed_pmid",
        "openalex_pmid",
        "semantic_scholar_pmid",
        "chembl_year",
        "openalex_year",
        "pubmed_year_completed",
        "pubmed_month_completed",
        "pubmed_day_completed",
        "pubmed_year_revised",
        "pubmed_month_revised",
        "pubmed_day_revised",
        "fallback_http_status",
        "fallback_attempt",
    )

    _BOOLEAN_COLUMNS: tuple[str, ...] = (
        "referenses_on_previous_experiments",
        "original_experimental_document",
        "is_oa",
        "conflict_doi",
        "conflict_pmid",
    )

    def __init__(self, config: PipelineConfig, run_id: str):
        super().__init__(config, run_id)
        self.primary_schema = DocumentNormalizedSchema

        default_base_url = "https://www.ebi.ac.uk/chembl/api/data"
        default_batch_size = 10
        default_max_url_length = 1800
        self.max_batch_size = 25

        self.document_client = DocumentChEMBLClient(
            config,
            defaults={
                "enabled": True,
                "base_url": default_base_url,
                "batch_size": default_batch_size,
                "max_url_length": default_max_url_length,
            },
            batch_size_cap=self.max_batch_size,
        )

        self.api_client = self.document_client.api_client
        self.register_client(self.api_client)
        self.batch_size = self.document_client.batch_size
        self.max_url_length = max(1, int(self.document_client.max_url_length))

        # Initialize external adapter state; adapters are prepared lazily per mode
        self.external_adapters: dict[str, Any] = {}
        self._adapter_initialization_mode: str | None = None

        configured_mode = getattr(self.config.cli, "mode", None)
        self.mode = self._resolve_mode(configured_mode)
        self.runtime_options["mode"] = self.mode
        self._prepare_enrichment_adapters()

        # Cache ChEMBL release version
        self._chembl_release = self._get_chembl_release()
        self.document_client.release = self._chembl_release

    def extract(self, input_file: Path | None = None) -> pd.DataFrame:
        """Extract document data from input file with optional enrichment."""
        self._sync_mode_runtime()

        df, resolved_path = self.read_input_table(
            default_filename=Path("document.csv"),
            expected_columns=["document_chembl_id"],
            dtype="string",
            input_file=input_file,
            apply_limit=False,
        )

        if not resolved_path.exists():
            return df

        valid_ids, rejected_rows = self._prepare_input_ids(df)
        if rejected_rows:
            self._persist_rejected_inputs(rejected_rows)

        if not valid_ids:
            logger.warning("no_valid_ids", total=len(df))
            return pd.DataFrame(columns=["document_chembl_id"])

        logger.info("validated_ids", total=len(valid_ids))

        limit_value = self.get_runtime_limit()
        if limit_value is not None and len(valid_ids) > limit_value:
            logger.info(
                "applying_input_limit",
                limit=limit_value,
                original_ids=len(valid_ids),
            )
            valid_ids = valid_ids[:limit_value]

        records = self._fetch_documents(valid_ids)
        if not records:
            logger.warning("no_records_fetched", ids=len(valid_ids))
            return pd.DataFrame(columns=["document_chembl_id"])

        result_df = pd.DataFrame(records)
        result_df = result_df.convert_dtypes()

        validated = self._validate_raw_dataframe(result_df)
        logger.info("extraction_completed", rows=len(validated))
        return validated

    def _sync_mode_runtime(self) -> None:
        """Synchronise the execution mode with runtime overrides."""

        runtime_mode = self.runtime_options.get("mode")
        if runtime_mode is None:
            runtime_mode = getattr(self.config.cli, "mode", None)

        resolved_mode = self._resolve_mode(runtime_mode)
        if resolved_mode != self.mode:
            logger.info(
                "document_mode_updated",
                previous=self.mode,
                current=resolved_mode,
            )
            self.mode = resolved_mode

        self.runtime_options["mode"] = self.mode
        self._prepare_enrichment_adapters()

    def _prepare_enrichment_adapters(self) -> None:
        """Ensure external adapters reflect the active execution mode."""

        if self.mode != "all":
            if self._adapter_initialization_mode == "all" and self.external_adapters:
                logger.info("external_adapters_released", mode=self.mode)
                self._release_external_adapters()
            self._adapter_initialization_mode = self.mode
            return

        if self._adapter_initialization_mode == "all" and self.external_adapters:
            return

        if self._adapter_initialization_mode not in (None, "all"):
            self._release_external_adapters()

        self.external_adapters = init_external_adapters(
            self.config, DOCUMENT_EXTERNAL_ADAPTER_DEFINITIONS
        )
        self._adapter_initialization_mode = "all"

    def _release_external_adapters(self) -> None:
        """Close and clear the currently initialised external adapters."""

        adapters = getattr(self, "external_adapters", {})
        for name, adapter in list(adapters.items()):
            self._close_resource(adapter, resource_name=f"external_adapter.{name}")
        self.external_adapters = {}
        self._adapter_initialization_mode = None

    def _resolve_mode(self, value: Any) -> str:
        """Normalise a raw value to a supported document pipeline mode."""

        candidate = ""
        if isinstance(value, str):
            candidate = value.strip().lower()
        elif value is not None:
            candidate = str(value).strip().lower()

        if not candidate or candidate == "default":
            return DEFAULT_DOCUMENT_PIPELINE_MODE

        if candidate in DOCUMENT_PIPELINE_MODES:
            return candidate

        logger.warning(
            "unsupported_document_mode",
            requested=value,
            fallback=DEFAULT_DOCUMENT_PIPELINE_MODE,
        )
        return DEFAULT_DOCUMENT_PIPELINE_MODE

    def close_resources(self) -> None:
        """Close external adapters and the primary API client."""

        try:
            self._release_external_adapters()
        finally:
            super().close_resources()

    def _build_adapter_configs(
        self,
        source_name: str,
        source_cfg: Any,
        definition: AdapterDefinition,
    ) -> tuple[Any, Any]:
        """Backward-compatible wrapper around the request helper."""

        return request_build_adapter_configs(self.config, source_name, source_cfg, definition)

    def _enrich_with_external_sources(
        self, chembl_df: pd.DataFrame
    ) -> ExternalEnrichmentResult:
        """Enrich ChEMBL data with external sources."""
        self._sync_mode_runtime()
        self._prepare_enrichment_adapters()
        if not self.external_adapters:
            logger.info(
                "external_enrichment_skipped",
                reason="no_external_adapters",
                chembl_rows=len(chembl_df),
            )
            self.qc_enrichment_metrics = pd.DataFrame()
            return chembl_df

        pmids: list[str] = []
        dois: list[str] = []

        if "chembl_pmid" in chembl_df.columns:
            pmids = chembl_df["chembl_pmid"].dropna().astype(str).tolist()
        elif "pmid" in chembl_df.columns:
            pmids = chembl_df["pmid"].dropna().astype(str).tolist()
        elif "pubmed_id" in chembl_df.columns:
            pmids = chembl_df["pubmed_id"].dropna().astype(str).tolist()

        doi_columns = [col for col in ("doi", "chembl_doi") if col in chembl_df.columns]
        if doi_columns:
            seen_dois: set[str] = set()
            ordered_dois: list[str] = []
            for column in doi_columns:
                for value in chembl_df[column].dropna().tolist():
                    doi_str = str(value)
                    if doi_str and doi_str not in seen_dois:
                        seen_dois.add(doi_str)
                        ordered_dois.append(doi_str)
            dois = ordered_dois

        titles: list[str] = []
        if "_original_title" in chembl_df.columns:
            titles = chembl_df["_original_title"].dropna().astype(str).tolist()

        logger.info(
            "enrichment_data",
            pmids_count=len(pmids),
            dois_count=len(dois),
            doi_columns=doi_columns,
            sample_pmids=pmids[:3] if pmids else [],
        )

        pubmed_df, crossref_df, openalex_df, semantic_scholar_df, adapter_errors = (
            run_enrichment_requests(
                self.external_adapters,
                pmids=pmids,
                dois=dois,
                titles=titles,
            )
        )

        frames = {
            "pubmed": pubmed_df,
            "crossref": crossref_df,
            "openalex": openalex_df,
            "semantic_scholar": semantic_scholar_df,
        }
        self.qc_enrichment_metrics = collect_enrichment_metrics(frames, adapter_errors)

        enriched_df = merge_enrichment_results(
            chembl_df,
            pubmed_df=pubmed_df,
            crossref_df=crossref_df,
            openalex_df=openalex_df,
            semantic_scholar_df=semantic_scholar_df,
        )

        logger.info("after_merge", enriched_cols=len(enriched_df.columns), enriched_rows=len(enriched_df))

        if adapter_errors:
            logger.error("external_enrichment_failed", errors=adapter_errors)
            status = "failed"
        else:
            status = "completed"

        return ExternalEnrichmentResult(enriched_df, status, adapter_errors)

    # ------------------------------------------------------------------
    # Extraction helpers
    # ------------------------------------------------------------------

    def _prepare_input_ids(self, df: pd.DataFrame) -> tuple[list[str], list[dict[str, str]]]:
        """Normalize and validate input identifiers using the parser helper."""

        return prepare_document_input_ids(df)

    def _persist_rejected_inputs(self, rows: list[dict[str, str]]) -> None:
        """Persist rejected inputs for auditability."""

        persist_rejected_inputs(
            rows,
            add_table=self.add_additional_table,
        )

    def _validate_raw_dataframe(self, df: pd.DataFrame) -> pd.DataFrame:
        """Validate raw payloads against Pandera schema before transformation."""

        if df.empty:
            logger.info("raw_validation_skipped_empty", rows=0)
            return df

        working_df = df.copy()
        schema = DocumentRawSchema.to_schema()

        expected_order = list(schema.columns.keys())
        missing_columns = [column for column in expected_order if column not in working_df.columns]
        extra_columns = [column for column in working_df.columns if column not in expected_order]

        if missing_columns:
            for column in missing_columns:
                if column == "fallback_retry_after_sec":
                    working_df[column] = pd.Series(
                        pd.array([pd.NA] * len(working_df), dtype="Float64"), index=working_df.index
                    )
                else:
                    working_df[column] = pd.NA

        # Reindex the known columns explicitly to avoid Pandera's COLUMN_NOT_ORDERED
        # failures when upstream payloads shuffle column order. Using ``reindex`` with
        # the schema-driven order guarantees determinism while keeping optional fields
        # (like ``journal_abbrev``) present even when the input payload omits them.
        ordered_core = working_df.reindex(columns=expected_order)
        extras_df = working_df.loc[:, extra_columns] if extra_columns else None

        # Log the ordering context before recombining to simplify troubleshooting of
        # Pandera validation errors reported by end users.
        logger.debug(
            "raw_schema_ordering",
            expected=expected_order,
            current=list(df.columns),
            missing=missing_columns,
            extra=extra_columns,
        )

        try:
            core_df = ordered_core.copy()

            if "source" not in core_df.columns:
                core_df["source"] = "ChEMBL"
            else:
                core_df["source"] = core_df["source"].fillna("ChEMBL")

            core_df = core_df.convert_dtypes()
            validated_core = DocumentRawSchema.validate(core_df, lazy=True)

            if extras_df is not None and not extras_df.empty:
                extras_df = extras_df.convert_dtypes()
                validated = pd.concat([validated_core, extras_df], axis=1)
            else:
                validated = validated_core

            logger.info("raw_schema_validation_passed", rows=len(validated))
            return validated
        except SchemaErrors as exc:
            failure_cases = getattr(exc, "failure_cases", None)
            details = None
            if isinstance(failure_cases, pd.DataFrame):
                details = failure_cases.to_dict(orient="records")

            self.record_validation_issue(
                {
                    "metric": "raw_schema_validation",
                    "severity": "error",
                    "details": details,
                }
            )
            logger.error("raw_schema_validation_failed", error=str(exc))
            raise

    def _fetch_documents(self, ids: Sequence[str]) -> list[dict[str, Any]]:
        """Fetch document payloads from ChEMBL with resilient batching."""

        callbacks = DocumentFetchCallbacks(
            classify_error=self._classify_error,
            create_fallback=lambda document_id, error_type, message, error: self._create_fallback_row(
                document_id,
                error_type,
                message,
                error,
            ),
        )
        return self.document_client.fetch_documents(ids, callbacks)

    @staticmethod
    def _normalise_chembl_release_value(value: Any) -> str | None:
        """Return a canonical ChEMBL release string or ``None`` for missing values."""

        if value is None:
            return None

        if value is pd.NA:  # type: ignore[comparison-overlap]
            return None

        try:
            if pd.isna(value):
                return None
        except TypeError:
            pass

        if isinstance(value, str):
            stripped = value.strip()
            return stripped or None

        if isinstance(value, Mapping):
            candidate = value.get("chembl_release") or value.get("version") or value.get("name")
            if isinstance(candidate, str):
                stripped_candidate = candidate.strip()
                return stripped_candidate or None
            return None

        normalised = str(value).strip()
        return normalised or None

    def _classify_error(self, exc: Exception) -> str:
        if isinstance(exc, requests.exceptions.ReadTimeout):
            return "E_TIMEOUT"
        if isinstance(exc, requests.exceptions.HTTPError):
            status = exc.response.status_code if exc.response is not None else None
            if status == 429:
                return "E_HTTP_429"
            if status and 500 <= status < 600:
                return "E_HTTP_5XX"
            if status and 400 <= status < 500:
                return "E_HTTP_4XX"
        if isinstance(exc, CircuitBreakerOpenError):
            return "E_CIRCUIT_BREAKER_OPEN"
        return "E_UNKNOWN"

    def _create_fallback_row(
        self,
        document_id: str,
        error_type: str,
        error_message: str,
        error: Exception | None = None,
    ) -> dict[str, Any]:
        return build_document_fallback_row(
            document_id,
            error_type=error_type,
            error_message=error_message,
            chembl_release=self._chembl_release,
            error=error,
        )

    def _get_chembl_release(self) -> str | None:
        """Get ChEMBL database release version from status endpoint.

        Returns:
            Version string (e.g., 'ChEMBL_36') or None
        """
        release = self._fetch_chembl_release_info(self.api_client)
        return release.version

    def transform(self, df: pd.DataFrame) -> pd.DataFrame:
        """Transform document data with multi-source merge."""
        if df.empty:
            expected_columns = DocumentSchema.get_column_order()

            if expected_columns:
                empty_df = pd.DataFrame(columns=expected_columns)
                logger.info(
                    "transform_returning_empty_schema",
                    columns=len(expected_columns),
                )
                return empty_df

            return df

        df = normalize_document_frame(df)

        # Keep pubmed_id and doi with original names for enrichment (chembl_pmid already created above)

        self._sync_mode_runtime()
        self._prepare_enrichment_adapters()

        with_pubmed = bool(self.runtime_options.get("with_pubmed", True))
        if self.mode != "all":
            with_pubmed = False
        self.runtime_options["with_pubmed"] = with_pubmed

        logger.info(
            "external_enrichment_configured",
            with_pubmed=with_pubmed,
            adapters=len(self.external_adapters),
            mode=self.mode,
        )

        self.reset_stage_context()
        df = self.execute_enrichment_stages(df)

        if "pubmed" not in self.stage_context:
            reason = "disabled" if not with_pubmed else "no_external_adapters_enabled"
            if self.external_adapters:
                reason = "stage_not_executed" if with_pubmed else reason
            logger.info("enrichment_skipped", reason=reason)
            df = merge_with_precedence(df)

        # Drop temporary join keys if they exist
        if "pubmed_id" in df.columns:
            df = df.drop(columns=["pubmed_id"])
        if "_original_title" in df.columns:
            df = df.drop(columns=["_original_title"])

        pipeline_version = self.config.pipeline.version
        default_source = "chembl"

        if "chembl_release" in df.columns:
            df["chembl_release"] = df["chembl_release"].apply(self._normalise_chembl_release_value)

        release_value = self._normalise_chembl_release_value(self._chembl_release)

        if "fallback_reason" in df.columns:
            fallback_mask = df["fallback_reason"].notna()
            if fallback_mask.any():
                df.loc[fallback_mask, "source_system"] = "DOCUMENT_FALLBACK"

        df = self.finalize_with_standard_metadata(
            df,
            business_key="document_chembl_id",
            sort_by=["document_chembl_id"],
            schema=DocumentSchema,
            default_source=default_source,
            chembl_release=release_value,
        )

        self.set_export_metadata_from_dataframe(
            df,
            pipeline_version=pipeline_version,
            source_system=default_source,
            chembl_release=release_value,
        )

        df = df.convert_dtypes()
        df = self._enforce_schema_dtypes(df)

        return df

    def _enforce_schema_dtypes(self, df: pd.DataFrame) -> pd.DataFrame:
        """Cast columns to schema-compatible nullable dtypes."""

        for column in self._INTEGER_COLUMNS:
            if column in df.columns:
                numeric_series = pd.to_numeric(df[column], errors="coerce")
                df[column] = numeric_series.astype("Int64")

        for column in self._BOOLEAN_COLUMNS:
            if column in df.columns:
                df[column] = df[column].astype("boolean")

        coerce_retry_after(df)
        return df

    def validate(self, df: pd.DataFrame) -> pd.DataFrame:
        """Validate document data against schema with strict validation."""
        if df.empty:
            logger.info("validation_skipped_empty", rows=0)
            self.set_qc_metrics({})
            append_qc_sections(
                self.add_qc_summary_section,
                dataset_name="documents",
                row_count=0,
                duplicates=duplicate_summary(0, 0, field="document_chembl_id"),
            )
            self.refresh_validation_issue_summary()
            return df

        working_df = df.copy().convert_dtypes()
        initial_rows = int(len(working_df))

        canonical_order = DocumentSchema.get_column_order()
        if canonical_order:
            missing_columns = [column for column in canonical_order if column not in working_df.columns]
            for column in missing_columns:
                if column == "fallback_retry_after_sec":
                    working_df[column] = pd.Series(
                        pd.NA,
                        index=working_df.index,
                        dtype=pd.Float64Dtype(),
                    )
                else:
                    working_df[column] = pd.NA

            if "fallback_retry_after_sec" in working_df.columns:
                working_df = working_df.astype({"fallback_retry_after_sec": "Float64"})

            extra_columns = [column for column in working_df.columns if column not in canonical_order]
            if extra_columns:
                working_df = working_df.drop(columns=extra_columns)

            working_df = working_df.loc[:, canonical_order]

        # Ensure schema-driven dtypes are respected even for newly added columns.
        working_df = self._enforce_schema_dtypes(working_df)

        # Defensive: гарантируем float64 для retry-after перед Pandera-валидацией
        if "fallback_retry_after_sec" in working_df.columns:
            numeric_retry = pd.Series(
                pd.to_numeric(working_df["fallback_retry_after_sec"], errors="coerce"),
                index=working_df.index,
                dtype="Float64",
            )
            working_df.loc[:, "fallback_retry_after_sec"] = numeric_retry

        if "run_id" in working_df.columns:
            working_df.loc[:, "run_id"] = working_df["run_id"].fillna(self.run_id)
        else:
            working_df.loc[:, "run_id"] = self.run_id

        duplicate_count = (
            working_df["document_chembl_id"].duplicated().sum()
            if "document_chembl_id" in working_df.columns
            else 0
        )
        if duplicate_count > 0:
            logger.warning("duplicates_found", count=duplicate_count)
            working_df = working_df.drop_duplicates(subset=["document_chembl_id"], keep="first")
            self.record_validation_issue(
                {
                    "metric": "duplicates_removed",
                    "value": int(duplicate_count),
                    "severity": "warning",
                }
            )

        sources_to_validate = [
            ("pubmed", ["pubmed_doc_type"], ["pubmed_article_title", "pubmed_abstract"]),
            ("crossref", ["crossref_doc_type"], ["crossref_title", "crossref_authors"]),
            ("openalex", ["openalex_doc_type"], ["openalex_title", "openalex_authors"]),
            (
                "semantic_scholar",
                ["semantic_scholar_doc_type"],
                ["semantic_scholar_title", "semantic_scholar_abstract"],
            ),
        ]

        validation_errors: list[str] = []
        for source_name, required_fields, actual_field_names in sources_to_validate:
            has_source_data = any(
                column in working_df.columns and working_df[column].notna().any()
                for column in actual_field_names
            )

            if has_source_data:
                for required_field in required_fields:
                    if required_field not in working_df.columns or working_df[required_field].isna().all():
                        validation_errors.append(
                            f"{source_name}: {required_field} обязателен при наличии данных"
                        )

        if validation_errors:
            error_msg = "; ".join(validation_errors)
            self.record_validation_issue(
                {
                    "metric": "source_doc_type_missing",
                    "severity": "error",
                    "details": validation_errors,
                }
            )
            logger.error("validation_failed", errors=error_msg)
            raise ValueError(f"Валидация не прошла: {error_msg}")

        metrics: dict[str, float] = {}

        duplicates_payload: dict[str, Any] | None = None

        def _update_qc_summary(validated_df: pd.DataFrame) -> None:
            nonlocal metrics, duplicates_payload

            metrics = self._compute_qc_metrics(validated_df)
            self.set_qc_metrics(metrics)
            row_count = int(len(validated_df))
            duplicates_payload = duplicate_summary(
                initial_rows,
                int(duplicate_count),
                field="document_chembl_id",
            )
            append_qc_sections(
                self.add_qc_summary_section,
                dataset_name="documents",
                row_count=row_count,
                duplicates=duplicates_payload,
            )

        validated_df = self.run_schema_validation(
            working_df,
            DocumentNormalizedSchema,
            dataset_name="documents",
            severity="error",
            metric_name="normalized_schema_validation",
            success_callbacks=(_update_qc_summary,),
        )

        coverage_columns = {
            "doi": "doi_clean",
            "pmid": "pmid" if "pmid" in validated_df.columns else "pubmed_id",
            "title": "title",
            "journal": "journal",
            "authors": "authors",
        }
        coverage_stats = compute_field_coverage(validated_df, coverage_columns.values())
        coverage_payload = {
            key: coverage_stats.get(column, 0.0)
            for key, column in coverage_columns.items()
        }
        append_qc_sections(
            self.add_qc_summary_section,
            dataset_name="documents",
            row_count=int(len(validated_df)),
            duplicates=None,
            coverage=coverage_payload,
        )

        self._enforce_qc_thresholds(metrics)

        self.refresh_validation_issue_summary()

        logger.info("validation_completed", rows=len(validated_df), duplicates_removed=duplicate_count)
        return validated_df

    def _compute_qc_metrics(self, df: pd.DataFrame) -> dict[str, float]:
        """Compute coverage, conflict, and fallback quality metrics."""

        total = len(df)
        if total == 0:
            return {
                "doi_coverage": 0.0,
                "pmid_coverage": 0.0,
                "title_coverage": 0.0,
                "journal_coverage": 0.0,
                "authors_coverage": 0.0,
                "conflicts_doi": 0.0,
                "conflicts_pmid": 0.0,
                "title_fallback_rate": 0.0,
            }

        def _coverage(column: str) -> float:
            if column not in df.columns:
                return 0.0
            return float(df[column].notna().sum() / total)

        metrics: dict[str, float] = {
            "doi_coverage": _coverage("doi_clean"),
            "pmid_coverage": _coverage("pmid") if "pmid" in df.columns else _coverage("pubmed_id"),
            "title_coverage": _coverage("title"),
            "journal_coverage": _coverage("journal"),
            "authors_coverage": _coverage("authors"),
        }

        if "conflict_doi" in df.columns:
            conflict_doi = df["conflict_doi"].fillna(False).astype("boolean")
            metrics["conflicts_doi"] = float(conflict_doi.sum() / total)
        else:
            metrics["conflicts_doi"] = 0.0

        if "conflict_pmid" in df.columns:
            conflict_pmid = df["conflict_pmid"].fillna(False).astype("boolean")
            metrics["conflicts_pmid"] = float(conflict_pmid.sum() / total)
        else:
            metrics["conflicts_pmid"] = 0.0

        if "title_source" in df.columns:
            fallback_mask = (
                df["title_source"]
                .fillna("")
                .astype(str)
                .str.contains("fallback", case=False)
            )
            metrics["title_fallback_rate"] = float(fallback_mask.sum() / total)
        else:
            metrics["title_fallback_rate"] = 0.0

        logger.debug("qc_metrics_computed", metrics=metrics)
        return metrics

    def _enforce_qc_thresholds(self, metrics: dict[str, float]) -> None:
        """Validate QC metrics against configured thresholds."""

        thresholds = self.config.qc.thresholds or {}
        if not thresholds:
            return

        failing: list[str] = []
        for metric_name, config in thresholds.items():
            if not isinstance(config, dict):
                continue

            value = metrics.get(metric_name)
            if value is None:
                continue

            min_threshold = config.get("min")
            max_threshold = config.get("max")
            severity = str(config.get("severity", "warning"))

            passed = True
            if min_threshold is not None and value < float(min_threshold):
                passed = False
            if max_threshold is not None and value > float(max_threshold):
                passed = False

            issue_payload = {
                "metric": metric_name,
                "value": value,
                "threshold_min": float(min_threshold) if min_threshold is not None else None,
                "threshold_max": float(max_threshold) if max_threshold is not None else None,
                "severity": severity if not passed else "info",
                "passed": passed,
            }
            self.record_validation_issue(issue_payload)

            if not passed and self._should_fail(severity):
                failing.append(metric_name)

        if failing:
            logger.error("qc_threshold_exceeded", failing=failing)
            raise ValueError("QC thresholds exceeded for metrics: " + ", ".join(sorted(failing)))


def _document_should_run_pubmed(
    pipeline: PipelineBase, df: pd.DataFrame
) -> tuple[bool, str | None]:
    """Decide whether the document pipeline should execute the PubMed stage."""

    if not isinstance(pipeline, DocumentPipeline):
        return False, "unsupported_pipeline"
    if df.empty:
        return False, "empty_frame"

    with_pubmed = bool(pipeline.runtime_options.get("with_pubmed", True))
    pipeline.runtime_options["with_pubmed"] = with_pubmed
    if not with_pubmed:
        return False, "disabled"

    if not pipeline.external_adapters:
        return False, "no_external_adapters"

    return True, None


def _document_run_pubmed_stage(
    pipeline: PipelineBase, df: pd.DataFrame
) -> pd.DataFrame:
    """Run external enrichment for the document pipeline."""

    if not isinstance(pipeline, DocumentPipeline):  # pragma: no cover - defensive
        return df

    try:
        result = pipeline._enrich_with_external_sources(df)
    except Exception as exc:
        pipeline.record_validation_issue(
            {
                "metric": "enrichment.pubmed",
                "issue_type": "enrichment",
                "severity": "warning",
                "status": "failed",
                "error": str(exc),
            }
        )
        raise

    enriched_df = result.dataframe
    pipeline.stage_context["pubmed"] = {
        "executed": True,
        "errors": result.errors,
        "status": result.status,
    }

    if result.has_errors():
        pipeline.set_stage_summary(
            "pubmed",
            result.status,
            rows=int(len(enriched_df)),
            errors=result.errors,
            error_count=len(result.errors),
        )
        pipeline.record_validation_issue(
            {
                "metric": "enrichment.pubmed",
                "issue_type": "enrichment",
                "severity": "error",
                "status": "failed",
                "errors": result.errors,
                "error_count": len(result.errors),
            }
        )
    else:
        pipeline.set_stage_summary("pubmed", result.status, rows=int(len(enriched_df)))

    return enriched_df


def _register_document_enrichment_stages() -> None:
    """Register enrichment stages for the document pipeline."""

    enrichment_stage_registry.register(
        DocumentPipeline,
        EnrichmentStage(
            name="pubmed",
            include_if=_document_should_run_pubmed,
            handler=_document_run_pubmed_stage,
        ),
    )


_register_document_enrichment_stages()
<|MERGE_RESOLUTION|>--- conflicted
+++ resolved
@@ -49,18 +49,14 @@
 )
 from .schema import build_document_fallback_row
 
-<<<<<<< HEAD
 schema_registry.register("document", "1.0.0", DocumentNormalizedSchema)  # type: ignore[arg-type]
 
-__all__ = ["DocumentPipeline"]
-=======
 __all__ = [
     "DocumentPipeline",
     "DOCUMENT_EXTERNAL_ADAPTER_DEFINITIONS",
     "DOCUMENT_PIPELINE_MODES",
     "DEFAULT_DOCUMENT_PIPELINE_MODE",
 ]
->>>>>>> 49d0b73e
 
 NAType = type(pd.NA)
 

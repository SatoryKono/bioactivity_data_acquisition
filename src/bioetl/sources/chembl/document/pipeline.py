"""Document Pipeline - ChEMBL document extraction with external enrichment."""

from collections.abc import Mapping, Sequence
from dataclasses import MISSING
from numbers import Real
from pathlib import Path
from typing import TYPE_CHECKING, Any, cast

import pandas as pd
import pandera.errors as pa_errors
import requests
<<<<<<< HEAD

if TYPE_CHECKING:
    from pandera.errors import SchemaError
else:  # pragma: no cover - runtime compatibility for older Pandera releases
    SchemaError = cast(type[Exception], getattr(pa_errors, "SchemaErrors", pa_errors.SchemaError))
=======
from pandas.api.types import Float64Dtype

if TYPE_CHECKING:
    from pandera.errors import SchemaError as _PanderaSchemaError

    SchemaErrors: type[Exception] = _PanderaSchemaError
else:  # pragma: no cover - runtime compatibility for older Pandera releases
    SchemaErrors = cast(type[Exception], getattr(pa_errors, "SchemaErrors", pa_errors.SchemaError))
>>>>>>> 42f7678f

from bioetl.config import PipelineConfig
from bioetl.core.api_client import CircuitBreakerOpenError
from bioetl.core.logger import UnifiedLogger
from bioetl.pipelines.base import (
    EnrichmentStage,
    PipelineBase,
    enrichment_stage_registry,
)
from bioetl.sources.crossref.pipeline import CROSSREF_ADAPTER_DEFINITION
from bioetl.sources.document.merge.policy import merge_with_precedence
from bioetl.sources.document.pipeline import (
    AdapterDefinition,
    ExternalEnrichmentResult,
)
from bioetl.sources.openalex.pipeline import OPENALEX_ADAPTER_DEFINITION
from bioetl.sources.pubmed.pipeline import PUBMED_ADAPTER_DEFINITION
from bioetl.sources.semantic_scholar.pipeline import (
    SEMANTIC_SCHOLAR_ADAPTER_DEFINITION,
)
from bioetl.pandera_pandas import DataFrameModel
from bioetl.schemas.document import (
    DocumentNormalizedSchema,
    DocumentRawSchema,
    DocumentSchema,
)
from bioetl.schemas.registry import schema_registry
from bioetl.utils.chembl import SupportsRequestJson
from bioetl.utils.dtypes import coerce_retry_after
from bioetl.utils.qc import compute_field_coverage, duplicate_summary

from .client import DocumentChEMBLClient, DocumentFetchCallbacks
from .merge import merge_enrichment_results
from .normalizer import normalize_document_frame
from .output import append_qc_sections, persist_rejected_inputs
from .parser import prepare_document_input_ids
from .request import (
    build_adapter_configs as request_build_adapter_configs,
    collect_enrichment_metrics,
    init_external_adapters,
    run_enrichment_requests,
)
from .schema import build_document_fallback_row

schema_registry.register(
    "document",
    "1.0.0",
    cast(DataFrameModel, DocumentNormalizedSchema),
)

__all__ = [
    "DocumentPipeline",
    "DOCUMENT_EXTERNAL_ADAPTER_DEFINITIONS",
    "DOCUMENT_PIPELINE_MODES",
    "DEFAULT_DOCUMENT_PIPELINE_MODE",
]

logger = UnifiedLogger.get(__name__)


DOCUMENT_PIPELINE_MODES: tuple[str, ...] = ("chembl", "all")
DEFAULT_DOCUMENT_PIPELINE_MODE: str = "all"

DOCUMENT_EXTERNAL_ADAPTER_DEFINITIONS: dict[str, AdapterDefinition] = {
    "pubmed": PUBMED_ADAPTER_DEFINITION,
    "crossref": CROSSREF_ADAPTER_DEFINITION,
    "openalex": OPENALEX_ADAPTER_DEFINITION,
    "semantic_scholar": SEMANTIC_SCHOLAR_ADAPTER_DEFINITION,
}

class DocumentPipeline(PipelineBase):
    """Pipeline for extracting ChEMBL document data.

    Modes:
    - chembl: ChEMBL only
    - all: ChEMBL + PubMed/Crossref/OpenAlex/Semantic Scholar
    """

    _INTEGER_COLUMNS: tuple[str, ...] = (
        "document_pubmed_id",
        "pmid",
        "year",
        "citation_count",
        "influential_citations",
        "chembl_pmid",
        "pubmed_pmid",
        "openalex_pmid",
        "semantic_scholar_pmid",
        "chembl_year",
        "openalex_year",
        "pubmed_year_completed",
        "pubmed_month_completed",
        "pubmed_day_completed",
        "pubmed_year_revised",
        "pubmed_month_revised",
        "pubmed_day_revised",
        "fallback_http_status",
        "fallback_attempt",
    )

    _BOOLEAN_COLUMNS: tuple[str, ...] = (
        "referenses_on_previous_experiments",
        "original_experimental_document",
        "is_oa",
        "conflict_doi",
        "conflict_pmid",
    )

    def __init__(self, config: PipelineConfig, run_id: str):
        super().__init__(config, run_id)
        self.primary_schema = DocumentNormalizedSchema

        default_base_url = "https://www.ebi.ac.uk/chembl/api/data"
        default_batch_size = 10
        default_max_url_length = 1800
        self.max_batch_size = 25

        self.document_client = DocumentChEMBLClient(
            config,
            defaults={
                "enabled": True,
                "base_url": default_base_url,
                "batch_size": default_batch_size,
                "max_url_length": default_max_url_length,
            },
            batch_size_cap=self.max_batch_size,
        )

        self.api_client = self.document_client.api_client
        self.register_client(self.api_client)
        self.batch_size = self.document_client.batch_size
        self.max_url_length = max(1, int(self.document_client.max_url_length))

        # Initialize external adapter state; adapters are prepared lazily per mode
        self.external_adapters: dict[str, Any] = {}
        self._adapter_initialization_mode: str | None = None

        configured_mode = getattr(self.config.cli, "mode", None)
        self.mode: str = self._resolve_mode(configured_mode)
        self.runtime_options["mode"] = self.mode
        self._prepare_enrichment_adapters()

        # Cache ChEMBL release version
        self._chembl_release = self._get_chembl_release()
        self.document_client.release = self._chembl_release

    def extract(self, input_file: Path | None = None) -> pd.DataFrame:
        """Extract document data from input file with optional enrichment."""
        self._sync_mode_runtime()

        df, resolved_path = self.read_input_table(
            default_filename=Path("document.csv"),
            expected_columns=["document_chembl_id"],
            dtype="string",
            input_file=input_file,
            apply_limit=False,
        )

        if not resolved_path.exists():
            return df

        valid_ids, rejected_rows = self._prepare_input_ids(df)
        if rejected_rows:
            self._persist_rejected_inputs(rejected_rows)

        if not valid_ids:
            logger.warning("no_valid_ids", total=len(df))
            return pd.DataFrame(columns=["document_chembl_id"])

        logger.info("validated_ids", total=len(valid_ids))

        limit_value = self.get_runtime_limit()
        if limit_value is not None and len(valid_ids) > limit_value:
            logger.info(
                "applying_input_limit",
                limit=limit_value,
                original_ids=len(valid_ids),
            )
            valid_ids = valid_ids[:limit_value]

        records = self._fetch_documents(valid_ids)
        if not records:
            logger.warning("no_records_fetched", ids=len(valid_ids))
            return pd.DataFrame(columns=["document_chembl_id"])

        result_df = pd.DataFrame(records)
        result_df = result_df.convert_dtypes()

        validated = self._validate_raw_dataframe(result_df)
        logger.info("extraction_completed", rows=len(validated))
        return validated

    def _sync_mode_runtime(self) -> None:
        """Synchronise the execution mode with runtime overrides."""

        runtime_mode = self.runtime_options.get("mode")
        if runtime_mode is None:
            runtime_mode = getattr(self.config.cli, "mode", None)

        resolved_mode = self._resolve_mode(runtime_mode)
        if resolved_mode != self.mode:
            logger.info(
                "document_mode_updated",
                previous=self.mode,
                current=resolved_mode,
            )
            self.mode: str = resolved_mode

        self.runtime_options["mode"] = self.mode
        self._prepare_enrichment_adapters()

    def _prepare_enrichment_adapters(self) -> None:
        """Ensure external adapters reflect the active execution mode."""

        if self.mode != "all":
            if self._adapter_initialization_mode == "all" and self.external_adapters:
                logger.info("external_adapters_released", mode=self.mode)
                self._release_external_adapters()
            self._adapter_initialization_mode = self.mode
            return

        if self._adapter_initialization_mode == "all" and self.external_adapters:
            return

        if self._adapter_initialization_mode not in (None, "all"):
            self._release_external_adapters()

        self.external_adapters = init_external_adapters(
            self.config, DOCUMENT_EXTERNAL_ADAPTER_DEFINITIONS
        )
        self._adapter_initialization_mode = "all"

    def _release_external_adapters(self) -> None:
        """Close and clear the currently initialised external adapters."""

        adapters = getattr(self, "external_adapters", {})
        for name, adapter in list(adapters.items()):
            self._close_resource(adapter, resource_name=f"external_adapter.{name}")
        self.external_adapters = {}
        self._adapter_initialization_mode = None

    def _resolve_mode(self, value: Any) -> str:
        """Normalise a raw value to a supported document pipeline mode."""

        candidate = ""
        if isinstance(value, str):
            candidate = value.strip().lower()
        elif value is not None:
            candidate = str(value).strip().lower()

        if not candidate or candidate == "default":
            return DEFAULT_DOCUMENT_PIPELINE_MODE

        if candidate in DOCUMENT_PIPELINE_MODES:
            return candidate

        logger.warning(
            "unsupported_document_mode",
            requested=value,
            fallback=DEFAULT_DOCUMENT_PIPELINE_MODE,
        )
        return DEFAULT_DOCUMENT_PIPELINE_MODE

    def close_resources(self) -> None:
        """Close external adapters and the primary API client."""

        self._release_external_adapters()
<<<<<<< HEAD
=======
        super_close = getattr(super(), "close_resources", None)
        if callable(super_close):
            super_close()
>>>>>>> 42f7678f

    def _build_adapter_configs(
        self,
        source_name: str,
        source_cfg: Any,
        definition: AdapterDefinition,
    ) -> tuple[Any, Any]:
        """Backward-compatible wrapper around the request helper."""

        return request_build_adapter_configs(self.config, source_name, source_cfg, definition)

    def _enrich_with_external_sources(
        self, chembl_df: pd.DataFrame
    ) -> ExternalEnrichmentResult:
        """Enrich ChEMBL data with external sources."""
        self._sync_mode_runtime()
        self._prepare_enrichment_adapters()
        if not self.external_adapters:
            logger.info(
                "external_enrichment_skipped",
                reason="no_external_adapters",
                chembl_rows=len(chembl_df),
            )
            self.qc_enrichment_metrics = pd.DataFrame()
            return ExternalEnrichmentResult(chembl_df, "skipped", {})

        pmids: list[str] = []
        dois: list[str] = []

        if "chembl_pmid" in chembl_df.columns:
            pmids = chembl_df["chembl_pmid"].dropna().astype(str).tolist()
        elif "pmid" in chembl_df.columns:
            pmids = chembl_df["pmid"].dropna().astype(str).tolist()
        elif "pubmed_id" in chembl_df.columns:
            pmids = chembl_df["pubmed_id"].dropna().astype(str).tolist()

        doi_columns = [col for col in ("doi", "chembl_doi") if col in chembl_df.columns]
        if doi_columns:
            seen_dois: set[str] = set()
            ordered_dois: list[str] = []
            for column in doi_columns:
                for value in chembl_df[column].dropna().tolist():
                    doi_str = str(value)
                    if doi_str and doi_str not in seen_dois:
                        seen_dois.add(doi_str)
                        ordered_dois.append(doi_str)
            dois = ordered_dois

        titles: list[str] = []
        if "_original_title" in chembl_df.columns:
            titles = chembl_df["_original_title"].dropna().astype(str).tolist()

        logger.info(
            "enrichment_data",
            pmids_count=len(pmids),
            dois_count=len(dois),
            doi_columns=doi_columns,
            sample_pmids=pmids[:3] if pmids else [],
        )

        pubmed_df, crossref_df, openalex_df, semantic_scholar_df, adapter_errors = (
            run_enrichment_requests(
                self.external_adapters,
                pmids=pmids,
                dois=dois,
                titles=titles,
            )
        )

        frames = {
            "pubmed": pubmed_df,
            "crossref": crossref_df,
            "openalex": openalex_df,
            "semantic_scholar": semantic_scholar_df,
        }
        self.qc_enrichment_metrics = collect_enrichment_metrics(frames, adapter_errors)

        enriched_df = merge_enrichment_results(
            chembl_df,
            pubmed_df=pubmed_df,
            crossref_df=crossref_df,
            openalex_df=openalex_df,
            semantic_scholar_df=semantic_scholar_df,
        )

        logger.info("after_merge", enriched_cols=len(enriched_df.columns), enriched_rows=len(enriched_df))

        if adapter_errors:
            logger.error("external_enrichment_failed", errors=adapter_errors)
            status = "failed"
        else:
            status = "completed"

        return ExternalEnrichmentResult(enriched_df, status, adapter_errors)

    # ------------------------------------------------------------------
    # Extraction helpers
    # ------------------------------------------------------------------

    def _prepare_input_ids(self, df: pd.DataFrame) -> tuple[list[str], list[dict[str, str]]]:
        """Normalize and validate input identifiers using the parser helper."""

        return prepare_document_input_ids(df)

    def _persist_rejected_inputs(self, rows: list[dict[str, str]]) -> None:
        """Persist rejected inputs for auditability."""

        persist_rejected_inputs(
            rows,
            add_table=self.add_additional_table,
        )

    def _validate_raw_dataframe(self, df: pd.DataFrame) -> pd.DataFrame:
        """Validate raw payloads against Pandera schema before transformation."""

        if df.empty:
            logger.info("raw_validation_skipped_empty", rows=0)
            return df

        working_df = df.copy()
        schema = DocumentRawSchema.to_schema()

        expected_order = list(schema.columns.keys())
        missing_columns = [column for column in expected_order if column not in working_df.columns]
        extra_columns = [column for column in working_df.columns if column not in expected_order]

        if missing_columns:
            for column in missing_columns:
                if column == "fallback_retry_after_sec":
                    working_df[column] = pd.Series(
                        pd.array([pd.NA] * len(working_df), dtype="Float64"), index=working_df.index
                    )
                else:
                    working_df[column] = pd.NA

        # Reindex the known columns explicitly to avoid Pandera's COLUMN_NOT_ORDERED
        # failures when upstream payloads shuffle column order. Using ``reindex`` with
        # the schema-driven order guarantees determinism while keeping optional fields
        # (like ``journal_abbrev``) present even when the input payload omits them.
        ordered_core = working_df.reindex(columns=expected_order)
        extras_df = working_df.loc[:, extra_columns] if extra_columns else None

        # Log the ordering context before recombining to simplify troubleshooting of
        # Pandera validation errors reported by end users.
        logger.debug(
            "raw_schema_ordering",
            expected=expected_order,
            current=list(df.columns),
            missing=missing_columns,
            extra=extra_columns,
        )

        try:
            core_df = ordered_core.copy()

            if "source" not in core_df.columns:
                core_df["source"] = "ChEMBL"
            else:
                core_df["source"] = core_df["source"].fillna("ChEMBL")

            core_df = core_df.convert_dtypes()
            validated_core = DocumentRawSchema.validate(core_df, lazy=True)

            if extras_df is not None and not extras_df.empty:
                extras_df = extras_df.convert_dtypes()
                validated = pd.concat([validated_core, extras_df], axis=1)
            else:
                validated = validated_core

            logger.info("raw_schema_validation_passed", rows=len(validated))
            return validated
        except SchemaError as exc:
            failure_cases = getattr(exc, "failure_cases", None)
            details = None
            if isinstance(failure_cases, pd.DataFrame):
                details = failure_cases.to_dict(orient="records")

            self.record_validation_issue(
                {
                    "metric": "raw_schema_validation",
                    "severity": "error",
                    "details": details,
                }
            )
            logger.error("raw_schema_validation_failed", error=str(exc))
            raise

    def _fetch_documents(self, ids: Sequence[str]) -> list[dict[str, Any]]:
        """Fetch document payloads from ChEMBL with resilient batching."""

        callbacks = DocumentFetchCallbacks(
            classify_error=self._classify_error,
            create_fallback=lambda document_id, error_type, message, error: self._create_fallback_row(
                document_id,
                error_type,
                message,
                error,
            ),
        )
        return self.document_client.fetch_documents(ids, callbacks)

    @staticmethod
    def _normalise_chembl_release_value(value: Any) -> str | None:
        """Return a canonical ChEMBL release string or ``None`` for missing values."""

        if value is None:
            return None

        try:
            # Check for pandas NA values
            if hasattr(value, '__class__') and pd.isna(value):
                return None
        except (TypeError, ValueError):
            pass

        if isinstance(value, str):
            stripped = value.strip()
            return stripped or None

        if isinstance(value, Mapping):
            candidate = value.get("chembl_release") or value.get("version") or value.get("name")
            if isinstance(candidate, str):
                stripped_candidate = candidate.strip()
                return stripped_candidate or None
            return None

        normalised = str(value).strip()
        return normalised or None

    def _classify_error(self, exc: Exception) -> str:
        if isinstance(exc, requests.exceptions.ReadTimeout):
            return "E_TIMEOUT"
        if isinstance(exc, requests.exceptions.HTTPError):
            status = exc.response.status_code if exc.response is not None else None
            if status == 429:
                return "E_HTTP_429"
            if status and 500 <= status < 600:
                return "E_HTTP_5XX"
            if status and 400 <= status < 500:
                return "E_HTTP_4XX"
        if isinstance(exc, CircuitBreakerOpenError):
            return "E_CIRCUIT_BREAKER_OPEN"
        return "E_UNKNOWN"

    def _create_fallback_row(
        self,
        document_id: str,
        error_type: str,
        error_message: str,
        error: Exception | None = None,
    ) -> dict[str, Any]:
        return build_document_fallback_row(
            document_id,
            error_type=error_type,
            error_message=error_message,
            chembl_release=self._chembl_release,
            error=error,
        )

    def _get_chembl_release(self) -> str | None:
        """Get ChEMBL database release version from status endpoint.

        Returns:
            Version string (e.g., 'ChEMBL_36') or None
        """
        client = cast(SupportsRequestJson, self.api_client)
        release = self._fetch_chembl_release_info(client)
        return release.version

    def transform(self, df: pd.DataFrame) -> pd.DataFrame:
        """Transform document data with multi-source merge."""
        if df.empty:
            expected_columns = DocumentSchema.get_column_order()

            if expected_columns:
                empty_df = pd.DataFrame(columns=expected_columns)
                logger.info(
                    "transform_returning_empty_schema",
                    columns=len(expected_columns),
                )
                return empty_df

            return df

        df = normalize_document_frame(df)

        # Keep pubmed_id and doi with original names for enrichment (chembl_pmid already created above)

        self._sync_mode_runtime()
        self._prepare_enrichment_adapters()

        with_pubmed = bool(self.runtime_options.get("with_pubmed", True))
        if self.mode != "all":
            with_pubmed = False
        self.runtime_options["with_pubmed"] = with_pubmed

        logger.info(
            "external_enrichment_configured",
            with_pubmed=with_pubmed,
            adapters=len(self.external_adapters),
            mode=self.mode,
        )

        self.reset_stage_context()
        df = self.execute_enrichment_stages(df)

        if "pubmed" not in self.stage_context:
            reason = "disabled" if not with_pubmed else "no_external_adapters_enabled"
            if self.external_adapters:
                reason = "stage_not_executed" if with_pubmed else reason
            logger.info("enrichment_skipped", reason=reason)
            df = merge_with_precedence(df)

        # Drop temporary join keys if they exist
        if "pubmed_id" in df.columns:
            df = df.drop(columns=["pubmed_id"])
        if "_original_title" in df.columns:
            df = df.drop(columns=["_original_title"])

        pipeline_version = self.config.pipeline.version
        default_source = "chembl"

        if "chembl_release" in df.columns:
            df["chembl_release"] = df["chembl_release"].apply(self._normalise_chembl_release_value)

        release_value = self._normalise_chembl_release_value(self._chembl_release)

        if "fallback_reason" in df.columns:
            fallback_mask = df["fallback_reason"].notna()
            if fallback_mask.any():
                df.loc[fallback_mask, "source_system"] = "DOCUMENT_FALLBACK"

        df = self.finalize_with_standard_metadata(
            df,
            business_key="document_chembl_id",
            sort_by=["document_chembl_id"],
            schema=DocumentSchema,
            default_source=default_source,
            chembl_release=release_value,
        )

        self.set_export_metadata_from_dataframe(
            df,
            pipeline_version=pipeline_version,
            source_system=default_source,
            chembl_release=release_value,
        )

        df = df.convert_dtypes()
        df = self._enforce_schema_dtypes(df)

        return df

    def _enforce_schema_dtypes(self, df: pd.DataFrame) -> pd.DataFrame:
        """Cast columns to schema-compatible nullable dtypes."""

        for column in self._INTEGER_COLUMNS:
            if column in df.columns:
                numeric_series = pd.to_numeric(df[column], errors="coerce")
                df[column] = numeric_series.astype("Int64")

        for column in self._BOOLEAN_COLUMNS:
            if column in df.columns:
                df[column] = df[column].astype("boolean")

        coerce_retry_after(df)
        return df

    def validate(self, df: pd.DataFrame) -> pd.DataFrame:
        """Validate document data against schema with strict validation."""
        if df.empty:
            logger.info("validation_skipped_empty", rows=0)
            self.set_qc_metrics({})
            append_qc_sections(
                self.add_qc_summary_section,
                dataset_name="documents",
                row_count=0,
                duplicates=duplicate_summary(0, 0, field="document_chembl_id"),
            )
            self.refresh_validation_issue_summary()
            return df

        working_df = df.copy().convert_dtypes()
        initial_rows = int(len(working_df))

        canonical_order = DocumentSchema.get_column_order()
        if canonical_order:
            missing_columns = [column for column in canonical_order if column not in working_df.columns]
            for column in missing_columns:
                if column == "fallback_retry_after_sec":
                    working_df[column] = pd.Series(
                        pd.NA,
                        index=working_df.index,
                        dtype=Float64Dtype(),
                    )
                else:
                    working_df[column] = pd.NA

            if "fallback_retry_after_sec" in working_df.columns:
                working_df = working_df.astype({"fallback_retry_after_sec": "Float64"})

            extra_columns = [column for column in working_df.columns if column not in canonical_order]
            if extra_columns:
                working_df = working_df.drop(columns=extra_columns)

            working_df = working_df.loc[:, canonical_order]

        # Ensure schema-driven dtypes are respected even for newly added columns.
        working_df = self._enforce_schema_dtypes(working_df)

        # Defensive: гарантируем float64 для retry-after перед Pandera-валидацией
        if "fallback_retry_after_sec" in working_df.columns:
            numeric_retry = pd.Series(
                pd.to_numeric(working_df["fallback_retry_after_sec"], errors="coerce"),
                index=working_df.index,
                dtype="Float64",
            )
            working_df.loc[:, "fallback_retry_after_sec"] = numeric_retry

        if "run_id" in working_df.columns:
            working_df.loc[:, "run_id"] = working_df["run_id"].fillna(self.run_id)
        else:
            working_df.loc[:, "run_id"] = self.run_id

        duplicate_count = (
            working_df["document_chembl_id"].duplicated().sum()
            if "document_chembl_id" in working_df.columns
            else 0
        )
        if duplicate_count > 0:
            logger.warning("duplicates_found", count=duplicate_count)
            working_df = working_df.drop_duplicates(subset=["document_chembl_id"], keep="first")
            self.record_validation_issue(
                {
                    "metric": "duplicates_removed",
                    "value": int(duplicate_count),
                    "severity": "warning",
                }
            )

        sources_to_validate = [
            ("pubmed", ["pubmed_doc_type"], ["pubmed_article_title", "pubmed_abstract"]),
            ("crossref", ["crossref_doc_type"], ["crossref_title", "crossref_authors"]),
            ("openalex", ["openalex_doc_type"], ["openalex_title", "openalex_authors"]),
            (
                "semantic_scholar",
                ["semantic_scholar_doc_type"],
                ["semantic_scholar_title", "semantic_scholar_abstract"],
            ),
        ]

        validation_errors: list[str] = []
        for source_name, required_fields, actual_field_names in sources_to_validate:
            has_source_data = any(
                column in working_df.columns and working_df[column].notna().any()
                for column in actual_field_names
            )

            if has_source_data:
                for required_field in required_fields:
                    if required_field not in working_df.columns or working_df[required_field].isna().all():
                        validation_errors.append(
                            f"{source_name}: {required_field} обязателен при наличии данных"
                        )

        if validation_errors:
            error_msg = "; ".join(validation_errors)
            self.record_validation_issue(
                {
                    "metric": "source_doc_type_missing",
                    "severity": "error",
                    "details": validation_errors,
                }
            )
            logger.error("validation_failed", errors=error_msg)
            raise ValueError(f"Валидация не прошла: {error_msg}")

        metrics: dict[str, float] = {}

        duplicates_payload: dict[str, Any] | None = None

        def _update_qc_summary(validated_df: pd.DataFrame) -> None:
            nonlocal metrics, duplicates_payload

            metrics = self._compute_qc_metrics(validated_df)
            self.set_qc_metrics(metrics)
            row_count = int(len(validated_df))
            duplicates_payload = duplicate_summary(
                initial_rows,
                int(duplicate_count),
                field="document_chembl_id",
            )
            append_qc_sections(
                self.add_qc_summary_section,
                dataset_name="documents",
                row_count=row_count,
                duplicates=duplicates_payload,
            )

        validated_df = self.run_schema_validation(
            working_df,
            DocumentNormalizedSchema,
            dataset_name="documents",
            severity="error",
            metric_name="normalized_schema_validation",
            success_callbacks=(_update_qc_summary,),
        )

        coverage_columns = {
            "doi": "doi_clean",
            "pmid": "pmid" if "pmid" in validated_df.columns else "pubmed_id",
            "title": "title",
            "journal": "journal",
            "authors": "authors",
        }
        coverage_stats = compute_field_coverage(
            validated_df,
<<<<<<< HEAD
            list(coverage_columns.values()),
=======
            tuple(coverage_columns.values()),
>>>>>>> 42f7678f
        )
        coverage_payload = {
            key: coverage_stats.get(column, 0.0)
            for key, column in coverage_columns.items()
        }
        append_qc_sections(
            self.add_qc_summary_section,
            dataset_name="documents",
            row_count=int(len(validated_df)),
            duplicates=None,
            coverage=coverage_payload,
        )

        self._enforce_qc_thresholds(metrics)

        self.refresh_validation_issue_summary()

        logger.info("validation_completed", rows=len(validated_df), duplicates_removed=duplicate_count)
        return validated_df

    def _compute_qc_metrics(self, df: pd.DataFrame) -> dict[str, float]:
        """Compute coverage, conflict, and fallback quality metrics."""

        total = len(df)
        if total == 0:
            return {
                "doi_coverage": 0.0,
                "pmid_coverage": 0.0,
                "title_coverage": 0.0,
                "journal_coverage": 0.0,
                "authors_coverage": 0.0,
                "conflicts_doi": 0.0,
                "conflicts_pmid": 0.0,
                "title_fallback_rate": 0.0,
            }

        def _coverage(column: str) -> float:
            if column not in df.columns:
                return 0.0
            return float(df[column].notna().sum() / total)

        metrics: dict[str, float] = {
            "doi_coverage": _coverage("doi_clean"),
            "pmid_coverage": _coverage("pmid") if "pmid" in df.columns else _coverage("pubmed_id"),
            "title_coverage": _coverage("title"),
            "journal_coverage": _coverage("journal"),
            "authors_coverage": _coverage("authors"),
        }

        if "conflict_doi" in df.columns:
            conflict_doi = df["conflict_doi"].fillna(False).astype("boolean")
            metrics["conflicts_doi"] = float(conflict_doi.sum() / total)
        else:
            metrics["conflicts_doi"] = 0.0

        if "conflict_pmid" in df.columns:
            conflict_pmid = df["conflict_pmid"].fillna(False).astype("boolean")
            metrics["conflicts_pmid"] = float(conflict_pmid.sum() / total)
        else:
            metrics["conflicts_pmid"] = 0.0

        if "title_source" in df.columns:
            fallback_mask = (
                df["title_source"]
                .fillna("")
                .astype(str)
                .str.contains("fallback", case=False)
            )
            metrics["title_fallback_rate"] = float(fallback_mask.sum() / total)
        else:
            metrics["title_fallback_rate"] = 0.0

        logger.debug("qc_metrics_computed", metrics=metrics)
        return metrics

    @staticmethod
    def _coerce_threshold_value(raw_value: Any) -> float | None:
        """Normalize a configuration threshold to a float or ``None``."""

        if raw_value is None or raw_value is MISSING:
            return None

        if isinstance(raw_value, Real):
            return float(raw_value)

        if isinstance(raw_value, str):
            candidate = raw_value.strip()
            if not candidate:
                return None
            try:
                return float(candidate)
            except ValueError as exc:  # pragma: no cover - configuration error
                raise ValueError(f"Invalid QC threshold value: {raw_value!r}") from exc

        try:
            if pd.isna(raw_value):
                return None
        except TypeError:
            pass

        raise TypeError(f"Unsupported QC threshold type: {type(raw_value)!r}")

    def _enforce_qc_thresholds(self, metrics: dict[str, float]) -> None:
        """Validate QC metrics against configured thresholds."""

        thresholds = self.config.qc.thresholds or {}
        if not thresholds:
            return

        failing: list[str] = []
        for metric_name, config in thresholds.items():
            if not isinstance(config, dict):
                continue

            value = metrics.get(metric_name)
            if value is None:
                continue

<<<<<<< HEAD
            min_raw = config.get("min")
            max_raw = config.get("max")
            min_threshold: float | None = None
            max_threshold: float | None = None
            if min_raw is not None:
                try:
                    if isinstance(min_raw, (int, float, str)):
                        min_threshold = float(min_raw)
                except (TypeError, ValueError):
                    pass
            if max_raw is not None:
                try:
                    if isinstance(max_raw, (int, float, str)):
                        max_threshold = float(max_raw)
                except (TypeError, ValueError):
                    pass
=======
            min_threshold = self._coerce_threshold_value(config.get("min"))
            max_threshold = self._coerce_threshold_value(config.get("max"))
>>>>>>> 42f7678f
            severity = str(config.get("severity", "warning"))

            passed = True
            if min_threshold is not None and value < min_threshold:
                passed = False
            if max_threshold is not None and value > max_threshold:
                passed = False

            issue_payload = {
                "metric": metric_name,
                "value": value,
                "threshold_min": min_threshold,
                "threshold_max": max_threshold,
                "severity": severity if not passed else "info",
                "passed": passed,
            }
            self.record_validation_issue(issue_payload)

            if not passed and self._should_fail(severity):
                failing.append(metric_name)

        if failing:
            logger.error("qc_threshold_exceeded", failing=failing)
            raise ValueError("QC thresholds exceeded for metrics: " + ", ".join(sorted(failing)))


def _document_should_run_pubmed(
    pipeline: PipelineBase, df: pd.DataFrame
) -> tuple[bool, str | None]:
    """Decide whether the document pipeline should execute the PubMed stage."""

    if not isinstance(pipeline, DocumentPipeline):
        return False, "unsupported_pipeline"
    if df.empty:
        return False, "empty_frame"

    with_pubmed = bool(pipeline.runtime_options.get("with_pubmed", True))
    pipeline.runtime_options["with_pubmed"] = with_pubmed
    if not with_pubmed:
        return False, "disabled"

    if not pipeline.external_adapters:
        return False, "no_external_adapters"

    return True, None


def _document_run_pubmed_stage(
    pipeline: PipelineBase, df: pd.DataFrame
) -> pd.DataFrame:
    """Run external enrichment for the document pipeline."""

    if not isinstance(pipeline, DocumentPipeline):  # pragma: no cover - defensive
        return df

    try:
        result = pipeline._enrich_with_external_sources(df)
    except Exception as exc:
        pipeline.record_validation_issue(
            {
                "metric": "enrichment.pubmed",
                "issue_type": "enrichment",
                "severity": "warning",
                "status": "failed",
                "error": str(exc),
            }
        )
        raise

    enriched_df = result.dataframe
    pipeline.stage_context["pubmed"] = {
        "executed": True,
        "errors": result.errors,
        "status": result.status,
    }

    if result.has_errors():
        pipeline.set_stage_summary(
            "pubmed",
            result.status,
            rows=int(len(enriched_df)),
            errors=result.errors,
            error_count=len(result.errors),
        )
        pipeline.record_validation_issue(
            {
                "metric": "enrichment.pubmed",
                "issue_type": "enrichment",
                "severity": "error",
                "status": "failed",
                "errors": result.errors,
                "error_count": len(result.errors),
            }
        )
    else:
        pipeline.set_stage_summary("pubmed", result.status, rows=int(len(enriched_df)))

    return enriched_df


def _register_document_enrichment_stages() -> None:
    """Register enrichment stages for the document pipeline."""

    enrichment_stage_registry.register(
        DocumentPipeline,
        EnrichmentStage(
            name="pubmed",
            include_if=_document_should_run_pubmed,
            handler=_document_run_pubmed_stage,
        ),
    )


_register_document_enrichment_stages()
<|MERGE_RESOLUTION|>--- conflicted
+++ resolved
@@ -9,13 +9,6 @@
 import pandas as pd
 import pandera.errors as pa_errors
 import requests
-<<<<<<< HEAD
-
-if TYPE_CHECKING:
-    from pandera.errors import SchemaError
-else:  # pragma: no cover - runtime compatibility for older Pandera releases
-    SchemaError = cast(type[Exception], getattr(pa_errors, "SchemaErrors", pa_errors.SchemaError))
-=======
 from pandas.api.types import Float64Dtype
 
 if TYPE_CHECKING:
@@ -24,7 +17,6 @@
     SchemaErrors: type[Exception] = _PanderaSchemaError
 else:  # pragma: no cover - runtime compatibility for older Pandera releases
     SchemaErrors = cast(type[Exception], getattr(pa_errors, "SchemaErrors", pa_errors.SchemaError))
->>>>>>> 42f7678f
 
 from bioetl.config import PipelineConfig
 from bioetl.core.api_client import CircuitBreakerOpenError
@@ -292,12 +284,9 @@
         """Close external adapters and the primary API client."""
 
         self._release_external_adapters()
-<<<<<<< HEAD
-=======
         super_close = getattr(super(), "close_resources", None)
         if callable(super_close):
             super_close()
->>>>>>> 42f7678f
 
     def _build_adapter_configs(
         self,
@@ -469,7 +458,7 @@
 
             logger.info("raw_schema_validation_passed", rows=len(validated))
             return validated
-        except SchemaError as exc:
+        except SchemaErrors as exc:
             failure_cases = getattr(exc, "failure_cases", None)
             details = None
             if isinstance(failure_cases, pd.DataFrame):
@@ -815,11 +804,7 @@
         }
         coverage_stats = compute_field_coverage(
             validated_df,
-<<<<<<< HEAD
-            list(coverage_columns.values()),
-=======
             tuple(coverage_columns.values()),
->>>>>>> 42f7678f
         )
         coverage_payload = {
             key: coverage_stats.get(column, 0.0)
@@ -938,27 +923,8 @@
             if value is None:
                 continue
 
-<<<<<<< HEAD
-            min_raw = config.get("min")
-            max_raw = config.get("max")
-            min_threshold: float | None = None
-            max_threshold: float | None = None
-            if min_raw is not None:
-                try:
-                    if isinstance(min_raw, (int, float, str)):
-                        min_threshold = float(min_raw)
-                except (TypeError, ValueError):
-                    pass
-            if max_raw is not None:
-                try:
-                    if isinstance(max_raw, (int, float, str)):
-                        max_threshold = float(max_raw)
-                except (TypeError, ValueError):
-                    pass
-=======
             min_threshold = self._coerce_threshold_value(config.get("min"))
             max_threshold = self._coerce_threshold_value(config.get("max"))
->>>>>>> 42f7678f
             severity = str(config.get("severity", "warning"))
 
             passed = True

--- conflicted
+++ resolved
@@ -9,18 +9,10 @@
 import pandas as pd
 import pandera.errors as pa_errors
 import requests
-<<<<<<< HEAD
 from pandas.api.types import Float64Dtype
-
-if TYPE_CHECKING:
-    from pandera.errors import SchemaError
-
-    SchemaErrors: type[Exception] = SchemaError
-=======
 
 if TYPE_CHECKING:
     from pandera.errors import SchemaError as SchemaErrors
->>>>>>> 1fefed51
 else:  # pragma: no cover - runtime compatibility for older Pandera releases
     SchemaErrors = cast(type[Exception], getattr(pa_errors, "SchemaErrors", pa_errors.SchemaError))
 
@@ -290,12 +282,9 @@
         """Close external adapters and the primary API client."""
 
         self._release_external_adapters()
-<<<<<<< HEAD
         super_close = getattr(super(), "close_resources", None)
         if callable(super_close):
             super_close()
-=======
->>>>>>> 1fefed51
 
     def _build_adapter_configs(
         self,
@@ -689,11 +678,7 @@
                     working_df[column] = pd.Series(
                         pd.NA,
                         index=working_df.index,
-<<<<<<< HEAD
                         dtype=Float64Dtype(),
-=======
-                        dtype="Float64",
->>>>>>> 1fefed51
                     )
                 else:
                     working_df[column] = pd.NA

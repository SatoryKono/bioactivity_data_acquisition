--- conflicted
+++ resolved
@@ -9,10 +9,6 @@
 import pandas as pd
 import pandera.errors as pa_errors
 import requests
-<<<<<<< HEAD
-from pandas.api.types import Float64Dtype
-=======
->>>>>>> 4583c76f
 
 if TYPE_CHECKING:
     from pandera.errors import SchemaError as SchemaErrors
@@ -22,11 +18,18 @@
 from bioetl.config import PipelineConfig
 from bioetl.core.api_client import CircuitBreakerOpenError, UnifiedAPIClient
 from bioetl.core.logger import UnifiedLogger
+from bioetl.pandera_pandas import DataFrameModel
 from bioetl.pipelines.base import (
     EnrichmentStage,
     PipelineBase,
     enrichment_stage_registry,
 )
+from bioetl.schemas.document import (
+    DocumentNormalizedSchema,
+    DocumentRawSchema,
+    DocumentSchema,
+)
+from bioetl.schemas.registry import schema_registry
 from bioetl.sources.crossref.pipeline import CROSSREF_ADAPTER_DEFINITION
 from bioetl.sources.document.merge.policy import merge_with_precedence
 from bioetl.sources.document.pipeline import (
@@ -38,13 +41,6 @@
 from bioetl.sources.semantic_scholar.pipeline import (
     SEMANTIC_SCHOLAR_ADAPTER_DEFINITION,
 )
-from bioetl.pandera_pandas import DataFrameModel
-from bioetl.schemas.document import (
-    DocumentNormalizedSchema,
-    DocumentRawSchema,
-    DocumentSchema,
-)
-from bioetl.schemas.registry import schema_registry
 from bioetl.utils.chembl import SupportsRequestJson
 from bioetl.utils.dtypes import coerce_retry_after
 from bioetl.utils.qc import compute_field_coverage, duplicate_summary
@@ -56,6 +52,8 @@
 from .parser import prepare_document_input_ids
 from .request import (
     build_adapter_configs as request_build_adapter_configs,
+)
+from .request import (
     collect_enrichment_metrics,
     init_external_adapters,
     run_enrichment_requests,
@@ -285,12 +283,6 @@
         """Close external adapters and the primary API client."""
 
         self._release_external_adapters()
-<<<<<<< HEAD
-        super_close = getattr(super(), "close_resources", None)
-        if callable(super_close):
-            super_close()
-=======
->>>>>>> 4583c76f
 
     def _build_adapter_configs(
         self,
@@ -684,11 +676,7 @@
                     working_df[column] = pd.Series(
                         pd.NA,
                         index=working_df.index,
-<<<<<<< HEAD
-                        dtype=Float64Dtype(),
-=======
                         dtype="Float64",
->>>>>>> 4583c76f
                     )
                 else:
                     working_df[column] = pd.NA

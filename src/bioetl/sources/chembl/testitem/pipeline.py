--- conflicted
+++ resolved
@@ -24,27 +24,11 @@
 from bioetl.schemas import TestItemSchema
 from bioetl.schemas.registry import schema_registry
 from bioetl.utils.config import coerce_float_config, coerce_int_config
-<<<<<<< HEAD
 from bioetl.utils.dtypes import coerce_retry_after
 from bioetl.utils.fallback import FallbackRecordBuilder
 from bioetl.utils.qc import update_summary_metrics, update_summary_section, update_validation_issue_summary
-=======
-from bioetl.utils.dtypes import (
-    coerce_nullable_int,
-    coerce_optional_bool,
-    coerce_retry_after,
-)
-from bioetl.utils.fallback import FallbackRecordBuilder, build_fallback_payload
-from bioetl.utils.json import canonical_json
-from bioetl.utils.qc import (
-    duplicate_summary,
-    update_summary_metrics,
-    update_summary_section,
-    update_validation_issue_summary,
-)
 from bioetl.sources.pubchem.client.pubchem_client import PubChemClient
 from bioetl.sources.pubchem.normalizer.pubchem_normalizer import PubChemNormalizer
->>>>>>> 6994d5a3
 
 __all__ = ["TestItemPipeline"]
 
@@ -629,7 +613,6 @@
         return enriched_df
 
     def validate(self, df: pd.DataFrame) -> pd.DataFrame:
-    def validate(self, df: pd.DataFrame) -> pd.DataFrame:
         """Validate molecule data against schema and QC policies."""
         self.validation_issues.clear()
 

--- conflicted
+++ resolved
@@ -404,14 +404,9 @@
 
                 deduplicated_input = input_indexed
 
-<<<<<<< HEAD
-                if bool(duplicated_mask.any()):
-                    duplicated_ids = duplicated_mask[duplicated_mask].index.unique().tolist()
-=======
                 if input_indexed.index.has_duplicates:
                     duplicated_counts = input_indexed.index.value_counts()
                     duplicated_ids = duplicated_counts[duplicated_counts > 1].index.tolist()
->>>>>>> 2073fd11
                     logger.warning(
                         "duplicate_molecule_ids_in_input",
                         count=len(duplicated_ids),

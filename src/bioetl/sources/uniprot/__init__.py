"""UniProt pipeline exports."""

<<<<<<< HEAD
from .pipeline import UniProtPipeline

__all__ = ["UniProtPipeline"]
=======
from .client import (
    UniProtIdMappingClient,
    UniProtOrthologsClient,
    UniProtSearchClient,
)
from .service import UniProtEnrichmentResult, UniProtService

__all__ = [
    "UniProtService",
    "UniProtEnrichmentResult",
    "UniProtSearchClient",
    "UniProtIdMappingClient",
    "UniProtOrthologsClient",
]
>>>>>>> baace274
<|MERGE_RESOLUTION|>--- conflicted
+++ resolved
@@ -1,16 +1,11 @@
 """UniProt pipeline exports."""
 
-<<<<<<< HEAD
-from .pipeline import UniProtPipeline
-
-__all__ = ["UniProtPipeline"]
-=======
 from .client import (
     UniProtIdMappingClient,
     UniProtOrthologsClient,
     UniProtSearchClient,
 )
-from .service import UniProtEnrichmentResult, UniProtService
+from .merge.service import UniProtEnrichmentResult, UniProtService
 
 __all__ = [
     "UniProtService",
@@ -18,5 +13,4 @@
     "UniProtSearchClient",
     "UniProtIdMappingClient",
     "UniProtOrthologsClient",
-]
->>>>>>> baace274
+]
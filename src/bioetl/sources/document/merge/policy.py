--- conflicted
+++ resolved
@@ -5,11 +5,8 @@
 import pandas as pd
 
 from bioetl.core.logger import UnifiedLogger
-<<<<<<< HEAD
 from bioetl.sources.crossref.merge import merge_crossref_with_base
-=======
 from bioetl.sources.pubmed.merge import merge_pubmed_with_base
->>>>>>> e229fee6
 
 __all__ = [
     "FIELD_PRECEDENCE",

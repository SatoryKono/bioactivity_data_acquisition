"""Crossref adapter definition and standalone pipeline."""

from __future__ import annotations

from typing import Final

from bioetl.adapters.crossref import CrossrefAdapter
from bioetl.pipelines.external_source import ExternalSourcePipeline
<<<<<<< HEAD
=======
from bioetl.schemas.pipeline_inputs import CrossrefInputSchema
>>>>>>> 4735027b
from bioetl.sources.crossref.schema import CrossrefNormalizedSchema
from bioetl.sources.document.pipeline import AdapterDefinition, FieldSpec

__all__ = ["CROSSREF_ADAPTER_DEFINITION", "CrossrefPipeline"]


CROSSREF_ADAPTER_DEFINITION: Final[AdapterDefinition] = AdapterDefinition(
    adapter_cls=CrossrefAdapter,
    api_fields={
        "base_url": FieldSpec(default="https://api.crossref.org"),
        "rate_limit_max_calls": FieldSpec(default=2),
        "rate_limit_period": FieldSpec(default=1.0),
        "rate_limit_jitter": FieldSpec(default=True),
        "headers": FieldSpec(default_factory=dict),
    },
    adapter_fields={
        "batch_size": FieldSpec(default=100),
        "workers": FieldSpec(default=2),
        "mailto": FieldSpec(default="", env="CROSSREF_MAILTO"),
    },
)


class CrossrefPipeline(ExternalSourcePipeline):
    """Pipeline coordinating DOI enrichment against the Crossref REST API."""

    source_name: Final[str] = "crossref"
    adapter_definition: Final[AdapterDefinition] = CROSSREF_ADAPTER_DEFINITION
    normalized_schema = CrossrefNormalizedSchema
    business_key: Final[str] = "doi_clean"
    metadata_source_system: Final[str] = "crossref"
<<<<<<< HEAD
=======
    input_schema: Final[type[CrossrefInputSchema]] = CrossrefInputSchema
>>>>>>> 4735027b
    expected_input_columns: Final[tuple[str, ...]] = (
        "doi",
        "doi_clean",
        "title",
        "crossref_doi",
        "crossref_doi_clean",
    )
    identifier_columns: Final[dict[str, tuple[str, ...]]] = {
        "doi": (
            "doi",
            "doi_clean",
            "chembl_doi",
            "crossref_doi",
            "crossref_doi_clean",
            "openalex_doi",
            "pubmed_doi",
        ),
        "title": ("title", "crossref_title"),
    }
    match_columns: Final[tuple[str, ...]] = ("crossref_doi_clean", "doi_clean")
    sort_by: Final[tuple[str, ...]] = ("doi_clean", "crossref_doi_clean")<|MERGE_RESOLUTION|>--- conflicted
+++ resolved
@@ -6,10 +6,7 @@
 
 from bioetl.adapters.crossref import CrossrefAdapter
 from bioetl.pipelines.external_source import ExternalSourcePipeline
-<<<<<<< HEAD
-=======
 from bioetl.schemas.pipeline_inputs import CrossrefInputSchema
->>>>>>> 4735027b
 from bioetl.sources.crossref.schema import CrossrefNormalizedSchema
 from bioetl.sources.document.pipeline import AdapterDefinition, FieldSpec
 
@@ -41,10 +38,7 @@
     normalized_schema = CrossrefNormalizedSchema
     business_key: Final[str] = "doi_clean"
     metadata_source_system: Final[str] = "crossref"
-<<<<<<< HEAD
-=======
     input_schema: Final[type[CrossrefInputSchema]] = CrossrefInputSchema
->>>>>>> 4735027b
     expected_input_columns: Final[tuple[str, ...]] = (
         "doi",
         "doi_clean",

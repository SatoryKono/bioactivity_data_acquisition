--- conflicted
+++ resolved
@@ -6,10 +6,7 @@
 
 from bioetl.adapters.pubmed import PubMedAdapter
 from bioetl.pipelines.external_source import ExternalSourcePipeline
-<<<<<<< HEAD
-=======
 from bioetl.schemas.pipeline_inputs import PubMedInputSchema
->>>>>>> 4735027b
 from bioetl.sources.document.pipeline import AdapterDefinition, FieldSpec
 from bioetl.sources.pubmed.schema import PubMedNormalizedSchema
 
@@ -47,10 +44,7 @@
     normalized_schema = PubMedNormalizedSchema
     business_key: Final[str] = "pmid"
     metadata_source_system: Final[str] = "pubmed"
-<<<<<<< HEAD
-=======
     input_schema: Final[type[PubMedInputSchema]] = PubMedInputSchema
->>>>>>> 4735027b
     expected_input_columns: Final[tuple[str, ...]] = (
         "pmid",
         "doi",

"""Helpers for constructing PubChem REST API requests."""

from __future__ import annotations

from typing import Final, Iterable, Sequence

__all__ = ["PubChemRequestBuilder"]


class PubChemRequestBuilder:
    """Build URLs and query parameters for PubChem PUG-REST calls."""

    _CID_LOOKUP_TEMPLATE: Final[str] = "/compound/inchikey/{inchikey}/cids/JSON"
    _PROPERTIES_TEMPLATE: Final[str] = "/compound/cid/{cid_list}/property/{properties}/JSON"
<<<<<<< HEAD
    _SYNONYMS_TEMPLATE: Final[str] = "/compound/cid/{cid_list}/synonyms/JSON"
    _REGISTRY_IDS_TEMPLATE: Final[str] = "/compound/cid/{cid_list}/xrefs/RegistryID/JSON"
    _RN_TEMPLATE: Final[str] = "/compound/cid/{cid_list}/xrefs/RN/JSON"
=======
    _SYNONYMS_TEMPLATE: Final[str] = "/compound/cid/{cid}/synonyms/JSON"
    _REGISTRY_XREFS_TEMPLATE: Final[str] = "/compound/cid/{cid}/xrefs/RegistryID,RN/JSON"
>>>>>>> 469fd9fe
    _DEFAULT_PROPERTIES: Final[tuple[str, ...]] = (
        "MolecularFormula",
        "MolecularWeight",
        "CanonicalSMILES",
        "IsomericSMILES",
        "InChI",
        "InChIKey",
        "IUPACName",
    )

    @classmethod
    def build_cid_lookup_url(cls, inchikey: str) -> str:
        """Return the endpoint for resolving a CID by InChIKey."""

        sanitized = inchikey.strip().upper()
        return cls._CID_LOOKUP_TEMPLATE.format(inchikey=sanitized)

    @classmethod
    def build_properties_url(
        cls,
        cids: Sequence[int | str],
        properties: Iterable[str] | None = None,
    ) -> str:
        """Return the endpoint for retrieving compound properties."""

        cid_tokens = [str(cid) for cid in cids if str(cid)]
        cid_list = ",".join(cid_tokens)
        property_tokens = list(properties or cls._DEFAULT_PROPERTIES)
        property_list = ",".join(property_tokens)
        return cls._PROPERTIES_TEMPLATE.format(cid_list=cid_list, properties=property_list)

    @classmethod
<<<<<<< HEAD
    def build_synonyms_url(cls, cids: Sequence[int | str]) -> str:
        """Return the endpoint for retrieving synonym data for the provided CIDs."""

        cid_tokens = [str(cid) for cid in cids if str(cid)]
        cid_list = ",".join(cid_tokens)
        return cls._SYNONYMS_TEMPLATE.format(cid_list=cid_list)

    @classmethod
    def build_registry_ids_url(cls, cids: Sequence[int | str]) -> str:
        """Return the endpoint for retrieving registry identifiers."""

        cid_tokens = [str(cid) for cid in cids if str(cid)]
        cid_list = ",".join(cid_tokens)
        return cls._REGISTRY_IDS_TEMPLATE.format(cid_list=cid_list)

    @classmethod
    def build_rn_url(cls, cids: Sequence[int | str]) -> str:
        """Return the endpoint for retrieving RN (CAS) identifiers."""

        cid_tokens = [str(cid) for cid in cids if str(cid)]
        cid_list = ",".join(cid_tokens)
        return cls._RN_TEMPLATE.format(cid_list=cid_list)
=======
    def build_synonyms_url(cls, cid: int | str) -> str:
        """Return the endpoint for retrieving synonym data for a single CID."""

        cid_token = str(cid).strip()
        return cls._SYNONYMS_TEMPLATE.format(cid=cid_token)

    @classmethod
    def build_registry_xrefs_url(cls, cid: int | str) -> str:
        """Return the endpoint for retrieving registry and RN identifiers."""

        cid_token = str(cid).strip()
        return cls._REGISTRY_XREFS_TEMPLATE.format(cid=cid_token)
>>>>>>> 469fd9fe

    @classmethod
    def get_default_properties(cls) -> tuple[str, ...]:
        """Expose the canonical property list used for enrichment."""

        return cls._DEFAULT_PROPERTIES<|MERGE_RESOLUTION|>--- conflicted
+++ resolved
@@ -2,7 +2,8 @@
 
 from __future__ import annotations
 
-from typing import Final, Iterable, Sequence
+from collections.abc import Iterable, Sequence
+from typing import Final
 
 __all__ = ["PubChemRequestBuilder"]
 
@@ -12,14 +13,8 @@
 
     _CID_LOOKUP_TEMPLATE: Final[str] = "/compound/inchikey/{inchikey}/cids/JSON"
     _PROPERTIES_TEMPLATE: Final[str] = "/compound/cid/{cid_list}/property/{properties}/JSON"
-<<<<<<< HEAD
-    _SYNONYMS_TEMPLATE: Final[str] = "/compound/cid/{cid_list}/synonyms/JSON"
-    _REGISTRY_IDS_TEMPLATE: Final[str] = "/compound/cid/{cid_list}/xrefs/RegistryID/JSON"
-    _RN_TEMPLATE: Final[str] = "/compound/cid/{cid_list}/xrefs/RN/JSON"
-=======
     _SYNONYMS_TEMPLATE: Final[str] = "/compound/cid/{cid}/synonyms/JSON"
     _REGISTRY_XREFS_TEMPLATE: Final[str] = "/compound/cid/{cid}/xrefs/RegistryID,RN/JSON"
->>>>>>> 469fd9fe
     _DEFAULT_PROPERTIES: Final[tuple[str, ...]] = (
         "MolecularFormula",
         "MolecularWeight",
@@ -52,30 +47,6 @@
         return cls._PROPERTIES_TEMPLATE.format(cid_list=cid_list, properties=property_list)
 
     @classmethod
-<<<<<<< HEAD
-    def build_synonyms_url(cls, cids: Sequence[int | str]) -> str:
-        """Return the endpoint for retrieving synonym data for the provided CIDs."""
-
-        cid_tokens = [str(cid) for cid in cids if str(cid)]
-        cid_list = ",".join(cid_tokens)
-        return cls._SYNONYMS_TEMPLATE.format(cid_list=cid_list)
-
-    @classmethod
-    def build_registry_ids_url(cls, cids: Sequence[int | str]) -> str:
-        """Return the endpoint for retrieving registry identifiers."""
-
-        cid_tokens = [str(cid) for cid in cids if str(cid)]
-        cid_list = ",".join(cid_tokens)
-        return cls._REGISTRY_IDS_TEMPLATE.format(cid_list=cid_list)
-
-    @classmethod
-    def build_rn_url(cls, cids: Sequence[int | str]) -> str:
-        """Return the endpoint for retrieving RN (CAS) identifiers."""
-
-        cid_tokens = [str(cid) for cid in cids if str(cid)]
-        cid_list = ",".join(cid_tokens)
-        return cls._RN_TEMPLATE.format(cid_list=cid_list)
-=======
     def build_synonyms_url(cls, cid: int | str) -> str:
         """Return the endpoint for retrieving synonym data for a single CID."""
 
@@ -88,7 +59,6 @@
 
         cid_token = str(cid).strip()
         return cls._REGISTRY_XREFS_TEMPLATE.format(cid=cid_token)
->>>>>>> 469fd9fe
 
     @classmethod
     def get_default_properties(cls) -> tuple[str, ...]:

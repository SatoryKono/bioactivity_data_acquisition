#!/usr/bin/env python3
"""CLI entrypoint for executing the assay pipeline."""

<<<<<<< HEAD
from scripts import create_pipeline_app  # noqa: E402
=======
from bioetl.cli.app import create_pipeline_app
>>>>>>> 9e103ec0

app = create_pipeline_app(
    "assay",
    "Run assay pipeline to extract and transform assay data",
)


if __name__ == "__main__":
    app()
<|MERGE_RESOLUTION|>--- conflicted
+++ resolved
@@ -1,11 +1,7 @@
 #!/usr/bin/env python3
 """CLI entrypoint for executing the assay pipeline."""
 
-<<<<<<< HEAD
-from scripts import create_pipeline_app  # noqa: E402
-=======
 from bioetl.cli.app import create_pipeline_app
->>>>>>> 9e103ec0
 
 app = create_pipeline_app(
     "assay",

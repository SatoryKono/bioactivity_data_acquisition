#!/usr/bin/env python3
"""CLI entrypoint for executing the target pipeline."""

from __future__ import annotations

import os
from datetime import datetime
from pathlib import Path
import typer
from click import get_current_context
from click.core import ParameterSource

from bioetl.config.loader import load_config, parse_cli_overrides
from bioetl.core.logger import UnifiedLogger
from bioetl.cli.limits import apply_sample_limit
from bioetl.pipelines.target import TargetPipeline

DEFAULT_CONFIG = Path("configs/pipelines/target.yaml")
# The canonical bootstrap dataset bundled with the repository is singular
# (``target.csv``). A typo in the original CLI default pointed to
# ``targets.csv`` which does not exist and caused the pipeline to emit empty
# outputs on a fresh checkout. Align the default with the actual fixture so
# running the command works out-of-the-box.
DEFAULT_INPUT = Path("data/input/target.csv")
# Persist all target pipeline artefacts underneath the dedicated
# ``data/output/target`` directory to align with repository conventions.
DEFAULT_OUTPUT_ROOT = Path("data/output/target")

app = typer.Typer(help="Run target pipeline to extract and transform target data")


def _validate_positive_option(value: int | None, param_name: str) -> None:
    """Ensure CLI numeric options are positive integers when provided."""

    if value is not None and value < 1:
        raise typer.BadParameter(
            f"--{param_name} must be >= 1",
            param_hint=f"--{param_name}",
        )


@app.command()
def run(  # noqa: PLR0913 - CLI functions naturally accept many parameters
    input_file: Path | None = typer.Option(
        DEFAULT_INPUT,
        "--input-file",
        "-i",
        help="Path to the seed dataset used during extraction",
    ),
    output_root: Path = typer.Option(
        DEFAULT_OUTPUT_ROOT,
        "--output-root",
        "-o",
        help="Directory where pipeline run artifacts will be materialised",
    ),
    config_path: Path = typer.Option(
        DEFAULT_CONFIG,
        "--config",
        help="Path to the pipeline configuration YAML",
    ),
    golden: Path | None = typer.Option(
        None,
        "--golden",
        help="Optional golden dataset for deterministic comparisons",
    ),
    sample: int | None = typer.Option(
        None,
        "--sample",
        help="Process only the first N records for smoke testing",
    ),
    limit: int | None = typer.Option(
        None,
        "--limit",
        help="Restrict extraction to the first N input records",
    ),
    fail_on_schema_drift: bool = typer.Option(
        True,
        "--fail-on-schema-drift/--allow-schema-drift",
        help="Fail immediately if schema drift is detected",
        show_default=True,
    ),
    extended: bool = typer.Option(
        False,
        "--extended/--no-extended",
        help="Emit extended QC artifacts (correlations, summary statistics, dataset metrics)",
        show_default=True,
    ),
    mode: str = typer.Option(
        "default",
        "--mode",
        help="Execution mode for the pipeline",
        show_default=True,
    ),
    run_id: str | None = typer.Option(
        None,
        "--run-id",
        help="Explicit run identifier (defaults to pipeline+timestamp)",
    ),
    with_uniprot: bool = typer.Option(
        True,
        "--with-uniprot/--without-uniprot",
        help="Enable UniProt enrichment stage",
        show_default=True,
    ),
    with_iuphar: bool = typer.Option(
        True,
        "--with-iuphar/--without-iuphar",
        help="Enable IUPHAR enrichment stage",
        show_default=True,
    ),
    dry_run: bool = typer.Option(
        False,
        "--dry-run/--no-dry-run",
        "-d",
        help="Validate configuration without running the pipeline",
    ),
    verbose: bool = typer.Option(
        False,
        "--verbose/--no-verbose",
        "-v",
        help="Enable verbose logging",
    ),
    set_values: list[str] = typer.Option(
        [],
        "--set",
        "-S",
        metavar="KEY=VALUE",
        help="Override configuration values (repeatable)",
    ),
) -> None:
    """Execute the target pipeline with run-scoped materialisation."""

    _validate_positive_option(sample, "sample")
    _validate_positive_option(limit, "limit")

    UnifiedLogger.setup(mode="development" if verbose else "production")
    logger = UnifiedLogger.get("cli.target")

    overrides = parse_cli_overrides(set_values)
    cli_overrides = overrides.setdefault("cli", {})
    cli_overrides.update(
        {
            "fail_on_schema_drift": fail_on_schema_drift,
            "extended": extended,
            "mode": mode,
            "dry_run": dry_run,
            "verbose": verbose,
        }
    )
    if golden is not None:
        cli_overrides["golden"] = str(golden)
    if sample is not None:
        cli_overrides["sample"] = sample
    if limit is not None:
        cli_overrides["limit"] = limit

    ctx = get_current_context()
    iuphar_param_source = ctx.get_parameter_source("with_iuphar")
    iuphar_source_overrides = overrides.setdefault("sources", {}).setdefault("iuphar", {})
    override_enabled = iuphar_source_overrides.get("enabled")
    effective_iuphar_requested = with_iuphar if override_enabled is None else bool(override_enabled)
    user_forced_iuphar = (
        iuphar_param_source not in {ParameterSource.DEFAULT, ParameterSource.DEFAULT_MAP}
        and with_iuphar
    ) or override_enabled is True

    if os.getenv("IUPHAR_API_KEY") is None:
        if user_forced_iuphar:
            raise typer.BadParameter(
                "IUPHAR enrichment requires the IUPHAR_API_KEY environment variable",
                param_hint="--with-iuphar",
            )

        if effective_iuphar_requested:
            logger.warning(
                "iuphar_api_key_missing",
                message="IUPHAR_API_KEY not set; disabling enrichment stage",
            )
        with_iuphar = False
        iuphar_source_overrides["enabled"] = False
        iuphar_source_overrides.setdefault("api_key", None)
        headers_override = iuphar_source_overrides.setdefault("headers", {})
        if not headers_override:
            headers_override["x-api-key"] = ""

    config = load_config(config_path, overrides=overrides)
    mode_choices: list[str] | None = None
    if isinstance(config.cli, dict):
        mode_choices = config.cli.get("mode_choices")
    if mode_choices and mode not in mode_choices:
        allowed = ", ".join(mode_choices)
        raise typer.BadParameter(
            f"Mode must be one of: {allowed}",
            param_hint="--mode",
        )

    timestamp = datetime.now().strftime("%Y%m%d%H%M%S")
    resolved_run_id = run_id or f"{config.pipeline.name}_{timestamp}"
    config.cli.setdefault("stages", {})
    config.cli["stages"].update(
        {"uniprot": with_uniprot, "iuphar": with_iuphar}
    )
    config.cli["run_id"] = resolved_run_id
    config.cli["output_root"] = str(output_root)

    logger.info(
        "pipeline_run_configured",
        run_id=resolved_run_id,
        config=str(config_path),
        output_root=str(output_root),
    )

    pipeline = TargetPipeline(config, resolved_run_id)

    runtime_flags: dict[str, object] = {
        "with_uniprot": with_uniprot,
        "with_iuphar": with_iuphar,
        "dry_run": dry_run,
        "mode": mode,
    }
    if sample is not None:
        runtime_flags["sample"] = sample
    if limit is not None:
        runtime_flags["limit"] = limit
    if input_file is not None:
        runtime_flags["input_file"] = str(input_file)

    pipeline.runtime_options.update(runtime_flags)

    extraction_limit = sample if sample is not None else limit
    if extraction_limit is not None:
        apply_sample_limit(pipeline, extraction_limit)

    if dry_run:
        typer.echo("[DRY-RUN] Configuration loaded successfully.")
        typer.echo(f"Run ID: {resolved_run_id}")
        typer.echo(f"Config path: {config_path}")
        typer.echo(f"Config hash: {config.config_hash}")
        typer.echo(f"Stages: UniProt={with_uniprot}, IUPHAR={with_iuphar}")
        return

<<<<<<< HEAD
    if sample is not None:
        original_extract = cast(Callable[..., pd.DataFrame], pipeline.extract)

        def limited_extract(
            self: PipelineBase, *args: Any, **kwargs: Any
        ) -> pd.DataFrame:
            df = original_extract(*args, **kwargs)
            logger.info(
                "applying_sample_limit",
                limit=sample,
                original_rows=len(df),
            )
            return df.head(sample)

        limited_method = cast(
            Callable[..., pd.DataFrame],
            MethodType(limited_extract, pipeline),
        )
        pipeline.extract = limited_method

=======
>>>>>>> 796af617
    if input_file is None:
        input_file = DEFAULT_INPUT
        pipeline.runtime_options["input_file"] = str(input_file)

    run_directory = output_root / resolved_run_id / config.pipeline.entity
    dataset_dir = run_directory / "datasets"
    dataset_dir.mkdir(parents=True, exist_ok=True)
    dataset_path = dataset_dir / f"{config.pipeline.entity}.csv"

    artifacts = pipeline.run(
        dataset_path,
        extended=extended,
        input_file=input_file,
    )

    typer.echo("=== Target Pipeline Execution Summary ===")
    typer.echo(f"Run directory: {artifacts.run_directory}")
    typer.echo(f"Dataset: {artifacts.dataset}")
    typer.echo(f"Quality report: {artifacts.quality_report}")
    if artifacts.correlation_report:
        typer.echo(f"Correlation report: {artifacts.correlation_report}")
    if artifacts.metadata is not None:
        typer.echo(f"Metadata: {artifacts.metadata}")
    if artifacts.debug_dataset:
        typer.echo(f"Debug dataset: {artifacts.debug_dataset}")
    if artifacts.qc_summary:
        typer.echo(f"QC summary: {artifacts.qc_summary}")
    if artifacts.qc_missing_mappings:
        typer.echo(f"QC missing mappings: {artifacts.qc_missing_mappings}")
    if artifacts.qc_enrichment_metrics:
        typer.echo(f"QC enrichment metrics: {artifacts.qc_enrichment_metrics}")
    if artifacts.qc_summary_statistics:
        typer.echo(f"QC summary statistics: {artifacts.qc_summary_statistics}")
    if artifacts.qc_dataset_metrics:
        typer.echo(f"QC dataset metrics: {artifacts.qc_dataset_metrics}")
    if artifacts.additional_datasets:
        typer.echo("Additional datasets:")
        for name, path in artifacts.additional_datasets.items():
            typer.echo(f"  - {name}: {path}")

    logger.info(
        "pipeline_run_completed",
        run_id=resolved_run_id,
        dataset=str(artifacts.dataset),
        quality_report=str(artifacts.quality_report),
        metadata=str(artifacts.metadata) if artifacts.metadata else None,
    )


if __name__ == "__main__":
    app()<|MERGE_RESOLUTION|>--- conflicted
+++ resolved
@@ -4,15 +4,21 @@
 from __future__ import annotations
 
 import os
+from collections.abc import Callable
 from datetime import datetime
 from pathlib import Path
+from types import MethodType
+from typing import Any, cast
+
+import pandas as pd
 import typer
 from click import get_current_context
 from click.core import ParameterSource
 
+from bioetl.cli.limits import apply_sample_limit
 from bioetl.config.loader import load_config, parse_cli_overrides
 from bioetl.core.logger import UnifiedLogger
-from bioetl.cli.limits import apply_sample_limit
+from bioetl.pipelines.base import PipelineBase
 from bioetl.pipelines.target import TargetPipeline
 
 DEFAULT_CONFIG = Path("configs/pipelines/target.yaml")
@@ -239,7 +245,6 @@
         typer.echo(f"Stages: UniProt={with_uniprot}, IUPHAR={with_iuphar}")
         return
 
-<<<<<<< HEAD
     if sample is not None:
         original_extract = cast(Callable[..., pd.DataFrame], pipeline.extract)
 
@@ -260,8 +265,6 @@
         )
         pipeline.extract = limited_method
 
-=======
->>>>>>> 796af617
     if input_file is None:
         input_file = DEFAULT_INPUT
         pipeline.runtime_options["input_file"] = str(input_file)

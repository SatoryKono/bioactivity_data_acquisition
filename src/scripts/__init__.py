"""Shared registry and helpers for CLI pipeline entrypoints."""

from __future__ import annotations

from dataclasses import replace
from pathlib import Path

import typer

from bioetl.cli.command import PipelineCommandConfig, create_pipeline_command
from bioetl.config.paths import get_config_path
from bioetl.sources.chembl.activity.pipeline import ActivityPipeline
from bioetl.sources.chembl.assay.pipeline import AssayPipeline
from bioetl.sources.chembl.document.pipeline import DocumentPipeline
from bioetl.sources.chembl.target.pipeline import TargetPipeline
from bioetl.sources.iuphar.pipeline import GtpIupharPipeline
from bioetl.sources.chembl.testitem.pipeline import TestItemPipeline
from bioetl.sources.uniprot.pipeline import UniProtPipeline

PIPELINE_COMMAND_REGISTRY: dict[str, PipelineCommandConfig] = {
    "activity": PipelineCommandConfig(
        pipeline_name="activity",
        pipeline_factory=lambda: ActivityPipeline,
        default_config=get_config_path("pipelines/activity.yaml"),
        default_input=Path("data/input/activity.csv"),
        default_output_dir=Path("data/output/activity"),
        description="ChEMBL activity data",
    ),
    "assay": PipelineCommandConfig(
        pipeline_name="assay",
        pipeline_factory=lambda: AssayPipeline,
        default_config=get_config_path("pipelines/assay.yaml"),
        default_input=Path("data/input/assay.csv"),
        default_output_dir=Path("data/output/assay"),
        description="ChEMBL assay data",
    ),
    "target": PipelineCommandConfig(
        pipeline_name="target",
        pipeline_factory=lambda: TargetPipeline,
        default_config=get_config_path("pipelines/target.yaml"),
        default_input=Path("data/input/target.csv"),
        default_output_dir=Path("data/output/target"),
        mode_choices=("default", "smoke"),
        description="ChEMBL + UniProt + IUPHAR",
    ),
    "document": PipelineCommandConfig(
        pipeline_name="document",
        pipeline_factory=lambda: DocumentPipeline,
        default_config=get_config_path("pipelines/document.yaml"),
        default_input=Path("data/input/document.csv"),
        default_output_dir=Path("data/output/documents"),
        mode_choices=("chembl", "all"),
        default_mode="all",
        description="ChEMBL + external sources",
    ),
    "testitem": PipelineCommandConfig(
        pipeline_name="testitem",
        pipeline_factory=lambda: TestItemPipeline,
        default_config=get_config_path("pipelines/testitem.yaml"),
        default_input=Path("data/input/testitem.csv"),
        default_output_dir=Path("data/output/testitems"),
        description="ChEMBL molecules + PubChem",
    ),
<<<<<<< HEAD
    "gtp_iuphar": PipelineCommandConfig(
        pipeline_name="gtp_iuphar",
        pipeline_factory=lambda: GtpIupharPipeline,
        default_config=get_config_path("pipelines/iuphar.yaml"),
        default_input=Path("data/input/iuphar_targets.csv"),
        default_output_dir=Path("data/output/iuphar"),
        description="Guide to Pharmacology targets",
=======
    "uniprot": PipelineCommandConfig(
        pipeline_name="uniprot",
        pipeline_factory=lambda: UniProtPipeline,
        default_config=get_config_path("pipelines/uniprot.yaml"),
        default_input=Path("data/input/uniprot.csv"),
        default_output_dir=Path("data/output/uniprot"),
        description="Standalone UniProt enrichment",
>>>>>>> f71efc77
    ),
}


def get_pipeline_command_config(key: str) -> PipelineCommandConfig:
    try:
        config = PIPELINE_COMMAND_REGISTRY[key]
    except KeyError as exc:  # pragma: no cover - defensive branch
        raise KeyError(f"Unknown pipeline registry key: {key}") from exc
    return replace(config)


def register_pipeline_command(app: typer.Typer, key: str) -> None:
    command = create_pipeline_command(get_pipeline_command_config(key))
    app.command(name=key)(command)


def create_pipeline_app(key: str, help_text: str) -> typer.Typer:
    """Build a Typer application wired to ``key`` in the pipeline registry."""

    app = typer.Typer(help=help_text)
    register_pipeline_command(app, key)
    return app


__all__ = [
    "PIPELINE_COMMAND_REGISTRY",
    "get_pipeline_command_config",
    "register_pipeline_command",
    "create_pipeline_app",
]<|MERGE_RESOLUTION|>--- conflicted
+++ resolved
@@ -61,7 +61,6 @@
         default_output_dir=Path("data/output/testitems"),
         description="ChEMBL molecules + PubChem",
     ),
-<<<<<<< HEAD
     "gtp_iuphar": PipelineCommandConfig(
         pipeline_name="gtp_iuphar",
         pipeline_factory=lambda: GtpIupharPipeline,
@@ -69,7 +68,7 @@
         default_input=Path("data/input/iuphar_targets.csv"),
         default_output_dir=Path("data/output/iuphar"),
         description="Guide to Pharmacology targets",
-=======
+    ),
     "uniprot": PipelineCommandConfig(
         pipeline_name="uniprot",
         pipeline_factory=lambda: UniProtPipeline,
@@ -77,7 +76,6 @@
         default_input=Path("data/input/uniprot.csv"),
         default_output_dir=Path("data/output/uniprot"),
         description="Standalone UniProt enrichment",
->>>>>>> f71efc77
     ),
 }
 

"""CLI entrypoint for executing the UniProt pipeline."""

<<<<<<< HEAD
from scripts import create_pipeline_app  # noqa: E402
=======
from bioetl.cli.app import create_pipeline_app
>>>>>>> 9e103ec0

app = create_pipeline_app(
    "uniprot",
    "Run UniProt pipeline to enrich accessions with UniProt metadata",
)


if __name__ == "__main__":
    app()<|MERGE_RESOLUTION|>--- conflicted
+++ resolved
@@ -1,10 +1,6 @@
 """CLI entrypoint for executing the UniProt pipeline."""
 
-<<<<<<< HEAD
-from scripts import create_pipeline_app  # noqa: E402
-=======
 from bioetl.cli.app import create_pipeline_app
->>>>>>> 9e103ec0
 
 app = create_pipeline_app(
     "uniprot",

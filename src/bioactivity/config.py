--- conflicted
+++ resolved
@@ -3,7 +3,6 @@
 from __future__ import annotations
 
 import os
-<<<<<<< HEAD
 from collections.abc import Iterable, Mapping
 from pathlib import Path
 from typing import Any, Literal
@@ -38,244 +37,13 @@
     except yaml.YAMLError:
         return value
     return parsed
-=======
-from copy import deepcopy
-from pathlib import Path
-from typing import Any, Iterable, Mapping
-
-import yaml
-from pydantic import BaseModel, ConfigDict, Field, HttpUrl, ValidationError, computed_field, field_validator, model_validator
-
-ENV_PREFIX_FALLBACK = "BIOACTIVITY"
-ENV_SEPARATOR = "__"
-
-
-def _ensure_directory(path: Path) -> Path:
-    path.expanduser().resolve().parent.mkdir(parents=True, exist_ok=True)
-    return path
-
-
-def _deep_update(target: dict[str, Any], updates: Mapping[str, Any]) -> dict[str, Any]:
-    for key, value in updates.items():
-        if (
-            isinstance(value, Mapping)
-            and key in target
-            and isinstance(target[key], Mapping)
-        ):
-            target[key] = _deep_update(dict(target[key]), value)
-        else:
-            target[key] = value
-    return target
-
-
-def _build_nested(path: Iterable[str], value: Any) -> dict[str, Any]:
-    keys = list(path)
-    if not keys:
-        msg = "Override keys must not be empty"
-        raise ValueError(msg)
-    nested: dict[str, Any] = {}
-    cursor = nested
-    for key in keys[:-1]:
-        cursor[key] = {}
-        cursor = cursor[key]  # type: ignore[assignment]
-    cursor[keys[-1]] = value
-    return nested
-
-
-def _coerce_value(raw: str) -> Any:
-    try:
-        loaded = yaml.safe_load(raw)
-    except yaml.YAMLError:
-        return raw
-    return loaded
->>>>>>> 818aa254
 
 
 class RetrySettings(BaseModel):
     """Retry configuration for HTTP clients."""
 
     max_tries: int = Field(default=5, ge=1)
-    backoff_multiplier: float = Field(default=2.0, gt=0)
-    jitter: float = Field(default=0.5, ge=0)
-
-
-class RateLimitSettings(BaseModel):
-    """Rate limiting configuration for HTTP clients."""
-
-    per_seconds: int = Field(default=5, ge=1)
-    burst: int = Field(default=5, ge=1)
-
-
-class PaginationSettings(BaseModel):
-    """Pagination metadata for API sources."""
-
-    param: str | None = Field(default="page")
-    size_param: str | None = Field(default="page_size")
-    size: int = Field(default=200, gt=0)
-    max_pages: int | None = Field(default=None, ge=1)
-
-
-class AuthSettings(BaseModel):
-    """Authentication configuration referencing secrets."""
-
-    secret_name: str | None = None
-    header_name: str = Field(default="Authorization")
-    scheme: str | None = Field(default="Bearer")
-
-    def apply(self, headers: Mapping[str, str], secrets: SecretsSettings) -> dict[str, str]:  # type: ignore[name-defined]
-        if self.secret_name is None:
-            return dict(headers)
-        secret_value = secrets.get(self.secret_name)
-        if secret_value is None:
-            return dict(headers)
-        applied = dict(headers)
-        token = secret_value if self.scheme is None else f"{self.scheme} {secret_value}".strip()
-        applied[self.header_name] = token
-        return applied
-
-
-class OutputPaths(BaseModel):
-    """Paths for ETL outputs."""
-
-    data_path: Path = Field(default=Path("data/output/bioactivities.csv"))
-    qc_report_path: Path = Field(default=Path("data/output/qc_report.csv"))
-    correlation_path: Path = Field(default=Path("data/output/correlation.csv"))
-
-    @field_validator("data_path", "qc_report_path", "correlation_path")
-    @classmethod
-    def ensure_parent(cls, value: Path) -> Path:
-        return _ensure_directory(value)
-
-
-class IOSettings(BaseModel):
-    """Input/output configuration for the pipeline."""
-
-    input_dir: Path = Field(default=Path("data/input"))
-    output_dir: Path = Field(default=Path("data/output"))
-    temp_dir: Path = Field(default=Path("data/tmp"))
-    output: OutputPaths = Field(default_factory=OutputPaths)
-
-    @field_validator("input_dir", "output_dir", "temp_dir")
-    @classmethod
-    def ensure_directory(cls, value: Path) -> Path:
-        value.expanduser().resolve().mkdir(parents=True, exist_ok=True)
-        return value
-
-
-class ProjectSettings(BaseModel):
-    """Metadata about the project."""
-
-    name: str = Field(default="Bioactivity Data Acquisition")
-    version: str = Field(default="0.1.0")
-    description: str = Field(
-        default=(
-            "Canonical configuration for the ChEMBL bioactivity ETL pipeline."
-        )
-    )
-
-
-class RuntimeSettings(BaseModel):
-    """Runtime configuration toggles."""
-
-    log_level: str = Field(default="INFO")
-    max_workers: int = Field(default=4, ge=1)
-    progress: bool = Field(default=True)
-
-
-class DeterminismSettings(BaseModel):
-    """Deterministic execution toggles."""
-
-    random_seed: int = Field(default=42)
-    sort_rows: bool = Field(default=True)
-    sort_columns: bool = Field(default=True)
-    row_sort_keys: list[str] = Field(default_factory=lambda: ["source", "compound_id"])
-
-
-class ValidationThresholds(BaseModel):
-    """Quality thresholds for QC reports."""
-
-    max_missing_percent: float = Field(default=0.05, ge=0.0, le=1.0)
-    max_duplicate_rows: int = Field(default=0, ge=0)
-
-
-class ValidationSettings(BaseModel):
-    """Data validation configuration."""
-
-    strict: bool = Field(default=True)
-    enforce_output_schema: bool = Field(default=True)
-    thresholds: ValidationThresholds = Field(default_factory=ValidationThresholds)
-
-
-class HTTPSettings(BaseModel):
-    """Global HTTP client settings."""
-
-    timeout: float = Field(default=30.0, gt=0)
-    retry: RetrySettings = Field(default_factory=RetrySettings)
-    rate_limit: RateLimitSettings = Field(default_factory=RateLimitSettings)
-    user_agent: str = Field(default="bioactivity-data-acquisition/0.1.0")
-
-
-class PostprocessSettings(BaseModel):
-    """Controls post-processing outputs."""
-
-    qc: dict[str, bool] = Field(default_factory=lambda: {"enabled": True, "correlation": True})
-    reporting: dict[str, bool] = Field(default_factory=lambda: {"include_timestamp": True})
-
-
-class CLISettings(BaseModel):
-    """Command-line interface related configuration."""
-
-    env_prefix: str = Field(default=ENV_PREFIX_FALLBACK)
-    defaults_file: Path = Field(default=Path("configs/config.yaml"))
-    allow_env_override: bool = Field(default=True)
-
-
-class SecretDefinition(BaseModel):
-    """Description of a secret value that must come from the environment."""
-
-    name: str
-    env: str
-    description: str | None = None
-
-
-class SecretsSettings(BaseModel):
-    """Secret configuration referencing environment variables."""
-
-    model_config = ConfigDict(extra="forbid")
-
-    required: list[SecretDefinition] = Field(default_factory=list)
-    optional: list[SecretDefinition] = Field(default_factory=list)
-    resolved: dict[str, str] = Field(default_factory=dict)
-
-    @model_validator(mode="after")
-    def ensure_unique_names(self) -> SecretsSettings:
-        names = [secret.name for secret in [*self.required, *self.optional]]
-        if len(names) != len(set(names)):
-            msg = "Secret names must be unique"
-            raise ValueError(msg)
-        return self
-
-    def load(self, environ: Mapping[str, str]) -> SecretsSettings:
-        resolved: dict[str, str] = {}
-        missing: list[str] = []
-        for secret in self.required:
-            value = environ.get(secret.env)
-            if value is None:
-                missing.append(secret.env)
-            else:
-                resolved[secret.name] = value
-        for secret in self.optional:
-            value = environ.get(secret.env)
-            if value is not None:
-                resolved[secret.name] = value
-        if missing:
-            joined = ", ".join(sorted(missing))
-            msg = f"Missing required secrets: {joined}"
-            raise ValueError(msg)
-        return self.model_copy(update={"resolved": resolved})
-
-    def get(self, name: str) -> str | None:
-        return self.resolved.get(name)
+    backoff_multiplier: float = Field(default=1.0, gt=0)
 
 
 class RateLimitSettings(BaseModel):
@@ -314,8 +82,6 @@
 
 class APIClientConfig(BaseModel):
     """Configuration for a single HTTP API client."""
-
-    model_config = ConfigDict(extra="forbid")
 
     name: str
     base_url: HttpUrl
@@ -327,7 +93,6 @@
     page_size: int | None = Field(default=None, gt=0)
     max_pages: int | None = Field(default=None, gt=0)
     timeout: float = Field(default=30.0, gt=0)
-<<<<<<< HEAD
     retries: RetrySettings = Field(default_factory=RetrySettings)
     rate_limit: RateLimitSettings | None = None
 
@@ -340,20 +105,16 @@
             return base
         endpoint = self.endpoint.lstrip("/")
         return f"{base}/{endpoint}"
-=======
->>>>>>> 818aa254
 
     @field_validator("name")
     @classmethod
     def validate_name(cls, value: str) -> str:
         if not value.strip():
-            msg = "Client name must not be empty"
-            raise ValueError(msg)
+            raise ValueError("Client name must not be empty")
         return value
 
 
 class SourceSettings(BaseModel):
-<<<<<<< HEAD
     """Configuration for an individual data source."""
 
     name: str
@@ -407,49 +168,14 @@
     format: Literal["csv", "parquet"] = Field(default="csv")
     csv: CsvFormatSettings = Field(default_factory=CsvFormatSettings)
     parquet: ParquetFormatSettings = Field(default_factory=ParquetFormatSettings)
-=======
-    """Configuration for a single source."""
-
-    model_config = ConfigDict(extra="forbid")
->>>>>>> 818aa254
-
-    name: str
-    url: HttpUrl
-    params: dict[str, Any] = Field(default_factory=dict)
-    headers: dict[str, str] = Field(default_factory=dict)
-    pagination: PaginationSettings = Field(default_factory=PaginationSettings)
-    timeout: float | None = Field(default=None, gt=0)
-    auth: AuthSettings = Field(default_factory=AuthSettings)
-
-    @field_validator("name")
+
+    @field_validator("data_path", "qc_report_path", "correlation_path")
     @classmethod
-    def ensure_name(cls, value: str) -> str:
-        if not value.strip():
-            msg = "Source name must not be empty"
-            raise ValueError(msg)
+    def ensure_parent_exists(cls, value: Path) -> Path:
+        value.parent.mkdir(parents=True, exist_ok=True)
         return value
 
-    def to_api_client_config(
-        self,
-        http_settings: HTTPSettings,
-        secrets: SecretsSettings,
-    ) -> APIClientConfig:
-        pagination_param = self.pagination.param
-        page_size_param = self.pagination.size_param
-        headers = self.auth.apply(self.headers, secrets)
-        return APIClientConfig(
-            name=self.name,
-            url=self.url,
-            headers=headers,
-            params=self.params,
-            pagination_param=pagination_param,
-            page_size_param=page_size_param,
-            page_size=self.pagination.size,
-            max_pages=self.pagination.max_pages,
-            timeout=self.timeout or http_settings.timeout,
-        )
-
-<<<<<<< HEAD
+
 class IOSettings(BaseModel):
     """I/O configuration namespace."""
 
@@ -458,15 +184,10 @@
 
 class LoggingSettings(BaseModel):
     """Structured logging configuration."""
-=======
->>>>>>> 818aa254
-
-class Config(BaseModel):
-    """Top-level configuration for the ETL pipeline."""
-
-    model_config = ConfigDict(extra="forbid")
-
-<<<<<<< HEAD
+
+    level: str = Field(default="INFO")
+
+
 class QCValidationSettings(BaseModel):
     """Thresholds for QC validation."""
 
@@ -543,43 +264,11 @@
     model_config = ConfigDict(populate_by_name=True)
 
     global_: HTTPGlobalSettings = Field(default_factory=HTTPGlobalSettings, alias="global")
-=======
-    project: ProjectSettings = Field(default_factory=ProjectSettings)
-    io: IOSettings = Field(default_factory=IOSettings)
-    runtime: RuntimeSettings = Field(default_factory=RuntimeSettings)
-    determinism: DeterminismSettings = Field(default_factory=DeterminismSettings)
-    validation: ValidationSettings = Field(default_factory=ValidationSettings)
-    http: HTTPSettings = Field(default_factory=HTTPSettings)
-    sources: dict[str, SourceSettings] = Field(default_factory=dict)
-    postprocess: PostprocessSettings = Field(default_factory=PostprocessSettings)
-    cli: CLISettings = Field(default_factory=CLISettings)
-    secrets: SecretsSettings = Field(default_factory=SecretsSettings)
-
-    @computed_field
-    @property
-    def clients(self) -> list[APIClientConfig]:
-        return [source.to_api_client_config(self.http, self.secrets) for source in self.sources.values()]
->>>>>>> 818aa254
-
-    @classmethod
-    def load(
-        cls,
-        path: Path | str,
-        *,
-        environ: Mapping[str, str] | None = None,
-        cli_overrides: Mapping[str, Any] | None = None,
-    ) -> Config:
-        environ = environ or os.environ
-        config_path = Path(path)
-        if not config_path.exists():
-            msg = f"Config file not found: {config_path}"
-            raise FileNotFoundError(msg)
-
-        defaults = cls().model_dump()
-        defaults.pop("clients", None)
-        merged = deepcopy(defaults)
-
-<<<<<<< HEAD
+
+
+class Config(BaseModel):
+    """Top-level configuration for the ETL pipeline."""
+
     http: HTTPSettings
     sources: dict[str, SourceSettings] = Field(default_factory=dict)
     io: IOSettings
@@ -660,100 +349,11 @@
             else:
                 result[key] = value if not isinstance(value, str) else _parse_scalar(value)
         return result
-=======
-        yaml_data = cls._load_yaml(config_path)
-        merged = _deep_update(merged, yaml_data)
-
-        prefix = merged.get("cli", {}).get("env_prefix", ENV_PREFIX_FALLBACK)
-        env_overrides = cls._extract_env_overrides(environ, prefix)
-        merged = _deep_update(merged, env_overrides)
-        updated_prefix = merged.get("cli", {}).get("env_prefix", prefix)
-        if updated_prefix != prefix:
-            merged = _deep_update(merged, cls._extract_env_overrides(environ, updated_prefix))
-
-        if cli_overrides:
-            cli_data = cls._normalise_cli_overrides(cli_overrides)
-            merged = _deep_update(merged, cli_data)
-
-        try:
-            config = cls.model_validate(merged)
-        except ValidationError as exc:
-            msg = f"Invalid configuration: {exc}"
-            raise ValueError(msg) from exc
-
-        secrets = config.secrets.load(environ)
-        return config.model_copy(update={"secrets": secrets})
-
-    @staticmethod
-    def _load_yaml(path: Path) -> dict[str, Any]:
-        with path.open("r", encoding="utf-8") as file:
-            data = yaml.safe_load(file) or {}
-        if not isinstance(data, Mapping):
-            msg = "Configuration file must contain a mapping"
-            raise ValueError(msg)
-        return dict(data)
-
-    @classmethod
-    def _extract_env_overrides(
-        cls, environ: Mapping[str, str], prefix: str
-    ) -> dict[str, Any]:
-        overrides: dict[str, Any] = {}
-        if not prefix:
-            return overrides
-        prefix_with_sep = f"{prefix}{ENV_SEPARATOR}"
-        for key, value in environ.items():
-            if not key.startswith(prefix_with_sep):
-                continue
-            path = key[len(prefix_with_sep) :].split(ENV_SEPARATOR)
-            normalised_path = [part.lower() for part in path if part]
-            if not normalised_path:
-                continue
-            overrides = _deep_update(
-                overrides,
-                _build_nested(normalised_path, _coerce_value(value)),
-            )
-        return overrides
-
-    @staticmethod
-    def _normalise_cli_overrides(overrides: Mapping[str, Any]) -> dict[str, Any]:
-        normalised: dict[str, Any] = {}
-        for key, value in overrides.items():
-            if isinstance(key, str):
-                path = [part.strip() for part in key.split(".") if part.strip()]
-            else:
-                path = [str(key)]
-            coerced = value
-            if isinstance(value, str):
-                coerced = _coerce_value(value)
-            normalised = _deep_update(normalised, _build_nested(path, coerced))
-        return normalised
-
-    @staticmethod
-    def parse_cli_overrides(pairs: Iterable[str]) -> dict[str, Any]:
-        overrides: dict[str, Any] = {}
-        for pair in pairs:
-            if "=" not in pair:
-                msg = "Overrides must use KEY=VALUE syntax"
-                raise ValueError(msg)
-            key, raw_value = pair.split("=", 1)
-            path = [part.strip() for part in key.split(".") if part.strip()]
-            if not path:
-                msg = "Override keys must not be empty"
-                raise ValueError(msg)
-            overrides = _deep_update(
-                overrides,
-                _build_nested(path, _coerce_value(raw_value)),
-            )
-        return overrides
->>>>>>> 818aa254
 
 
 __all__ = [
     "APIClientConfig",
-    "AuthSettings",
-    "CLISettings",
     "Config",
-<<<<<<< HEAD
     "CorrelationSettings",
     "CsvFormatSettings",
     "DeterminismSettings",
@@ -773,19 +373,5 @@
     "SortSettings",
     "SourceSettings",
     "TransformSettings",
-=======
-    "DeterminismSettings",
-    "HTTPSettings",
-    "IOSettings",
-    "OutputPaths",
-    "PaginationSettings",
-    "PostprocessSettings",
-    "ProjectSettings",
-    "RateLimitSettings",
-    "RetrySettings",
-    "RuntimeSettings",
-    "SecretsSettings",
-    "SourceSettings",
->>>>>>> 818aa254
     "ValidationSettings",
 ]
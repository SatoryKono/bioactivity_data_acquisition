"""Command line interface for running the bioactivity ETL pipeline."""

from __future__ import annotations

from pathlib import Path
from typing import Dict

import typer

from bioactivity.config import Config
from bioactivity.etl.run import run_pipeline
from bioactivity.utils.logging import configure_logging

CONFIG_OPTION = typer.Option(
    ...,
    "--config",
    "-c",
    exists=True,
    file_okay=True,
    dir_okay=False,
    readable=True,
    resolve_path=True,
)

OVERRIDE_OPTION = typer.Option(
<<<<<<< HEAD
    [],
    "--set",
    "-s",
    help=(
        "Override configuration values using dotted paths, e.g. "
        "--set http.global.timeout=20"
    ),
)


def _parse_override_args(values: list[str]) -> Dict[str, str]:
    assignments: Dict[str, str] = {}
    for item in values:
        if "=" not in item:
            raise typer.BadParameter("Overrides must be in KEY=VALUE format")
        key, value = item.split("=", 1)
        key = key.strip()
        if not key:
            raise typer.BadParameter("Override key must not be empty")
        assignments[key] = value
    return assignments

=======
    None,
    "--set",
    "-s",
    help="Override configuration values using dotted paths, e.g. runtime.log_level=DEBUG.",
)

>>>>>>> 818aa254
app = typer.Typer(help="Bioactivity ETL pipeline")


@app.command()
def pipeline(
    config: Path = CONFIG_OPTION,
<<<<<<< HEAD
    overrides: list[str] = OVERRIDE_OPTION,
) -> None:
    """Execute the ETL pipeline using a configuration file."""

    parsed_overrides = _parse_override_args(overrides)
    config_model = Config.load(config, overrides=parsed_overrides)
    logger = configure_logging(config_model.logging.level)
=======
    set: list[str] | None = OVERRIDE_OPTION,
) -> None:
    """Execute the ETL pipeline using a configuration file."""

    try:
        cli_overrides = Config.parse_cli_overrides(set or [])
    except ValueError as exc:  # pragma: no cover - Typer handles message formatting
        raise typer.BadParameter(str(exc)) from exc

    config_model = Config.load(config, cli_overrides=cli_overrides)
    logger = configure_logging(config_model.runtime.log_level)
>>>>>>> 818aa254
    logger = logger.bind(command="pipeline")
    output = run_pipeline(config_model, logger)
    typer.echo(f"Pipeline completed. Output written to {output}")


@app.command()
def version() -> None:
    """Print the package version."""

    typer.echo("bioactivity-data-acquisition 0.1.0")


def main() -> None:
    """Entrypoint for ``python -m bioactivity.cli``."""

    app()


if __name__ == "__main__":  # pragma: no cover - convenience entrypoint
    main()


__all__ = ["app", "main"]<|MERGE_RESOLUTION|>--- conflicted
+++ resolved
@@ -23,7 +23,6 @@
 )
 
 OVERRIDE_OPTION = typer.Option(
-<<<<<<< HEAD
     [],
     "--set",
     "-s",
@@ -46,21 +45,20 @@
         assignments[key] = value
     return assignments
 
-=======
-    None,
+
+OVERRIDE_OPTION = typer.Option(
+    [],
     "--set",
     "-s",
     help="Override configuration values using dotted paths, e.g. runtime.log_level=DEBUG.",
 )
 
->>>>>>> 818aa254
 app = typer.Typer(help="Bioactivity ETL pipeline")
 
 
 @app.command()
 def pipeline(
     config: Path = CONFIG_OPTION,
-<<<<<<< HEAD
     overrides: list[str] = OVERRIDE_OPTION,
 ) -> None:
     """Execute the ETL pipeline using a configuration file."""
@@ -68,19 +66,6 @@
     parsed_overrides = _parse_override_args(overrides)
     config_model = Config.load(config, overrides=parsed_overrides)
     logger = configure_logging(config_model.logging.level)
-=======
-    set: list[str] | None = OVERRIDE_OPTION,
-) -> None:
-    """Execute the ETL pipeline using a configuration file."""
-
-    try:
-        cli_overrides = Config.parse_cli_overrides(set or [])
-    except ValueError as exc:  # pragma: no cover - Typer handles message formatting
-        raise typer.BadParameter(str(exc)) from exc
-
-    config_model = Config.load(config, cli_overrides=cli_overrides)
-    logger = configure_logging(config_model.runtime.log_level)
->>>>>>> 818aa254
     logger = logger.bind(command="pipeline")
     output = run_pipeline(config_model, logger)
     typer.echo(f"Pipeline completed. Output written to {output}")

--- conflicted
+++ resolved
@@ -7,12 +7,8 @@
 from collections import deque
 from collections.abc import MutableMapping
 from dataclasses import dataclass
-<<<<<<< HEAD
+from functools import partial
 from typing import Any
-=======
-from functools import partial
-from typing import Any, Deque, Dict, MutableMapping, Optional
->>>>>>> d77ed6f8
 from urllib.parse import urljoin
 
 import backoff
@@ -20,6 +16,7 @@
 from requests import Response
 
 from bioactivity.clients.session import get_shared_session
+from bioactivity.config import APIClientConfig
 from bioactivity.logging import get_logger
 
 
@@ -62,7 +59,8 @@
                 self._timestamps.popleft()
             if len(self._timestamps) >= self._config.max_calls:
                 raise RateLimitError(
-                    f"rate limit exceeded: {self._config.max_calls} calls per {self._config.period}s"
+                    f"rate limit exceeded: {self._config.max_calls} calls per "
+                    f"{self._config.period}s"
                 )
             self._timestamps.append(now)
 
@@ -72,18 +70,13 @@
 
     def __init__(
         self,
-        config: "APIClientConfig",
+        config: APIClientConfig,
         *,
-<<<<<<< HEAD
         session: requests.Session | None = None,
         rate_limiter: RateLimiter | None = None,
         timeout: float = 10.0,
         max_retries: int = 3,
         default_headers: MutableMapping[str, str] | None = None,
-=======
-        session: Optional[requests.Session] = None,
-        rate_limiter: Optional[RateLimiter] = None,
->>>>>>> d77ed6f8
     ) -> None:
         self.config = config
         self.base_url = config.resolved_base_url.rstrip("/")
@@ -92,9 +85,17 @@
         if limiter is not None and rate_limiter is None:
             rate_limiter = RateLimiter(RateLimitConfig(limiter.max_calls, limiter.period))
         self.rate_limiter = rate_limiter
-        self.timeout = config.timeout
-        self.max_retries = max(1, config.retries.max_tries)
+        self.timeout = (
+            timeout if hasattr(config, 'timeout') and config.timeout is not None 
+            else config.timeout
+        )
+        self.max_retries = (
+            max_retries if max_retries is not None 
+            else max(1, config.retries.max_tries)
+        )
         self.default_headers = {**config.headers}
+        if default_headers:
+            self.default_headers.update(default_headers)
         self.logger = get_logger(self.__class__.__name__, base_url=self.base_url)
 
     def _make_url(self, path: str) -> str:

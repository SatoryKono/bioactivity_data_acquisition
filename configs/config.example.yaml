http:
  global:
    timeout: 30
    retries:
      max_tries: 5
      backoff_multiplier: 2.0
    headers:
      User-Agent: bioactivity-data-acquisition/0.1
sources:
<<<<<<< HEAD
  chembl:
    name: chembl
    endpoint: activities
    params:
      limit: 100
    pagination:
      page_param: page
      size_param: page_size
      size: 200
    http:
      base_url: https://www.ebi.ac.uk/chembl/api/data
      headers:
        Accept: application/json
  crossref:
    name: crossref
    http:
      base_url: https://api.crossref.org/works
  pubmed:
    name: pubmed
    http:
      base_url: https://api.ncbi.nlm.nih.gov/lit/ctxp/v1/pubmed
      headers:
        Accept: application/json
  bioactivity:
    name: chembl_bioactivity
    endpoint: activity
    params:
      format: json
    pagination:
      page_param: page
      size_param: page_size
      size: 200
    http:
      base_url: https://www.ebi.ac.uk/chembl/api/data
runtime:
  output:
    data_path: data/output/bioactivities.csv
    qc_report_path: data/output/qc_report.csv
    correlation_path: data/output/correlation.csv
logging:
  level: INFO
validation:
  strict: true
=======
  - name: chembl
    base_url: "https://example.com"
    activities_endpoint: "/activities"
    page_size: 2
io:
  output:
    data_path: "data/output/bioactivities.csv"
    qc_report_path: "data/output/qc_report.csv"
    correlation_path: "data/output/correlation.csv"
    format: csv
    csv:
      encoding: "utf-8"
      float_format: "%.3f"
      date_format: "%Y-%m-%dT%H:%M:%SZ"
determinism:
  sort:
    by: ["compound_id", "target"]
    ascending: [true, true]
    na_position: last
  column_order:
    - compound_id
    - target
    - activity_value
    - activity_unit
    - source
    - retrieved_at
    - smiles
transforms:
  unit_conversion:
    nM: 1.0
    uM: 1000.0
    pM: 0.001
validation:
  strict: true
  qc:
    max_missing_fraction: 0.05
    max_duplicate_fraction: 0.01
postprocess:
  qc:
    enabled: true
  correlation:
    enabled: true
retries:
  max_tries: 3
logging:
  level: INFO
>>>>>>> 795d1657
<|MERGE_RESOLUTION|>--- conflicted
+++ resolved
@@ -7,7 +7,6 @@
     headers:
       User-Agent: bioactivity-data-acquisition/0.1
 sources:
-<<<<<<< HEAD
   chembl:
     name: chembl
     endpoint: activities
@@ -42,20 +41,6 @@
       size: 200
     http:
       base_url: https://www.ebi.ac.uk/chembl/api/data
-runtime:
-  output:
-    data_path: data/output/bioactivities.csv
-    qc_report_path: data/output/qc_report.csv
-    correlation_path: data/output/correlation.csv
-logging:
-  level: INFO
-validation:
-  strict: true
-=======
-  - name: chembl
-    base_url: "https://example.com"
-    activities_endpoint: "/activities"
-    page_size: 2
 io:
   output:
     data_path: "data/output/bioactivities.csv"
@@ -97,5 +82,4 @@
 retries:
   max_tries: 3
 logging:
-  level: INFO
->>>>>>> 795d1657
+  level: INFO
--- conflicted
+++ resolved
@@ -18,11 +18,7 @@
     base_url: "https://eutils.ncbi.nlm.nih.gov/entrez/eutils"
     tool: "${PUBMED_TOOL}"
     email: "${PUBMED_EMAIL}"
-<<<<<<< HEAD
-   # api_key: "${PUBMED_API_KEY}"
-=======
     api_key: "${PUBMED_API_KEY:}"
->>>>>>> 811bae49
     batch_size: 200
     rate_limit_max_calls: 3  # 10 with API key
     rate_limit_period: 1.0
